// !$*UTF8*$!
{
	archiveVersion = 1;
	classes = {
	};
	objectVersion = 46;
	objects = {

/* Begin PBXBuildFile section */
		57470F7E20ED0D1A000CDCA3 /* DownloadSession.swift in Sources */ = {isa = PBXBuildFile; fileRef = 57470F7D20ED0D1A000CDCA3 /* DownloadSession.swift */; };
		CA16A8592232C2A800E66255 /* Contributor.swift in Sources */ = {isa = PBXBuildFile; fileRef = CA16A8582232C2A800E66255 /* Contributor.swift */; };
		CA16A85B2232C4E600E66255 /* LocalizedString.swift in Sources */ = {isa = PBXBuildFile; fileRef = CA16A85A2232C4E600E66255 /* LocalizedString.swift */; };
		CA16A8602232D1B800E66255 /* LocalizedStringTests.swift in Sources */ = {isa = PBXBuildFile; fileRef = CA16A85F2232D1B800E66255 /* LocalizedStringTests.swift */; };
		CA16A8622232D5F200E66255 /* ContributorTests.swift in Sources */ = {isa = PBXBuildFile; fileRef = CA16A8612232D5F200E66255 /* ContributorTests.swift */; };
		CA16A8642232DA2000E66255 /* Locator.swift in Sources */ = {isa = PBXBuildFile; fileRef = 0318F709221DD4CA004E5114 /* Locator.swift */; };
		CA16A86C2232EF3700E66255 /* Asserts.swift in Sources */ = {isa = PBXBuildFile; fileRef = CA16A86B2232EF3700E66255 /* Asserts.swift */; };
		CA16A86E2232F7AC00E66255 /* LinkTests.swift in Sources */ = {isa = PBXBuildFile; fileRef = CA16A86D2232F7AC00E66255 /* LinkTests.swift */; };
		CA16A8702232F7CD00E66255 /* Link.swift in Sources */ = {isa = PBXBuildFile; fileRef = CA16A86F2232F7CD00E66255 /* Link.swift */; };
		CA16A8722232FBBB00E66255 /* Properties.swift in Sources */ = {isa = PBXBuildFile; fileRef = CA16A8712232FBBB00E66255 /* Properties.swift */; };
		CA16A8742233004A00E66255 /* PropertiesTests.swift in Sources */ = {isa = PBXBuildFile; fileRef = CA16A8732233004A00E66255 /* PropertiesTests.swift */; };
		CA16A8762233065F00E66255 /* Publication+JSON.swift in Sources */ = {isa = PBXBuildFile; fileRef = CA16A8752233065F00E66255 /* Publication+JSON.swift */; };
		CA16A8802233BE6900E66255 /* EncryptionTests.swift in Sources */ = {isa = PBXBuildFile; fileRef = CA16A87F2233BE6900E66255 /* EncryptionTests.swift */; };
		CA16A8822233FE3200E66255 /* Metadata.swift in Sources */ = {isa = PBXBuildFile; fileRef = CA16A8812233FE3200E66255 /* Metadata.swift */; };
		CA16A8862234021500E66255 /* MetadataTests.swift in Sources */ = {isa = PBXBuildFile; fileRef = CA16A8852234021400E66255 /* MetadataTests.swift */; };
		CA17637A223A7B8900959FEB /* Properties+OPDS.swift in Sources */ = {isa = PBXBuildFile; fileRef = CA176379223A7B8900959FEB /* Properties+OPDS.swift */; };
		CA17637E223A7C0300959FEB /* Publication+EPUBTests.swift in Sources */ = {isa = PBXBuildFile; fileRef = CA17637D223A7C0300959FEB /* Publication+EPUBTests.swift */; };
		CA176381223A7DB700959FEB /* Publication+OPDSTests.swift in Sources */ = {isa = PBXBuildFile; fileRef = CA176380223A7DB700959FEB /* Publication+OPDSTests.swift */; };
		CA176383223A886500959FEB /* Properties+OPDSTests.swift in Sources */ = {isa = PBXBuildFile; fileRef = CA176382223A886500959FEB /* Properties+OPDSTests.swift */; };
		CA176385223A897100959FEB /* Properties+EPUBTests.swift in Sources */ = {isa = PBXBuildFile; fileRef = CA176384223A897100959FEB /* Properties+EPUBTests.swift */; };
		CA176387223A898B00959FEB /* Properties+EPUB.swift in Sources */ = {isa = PBXBuildFile; fileRef = CA176386223A898B00959FEB /* Properties+EPUB.swift */; };
		CA17638D223A984600959FEB /* Publication.swift in Sources */ = {isa = PBXBuildFile; fileRef = CA9E6BA6223A67D300ECF6E4 /* Publication.swift */; };
		CA176392223AAC1A00959FEB /* UserSettings.swift in Sources */ = {isa = PBXBuildFile; fileRef = CA176391223AAC1A00959FEB /* UserSettings.swift */; };
		CA2006512225A1F300E6B3BD /* Observable.swift in Sources */ = {isa = PBXBuildFile; fileRef = CA2006502225A1F300E6B3BD /* Observable.swift */; };
		CA252DD92447A3740005067C /* Minizip.swift in Sources */ = {isa = PBXBuildFile; fileRef = CA252DD82447A3740005067C /* Minizip.swift */; };
		CA252DDB2447A3810005067C /* Minizip.framework in Frameworks */ = {isa = PBXBuildFile; fileRef = CA252DDA2447A3810005067C /* Minizip.framework */; };
		CA252DE12447A5C00005067C /* ZIPTests.swift in Sources */ = {isa = PBXBuildFile; fileRef = CA252DE02447A5C00005067C /* ZIPTests.swift */; };
		CA2AE320221C1DCB008BD18F /* Logger.swift in Sources */ = {isa = PBXBuildFile; fileRef = CA2AE31D221C1DCB008BD18F /* Logger.swift */; };
		CA2AE321221C1DCB008BD18F /* LoggerStub.swift in Sources */ = {isa = PBXBuildFile; fileRef = CA2AE31E221C1DCB008BD18F /* LoggerStub.swift */; };
		CA2AE322221C1DCB008BD18F /* Loggable.swift in Sources */ = {isa = PBXBuildFile; fileRef = CA2AE31F221C1DCB008BD18F /* Loggable.swift */; };
		CA3386E12404FAD000FDCBBA /* Encryption.swift in Sources */ = {isa = PBXBuildFile; fileRef = CA3386E02404FACF00FDCBBA /* Encryption.swift */; };
		CA3386E42404FD0300FDCBBA /* Properties+Encryption.swift in Sources */ = {isa = PBXBuildFile; fileRef = CA3386E32404FD0300FDCBBA /* Properties+Encryption.swift */; };
		CA3386E62404FD4600FDCBBA /* Properties+EncryptionTests.swift in Sources */ = {isa = PBXBuildFile; fileRef = CA3386E52404FD4600FDCBBA /* Properties+EncryptionTests.swift */; };
		CA3386EA24052D8B00FDCBBA /* DOMRange.swift in Sources */ = {isa = PBXBuildFile; fileRef = CA3386E924052D8B00FDCBBA /* DOMRange.swift */; };
		CA3386EC24052D9700FDCBBA /* DOMRangeTests.swift in Sources */ = {isa = PBXBuildFile; fileRef = CA3386EB24052D9700FDCBBA /* DOMRangeTests.swift */; };
		CA3386EE24056ADB00FDCBBA /* Locator+HTML.swift in Sources */ = {isa = PBXBuildFile; fileRef = CA3386ED24056ADB00FDCBBA /* Locator+HTML.swift */; };
		CA3386F024056E7A00FDCBBA /* Locator+HTMLTests.swift in Sources */ = {isa = PBXBuildFile; fileRef = CA3386EF24056E7A00FDCBBA /* Locator+HTMLTests.swift */; };
		CA40C07A21FF25F80069A50E /* JSON.swift in Sources */ = {isa = PBXBuildFile; fileRef = CA40C07921FF25F80069A50E /* JSON.swift */; };
		CA50B86E22B2A1CF003AFF24 /* R2LocalizedString.swift in Sources */ = {isa = PBXBuildFile; fileRef = CA50B86D22B2A1CF003AFF24 /* R2LocalizedString.swift */; };
		CA5B7C372441B492003A2FE7 /* Fixtures in Resources */ = {isa = PBXBuildFile; fileRef = CA5B7C362441B492003A2FE7 /* Fixtures */; };
		CA5B7C392441BA5F003A2FE7 /* Fixtures.swift in Sources */ = {isa = PBXBuildFile; fileRef = CA5B7C382441BA5F003A2FE7 /* Fixtures.swift */; };
		CA5F8EE92404035D00926120 /* ReadingProgression.swift in Sources */ = {isa = PBXBuildFile; fileRef = CA5F8EE82404035C00926120 /* ReadingProgression.swift */; };
		CA5F8EEB240403F900926120 /* ReadingProgressionTests.swift in Sources */ = {isa = PBXBuildFile; fileRef = CA5F8EEA240403F900926120 /* ReadingProgressionTests.swift */; };
		CA5F8EED240404E300926120 /* ContentLayoutTests.swift in Sources */ = {isa = PBXBuildFile; fileRef = CA5F8EEC240404E300926120 /* ContentLayoutTests.swift */; };
		CA5F8EF224040DDE00926120 /* Presentation.swift in Sources */ = {isa = PBXBuildFile; fileRef = CA5F8EF124040DDE00926120 /* Presentation.swift */; };
		CA5F8EF72404112800926120 /* PresentationTests.swift in Sources */ = {isa = PBXBuildFile; fileRef = CA5F8EF62404112800926120 /* PresentationTests.swift */; };
		CA5F8EF9240413C900926120 /* EPUBLayout.swift in Sources */ = {isa = PBXBuildFile; fileRef = CA5F8EF8240413C900926120 /* EPUBLayout.swift */; };
		CA5F8EFB2404142C00926120 /* EPUBLayoutTests.swift in Sources */ = {isa = PBXBuildFile; fileRef = CA5F8EFA2404142C00926120 /* EPUBLayoutTests.swift */; };
		CA5F8EFD24041A2500926120 /* Metadata+PresentationTests.swift in Sources */ = {isa = PBXBuildFile; fileRef = CA5F8EFC24041A2500926120 /* Metadata+PresentationTests.swift */; };
		CA5F8EFF24041AF200926120 /* Metadata+Presentation.swift in Sources */ = {isa = PBXBuildFile; fileRef = CA5F8EFE24041AF200926120 /* Metadata+Presentation.swift */; };
		CA5F8F0124041BA700926120 /* Properties+PresentationTests.swift in Sources */ = {isa = PBXBuildFile; fileRef = CA5F8F0024041BA700926120 /* Properties+PresentationTests.swift */; };
		CA5F8F0324041D4B00926120 /* Properties+Presentation.swift in Sources */ = {isa = PBXBuildFile; fileRef = CA5F8F0224041D4B00926120 /* Properties+Presentation.swift */; };
		CA60CE202446DE8E00149B22 /* XML.swift in Sources */ = {isa = PBXBuildFile; fileRef = CA60CE1F2446DE8E00149B22 /* XML.swift */; };
		CA60CE242446E97400149B22 /* Fuzi.swift in Sources */ = {isa = PBXBuildFile; fileRef = CA60CE232446E97400149B22 /* Fuzi.swift */; };
		CA68BDC1244042D5009A6BAA /* MediaType.swift in Sources */ = {isa = PBXBuildFile; fileRef = CA68BDC0244042D5009A6BAA /* MediaType.swift */; };
		CA68BDC3244043C8009A6BAA /* MediaTypeTests.swift in Sources */ = {isa = PBXBuildFile; fileRef = CA68BDC2244043C8009A6BAA /* MediaTypeTests.swift */; };
		CA68BDC5244064F6009A6BAA /* Format.swift in Sources */ = {isa = PBXBuildFile; fileRef = CA68BDC4244064F6009A6BAA /* Format.swift */; };
		CA68BDC724406873009A6BAA /* FormatTests.swift in Sources */ = {isa = PBXBuildFile; fileRef = CA68BDC624406873009A6BAA /* FormatTests.swift */; };
		CA68BDC924406C10009A6BAA /* FormatSniffer.swift in Sources */ = {isa = PBXBuildFile; fileRef = CA68BDC824406C10009A6BAA /* FormatSniffer.swift */; };
		CA68BDCB24406C6C009A6BAA /* FormatSnifferContext.swift in Sources */ = {isa = PBXBuildFile; fileRef = CA68BDCA24406C6C009A6BAA /* FormatSnifferContext.swift */; };
		CA68BDCE24407750009A6BAA /* StringEncoding.swift in Sources */ = {isa = PBXBuildFile; fileRef = CA68BDCD24407750009A6BAA /* StringEncoding.swift */; };
		CA68BDD12440E123009A6BAA /* FormatSnifferTests.swift in Sources */ = {isa = PBXBuildFile; fileRef = CA68BDCF2440A7CE009A6BAA /* FormatSnifferTests.swift */; };
		CA6D42672404370C002FBED4 /* OPDSHolds.swift in Sources */ = {isa = PBXBuildFile; fileRef = CA6D42662404370C002FBED4 /* OPDSHolds.swift */; };
		CA6D42692404381B002FBED4 /* OPDSHoldsTests.swift in Sources */ = {isa = PBXBuildFile; fileRef = CA6D42682404381B002FBED4 /* OPDSHoldsTests.swift */; };
		CA6D426B240439BE002FBED4 /* OPDSCopies.swift in Sources */ = {isa = PBXBuildFile; fileRef = CA6D426A240439BE002FBED4 /* OPDSCopies.swift */; };
		CA6D426D240439F4002FBED4 /* OPDSCopiesTests.swift in Sources */ = {isa = PBXBuildFile; fileRef = CA6D426C240439F4002FBED4 /* OPDSCopiesTests.swift */; };
		CA6D426F24043A44002FBED4 /* OPDSAvailability.swift in Sources */ = {isa = PBXBuildFile; fileRef = CA6D426E24043A44002FBED4 /* OPDSAvailability.swift */; };
		CA6D427124043AF1002FBED4 /* OPDSAvailabilityTests.swift in Sources */ = {isa = PBXBuildFile; fileRef = CA6D427024043AF1002FBED4 /* OPDSAvailabilityTests.swift */; };
		CA6F276E2469D8CF0065B405 /* ArchiveFetcherTests.swift in Sources */ = {isa = PBXBuildFile; fileRef = CA6F276D2469D8CF0065B405 /* ArchiveFetcherTests.swift */; };
		CA6F27702469D9050065B405 /* ArchiveFetcher.swift in Sources */ = {isa = PBXBuildFile; fileRef = CA6F276F2469D9050065B405 /* ArchiveFetcher.swift */; };
		CA6F27722469DB980065B405 /* Resource.swift in Sources */ = {isa = PBXBuildFile; fileRef = CA6F27712469DB970065B405 /* Resource.swift */; };
		CA6F27742469E4DA0065B405 /* FileFetcherTests.swift in Sources */ = {isa = PBXBuildFile; fileRef = CA6F27732469E4DA0065B405 /* FileFetcherTests.swift */; };
		CA6F27762469E5370065B405 /* FileFetcher.swift in Sources */ = {isa = PBXBuildFile; fileRef = CA6F27752469E5370065B405 /* FileFetcher.swift */; };
		CA7116EF2455935100C029FD /* DocumentTypesTests.swift in Sources */ = {isa = PBXBuildFile; fileRef = CA7116EE2455935100C029FD /* DocumentTypesTests.swift */; };
		CA7116F12455FAF900C029FD /* UTI.swift in Sources */ = {isa = PBXBuildFile; fileRef = CA7116F02455FAF900C029FD /* UTI.swift */; };
		CA81741C24585E6700033776 /* NowPlayingInfo.swift in Sources */ = {isa = PBXBuildFile; fileRef = CA81741B24585E6700033776 /* NowPlayingInfo.swift */; };
		CA86728E24485BE70035FDF4 /* CoreServices.framework in Frameworks */ = {isa = PBXBuildFile; fileRef = CA86728D24485BE70035FDF4 /* CoreServices.framework */; };
		CA8C84142468906600CE97A4 /* Fetcher.swift in Sources */ = {isa = PBXBuildFile; fileRef = CA8C84132468906600CE97A4 /* Fetcher.swift */; };
		CA8C84162468914900CE97A4 /* Resource.swift in Sources */ = {isa = PBXBuildFile; fileRef = CA8C84152468914900CE97A4 /* Resource.swift */; };
		CA8C841824689CD000CE97A4 /* TransformingFetcher.swift in Sources */ = {isa = PBXBuildFile; fileRef = CA8C841724689CD000CE97A4 /* TransformingFetcher.swift */; };
		CA8C841A24689E4000CE97A4 /* RoutingFetcher.swift in Sources */ = {isa = PBXBuildFile; fileRef = CA8C841924689E4000CE97A4 /* RoutingFetcher.swift */; };
		CA8C841C2468A06300CE97A4 /* ProxyFetcher.swift in Sources */ = {isa = PBXBuildFile; fileRef = CA8C841B2468A06300CE97A4 /* ProxyFetcher.swift */; };
		CA94291622BCD08C00305CDB /* ResourcesServer.swift in Sources */ = {isa = PBXBuildFile; fileRef = CA94291522BCD08B00305CDB /* ResourcesServer.swift */; };
		CA9A40D1221B0AA200531EA1 /* Either.swift in Sources */ = {isa = PBXBuildFile; fileRef = CA9A40D0221B0AA200531EA1 /* Either.swift */; };
		CA9E6BA12239823300ECF6E4 /* Publication+Deprecated.swift in Sources */ = {isa = PBXBuildFile; fileRef = CA9E6BA02239823300ECF6E4 /* Publication+Deprecated.swift */; };
		CA9E6BA4223A657900ECF6E4 /* JSON.swift in Sources */ = {isa = PBXBuildFile; fileRef = CA9E6BA3223A657900ECF6E4 /* JSON.swift */; };
		CA9E6BA9223A749900ECF6E4 /* Publication+EPUB.swift in Sources */ = {isa = PBXBuildFile; fileRef = CA9E6BA8223A749900ECF6E4 /* Publication+EPUB.swift */; };
		CA9E6BAE223A76C600ECF6E4 /* Publication+OPDS.swift in Sources */ = {isa = PBXBuildFile; fileRef = CA9E6BAD223A76C600ECF6E4 /* Publication+OPDS.swift */; };
<<<<<<< HEAD
		CA9FC06F24824C3B0020B9CC /* PublicationManifest.swift in Sources */ = {isa = PBXBuildFile; fileRef = CA9FC06E24824C3B0020B9CC /* PublicationManifest.swift */; };
		CA9FC071248252970020B9CC /* PublicationManifestTests.swift in Sources */ = {isa = PBXBuildFile; fileRef = CA9FC070248252970020B9CC /* PublicationManifestTests.swift */; };
		CA9FC074248256450020B9CC /* PublicationService.swift in Sources */ = {isa = PBXBuildFile; fileRef = CA9FC073248256450020B9CC /* PublicationService.swift */; };
		CA9FC07624825A880020B9CC /* PublicationServicesBuilder.swift in Sources */ = {isa = PBXBuildFile; fileRef = CA9FC07524825A880020B9CC /* PublicationServicesBuilder.swift */; };
		CA9FC0792482657F0020B9CC /* PublicationServicesBuilderTests.swift in Sources */ = {isa = PBXBuildFile; fileRef = CA9FC0782482657F0020B9CC /* PublicationServicesBuilderTests.swift */; };
=======
		CAAF80CA2456D7370024D7AE /* AudioSession.swift in Sources */ = {isa = PBXBuildFile; fileRef = CAAF80C92456D7370024D7AE /* AudioSession.swift */; };
>>>>>>> 8ea41fb2
		CAB88C92224E766E00D36C99 /* LocatorTests.swift in Sources */ = {isa = PBXBuildFile; fileRef = CAB88C91224E766E00D36C99 /* LocatorTests.swift */; };
		CABBB2E52237ADEB004EB039 /* Feed.swift in Sources */ = {isa = PBXBuildFile; fileRef = F3B1879F1FA33D4D00BB46BF /* Feed.swift */; };
		CABBB2E62237ADEB004EB039 /* OpdsMetadata.swift in Sources */ = {isa = PBXBuildFile; fileRef = F3B187A31FA33E1D00BB46BF /* OpdsMetadata.swift */; };
		CABBB2E72237ADEB004EB039 /* Facet.swift in Sources */ = {isa = PBXBuildFile; fileRef = F3B187A11FA33DFA00BB46BF /* Facet.swift */; };
		CABBB2E82237ADEB004EB039 /* Group.swift in Sources */ = {isa = PBXBuildFile; fileRef = F3B187A51FA33E4900BB46BF /* Group.swift */; };
		CABBB2F42237BF42004EB039 /* OPDSPriceTests.swift in Sources */ = {isa = PBXBuildFile; fileRef = CABBB2F32237BF42004EB039 /* OPDSPriceTests.swift */; };
		CABBB2F62237BF61004EB039 /* OPDSPrice.swift in Sources */ = {isa = PBXBuildFile; fileRef = CABBB2F52237BF61004EB039 /* OPDSPrice.swift */; };
		CABBB2F82237C99E004EB039 /* OPDSAcquisition.swift in Sources */ = {isa = PBXBuildFile; fileRef = CABBB2F72237C99E004EB039 /* OPDSAcquisition.swift */; };
		CABBB2FA2237CA94004EB039 /* OPDSAcquisitionTests.swift in Sources */ = {isa = PBXBuildFile; fileRef = CABBB2F92237CA94004EB039 /* OPDSAcquisitionTests.swift */; };
		CABBB2FC22394450004EB039 /* ContentLayout.swift in Sources */ = {isa = PBXBuildFile; fileRef = CABBB2FB22394450004EB039 /* ContentLayout.swift */; };
		CABE2A012482C6F2008E286D /* PositionsService.swift in Sources */ = {isa = PBXBuildFile; fileRef = CABE2A002482C6F2008E286D /* PositionsService.swift */; };
		CABE2A032482C7A6008E286D /* PositionsServiceTests.swift in Sources */ = {isa = PBXBuildFile; fileRef = CABE2A022482C7A6008E286D /* PositionsServiceTests.swift */; };
		CABEB3DC2215698600090B6C /* Deferred.swift in Sources */ = {isa = PBXBuildFile; fileRef = CABEB3DB2215698600090B6C /* Deferred.swift */; };
		CAC34F0A221C61BD002C452E /* DRM.swift in Sources */ = {isa = PBXBuildFile; fileRef = CAC34F06221C61BD002C452E /* DRM.swift */; };
		CAC34F0C221C61BD002C452E /* DRM+Deprecated.swift in Sources */ = {isa = PBXBuildFile; fileRef = CAC34F08221C61BD002C452E /* DRM+Deprecated.swift */; };
		CACD75E0223657AD004F20CA /* PublicationTests.swift in Sources */ = {isa = PBXBuildFile; fileRef = CACD75DF223657AD004F20CA /* PublicationTests.swift */; };
		CACD75E22236A0B7004F20CA /* Subject.swift in Sources */ = {isa = PBXBuildFile; fileRef = CACD75E12236A0B6004F20CA /* Subject.swift */; };
		CACD75E42236A0F0004F20CA /* SubjectTests.swift in Sources */ = {isa = PBXBuildFile; fileRef = CACD75E32236A0F0004F20CA /* SubjectTests.swift */; };
		CACD75F32236B0A5004F20CA /* PublicationCollection.swift in Sources */ = {isa = PBXBuildFile; fileRef = CACD75F22236B0A5004F20CA /* PublicationCollection.swift */; };
		CACD75F52236B2AF004F20CA /* PublicationCollectionTests.swift in Sources */ = {isa = PBXBuildFile; fileRef = CACD75F42236B2AF004F20CA /* PublicationCollectionTests.swift */; };
		CACDE5D52483A7AC006FEB1B /* CoverService.swift in Sources */ = {isa = PBXBuildFile; fileRef = CACDE5D42483A7AC006FEB1B /* CoverService.swift */; };
		CACDE5D72483AAB0006FEB1B /* UIImage.swift in Sources */ = {isa = PBXBuildFile; fileRef = CACDE5D62483AAB0006FEB1B /* UIImage.swift */; };
		CACDE5FC24851631006FEB1B /* InMemoryCoverService.swift in Sources */ = {isa = PBXBuildFile; fileRef = CACDE5FB24851631006FEB1B /* InMemoryCoverService.swift */; };
		CACDE5FE24851640006FEB1B /* DefaultCoverService.swift in Sources */ = {isa = PBXBuildFile; fileRef = CACDE5FD24851640006FEB1B /* DefaultCoverService.swift */; };
		CACDE6002485166B006FEB1B /* PerResourcePositionsService.swift in Sources */ = {isa = PBXBuildFile; fileRef = CACDE5FF2485166B006FEB1B /* PerResourcePositionsService.swift */; };
		CACDE6032485169F006FEB1B /* PerResourcePositionsServiceTests.swift in Sources */ = {isa = PBXBuildFile; fileRef = CACDE6022485169F006FEB1B /* PerResourcePositionsServiceTests.swift */; };
		CACDE61D24858C50006FEB1B /* HTTPFetcher.swift in Sources */ = {isa = PBXBuildFile; fileRef = CACDE61C24858C50006FEB1B /* HTTPFetcher.swift */; };
		CAD0FEC2244310BB0053C998 /* Array.swift in Sources */ = {isa = PBXBuildFile; fileRef = CAD0FEC1244310BB0053C998 /* Array.swift */; };
		CAD0FECA24431BFE0053C998 /* Fuzi.framework in Frameworks */ = {isa = PBXBuildFile; fileRef = CAD0FEC3244318A90053C998 /* Fuzi.framework */; };
		CAD0FED02444B5C30053C998 /* FormatSnifferContent.swift in Sources */ = {isa = PBXBuildFile; fileRef = CAD0FECF2444B5C30053C998 /* FormatSnifferContent.swift */; };
		CAD0FEDA2444FDB60053C998 /* ZIP.swift in Sources */ = {isa = PBXBuildFile; fileRef = CAD0FED92444FDB50053C998 /* ZIP.swift */; };
		CAD178AD22B3A75C004E6812 /* Localizable.strings in Resources */ = {isa = PBXBuildFile; fileRef = CAD178AF22B3A75C004E6812 /* Localizable.strings */; };
		CAD1EE70245AC29B00C1E684 /* String.swift in Sources */ = {isa = PBXBuildFile; fileRef = CAD1EE6F245AC29B00C1E684 /* String.swift */; };
		CADD69E222C3B17500A4CADF /* DocumentTypes.swift in Sources */ = {isa = PBXBuildFile; fileRef = CADD69E122C3B17500A4CADF /* DocumentTypes.swift */; };
		CAF4EAE42237ABC700A17DA1 /* MediaOverlayNode.swift in Sources */ = {isa = PBXBuildFile; fileRef = F3E7D4041F4EC69100DF166D /* MediaOverlayNode.swift */; };
		CAF4EAE52237ABC700A17DA1 /* MediaOverlays.swift in Sources */ = {isa = PBXBuildFile; fileRef = F3E7D4051F4EC69100DF166D /* MediaOverlays.swift */; };
		CAF4EAE72237AD6000A17DA1 /* UserProperties.swift in Sources */ = {isa = PBXBuildFile; fileRef = AEF39DF220E3895200A560F3 /* UserProperties.swift */; };
		F3E7D3F91F4EBE2100DF166D /* r2-shared-swift.h in Headers */ = {isa = PBXBuildFile; fileRef = F3E7D3F71F4EBE2100DF166D /* r2-shared-swift.h */; settings = {ATTRIBUTES = (Public, ); }; };
		F3E7D4191F4EC69100DF166D /* RootFile.swift in Sources */ = {isa = PBXBuildFile; fileRef = F3E7D40C1F4EC69100DF166D /* RootFile.swift */; };
		F3E7D4231F4ECB3D00DF166D /* Date+ISO8601.swift in Sources */ = {isa = PBXBuildFile; fileRef = F3E7D4221F4ECB3D00DF166D /* Date+ISO8601.swift */; };
/* End PBXBuildFile section */

/* Begin PBXContainerItemProxy section */
		CA6161F021FB257700D2CFE3 /* PBXContainerItemProxy */ = {
			isa = PBXContainerItemProxy;
			containerPortal = F3E7D3EB1F4EBE2100DF166D /* Project object */;
			proxyType = 1;
			remoteGlobalIDString = F3E7D3F31F4EBE2100DF166D;
			remoteInfo = "r2-shared-swift";
		};
/* End PBXContainerItemProxy section */

/* Begin PBXCopyFilesBuildPhase section */
		CA6161FA21FB2B0B00D2CFE3 /* Copy Frameworks */ = {
			isa = PBXCopyFilesBuildPhase;
			buildActionMask = 2147483647;
			dstPath = "";
			dstSubfolderSpec = 10;
			files = (
			);
			name = "Copy Frameworks";
			runOnlyForDeploymentPostprocessing = 0;
		};
/* End PBXCopyFilesBuildPhase section */

/* Begin PBXFileReference section */
		0318F709221DD4CA004E5114 /* Locator.swift */ = {isa = PBXFileReference; fileEncoding = 4; lastKnownFileType = sourcecode.swift; path = Locator.swift; sourceTree = "<group>"; };
		57470F7D20ED0D1A000CDCA3 /* DownloadSession.swift */ = {isa = PBXFileReference; fileEncoding = 4; lastKnownFileType = sourcecode.swift; path = DownloadSession.swift; sourceTree = "<group>"; };
		AEF39DF220E3895200A560F3 /* UserProperties.swift */ = {isa = PBXFileReference; lastKnownFileType = sourcecode.swift; path = UserProperties.swift; sourceTree = "<group>"; };
		CA16A8582232C2A800E66255 /* Contributor.swift */ = {isa = PBXFileReference; lastKnownFileType = sourcecode.swift; path = Contributor.swift; sourceTree = "<group>"; };
		CA16A85A2232C4E600E66255 /* LocalizedString.swift */ = {isa = PBXFileReference; lastKnownFileType = sourcecode.swift; path = LocalizedString.swift; sourceTree = "<group>"; };
		CA16A85F2232D1B800E66255 /* LocalizedStringTests.swift */ = {isa = PBXFileReference; lastKnownFileType = sourcecode.swift; path = LocalizedStringTests.swift; sourceTree = "<group>"; };
		CA16A8612232D5F200E66255 /* ContributorTests.swift */ = {isa = PBXFileReference; lastKnownFileType = sourcecode.swift; path = ContributorTests.swift; sourceTree = "<group>"; };
		CA16A86B2232EF3700E66255 /* Asserts.swift */ = {isa = PBXFileReference; lastKnownFileType = sourcecode.swift; path = Asserts.swift; sourceTree = "<group>"; };
		CA16A86D2232F7AC00E66255 /* LinkTests.swift */ = {isa = PBXFileReference; lastKnownFileType = sourcecode.swift; path = LinkTests.swift; sourceTree = "<group>"; };
		CA16A86F2232F7CD00E66255 /* Link.swift */ = {isa = PBXFileReference; lastKnownFileType = sourcecode.swift; path = Link.swift; sourceTree = "<group>"; };
		CA16A8712232FBBB00E66255 /* Properties.swift */ = {isa = PBXFileReference; lastKnownFileType = sourcecode.swift; path = Properties.swift; sourceTree = "<group>"; };
		CA16A8732233004A00E66255 /* PropertiesTests.swift */ = {isa = PBXFileReference; lastKnownFileType = sourcecode.swift; path = PropertiesTests.swift; sourceTree = "<group>"; };
		CA16A8752233065F00E66255 /* Publication+JSON.swift */ = {isa = PBXFileReference; lastKnownFileType = sourcecode.swift; path = "Publication+JSON.swift"; sourceTree = "<group>"; };
		CA16A87F2233BE6900E66255 /* EncryptionTests.swift */ = {isa = PBXFileReference; lastKnownFileType = sourcecode.swift; path = EncryptionTests.swift; sourceTree = "<group>"; };
		CA16A8812233FE3200E66255 /* Metadata.swift */ = {isa = PBXFileReference; lastKnownFileType = sourcecode.swift; path = Metadata.swift; sourceTree = "<group>"; };
		CA16A8852234021400E66255 /* MetadataTests.swift */ = {isa = PBXFileReference; lastKnownFileType = sourcecode.swift; path = MetadataTests.swift; sourceTree = "<group>"; };
		CA176379223A7B8900959FEB /* Properties+OPDS.swift */ = {isa = PBXFileReference; lastKnownFileType = sourcecode.swift; path = "Properties+OPDS.swift"; sourceTree = "<group>"; };
		CA17637D223A7C0300959FEB /* Publication+EPUBTests.swift */ = {isa = PBXFileReference; lastKnownFileType = sourcecode.swift; path = "Publication+EPUBTests.swift"; sourceTree = "<group>"; };
		CA176380223A7DB700959FEB /* Publication+OPDSTests.swift */ = {isa = PBXFileReference; lastKnownFileType = sourcecode.swift; path = "Publication+OPDSTests.swift"; sourceTree = "<group>"; };
		CA176382223A886500959FEB /* Properties+OPDSTests.swift */ = {isa = PBXFileReference; lastKnownFileType = sourcecode.swift; path = "Properties+OPDSTests.swift"; sourceTree = "<group>"; };
		CA176384223A897100959FEB /* Properties+EPUBTests.swift */ = {isa = PBXFileReference; lastKnownFileType = sourcecode.swift; path = "Properties+EPUBTests.swift"; sourceTree = "<group>"; };
		CA176386223A898B00959FEB /* Properties+EPUB.swift */ = {isa = PBXFileReference; lastKnownFileType = sourcecode.swift; path = "Properties+EPUB.swift"; sourceTree = "<group>"; };
		CA176391223AAC1A00959FEB /* UserSettings.swift */ = {isa = PBXFileReference; lastKnownFileType = sourcecode.swift; path = UserSettings.swift; sourceTree = "<group>"; };
		CA2006502225A1F300E6B3BD /* Observable.swift */ = {isa = PBXFileReference; lastKnownFileType = sourcecode.swift; path = Observable.swift; sourceTree = "<group>"; };
		CA252DD82447A3740005067C /* Minizip.swift */ = {isa = PBXFileReference; lastKnownFileType = sourcecode.swift; path = Minizip.swift; sourceTree = "<group>"; };
		CA252DDA2447A3810005067C /* Minizip.framework */ = {isa = PBXFileReference; lastKnownFileType = wrapper.framework; name = Minizip.framework; path = Carthage/Build/iOS/Minizip.framework; sourceTree = "<group>"; };
		CA252DE02447A5C00005067C /* ZIPTests.swift */ = {isa = PBXFileReference; lastKnownFileType = sourcecode.swift; path = ZIPTests.swift; sourceTree = "<group>"; };
		CA2AE31D221C1DCB008BD18F /* Logger.swift */ = {isa = PBXFileReference; fileEncoding = 4; lastKnownFileType = sourcecode.swift; path = Logger.swift; sourceTree = "<group>"; };
		CA2AE31E221C1DCB008BD18F /* LoggerStub.swift */ = {isa = PBXFileReference; fileEncoding = 4; lastKnownFileType = sourcecode.swift; path = LoggerStub.swift; sourceTree = "<group>"; };
		CA2AE31F221C1DCB008BD18F /* Loggable.swift */ = {isa = PBXFileReference; fileEncoding = 4; lastKnownFileType = sourcecode.swift; path = Loggable.swift; sourceTree = "<group>"; };
		CA3386E02404FACF00FDCBBA /* Encryption.swift */ = {isa = PBXFileReference; lastKnownFileType = sourcecode.swift; path = Encryption.swift; sourceTree = "<group>"; };
		CA3386E32404FD0300FDCBBA /* Properties+Encryption.swift */ = {isa = PBXFileReference; lastKnownFileType = sourcecode.swift; path = "Properties+Encryption.swift"; sourceTree = "<group>"; };
		CA3386E52404FD4600FDCBBA /* Properties+EncryptionTests.swift */ = {isa = PBXFileReference; lastKnownFileType = sourcecode.swift; path = "Properties+EncryptionTests.swift"; sourceTree = "<group>"; };
		CA3386E924052D8B00FDCBBA /* DOMRange.swift */ = {isa = PBXFileReference; lastKnownFileType = sourcecode.swift; path = DOMRange.swift; sourceTree = "<group>"; };
		CA3386EB24052D9700FDCBBA /* DOMRangeTests.swift */ = {isa = PBXFileReference; lastKnownFileType = sourcecode.swift; path = DOMRangeTests.swift; sourceTree = "<group>"; };
		CA3386ED24056ADB00FDCBBA /* Locator+HTML.swift */ = {isa = PBXFileReference; lastKnownFileType = sourcecode.swift; path = "Locator+HTML.swift"; sourceTree = "<group>"; };
		CA3386EF24056E7A00FDCBBA /* Locator+HTMLTests.swift */ = {isa = PBXFileReference; lastKnownFileType = sourcecode.swift; path = "Locator+HTMLTests.swift"; sourceTree = "<group>"; };
		CA40C07921FF25F80069A50E /* JSON.swift */ = {isa = PBXFileReference; lastKnownFileType = sourcecode.swift; path = JSON.swift; sourceTree = "<group>"; };
		CA50B86D22B2A1CF003AFF24 /* R2LocalizedString.swift */ = {isa = PBXFileReference; lastKnownFileType = sourcecode.swift; path = R2LocalizedString.swift; sourceTree = "<group>"; };
		CA5B7C362441B492003A2FE7 /* Fixtures */ = {isa = PBXFileReference; lastKnownFileType = folder; path = Fixtures; sourceTree = "<group>"; };
		CA5B7C382441BA5F003A2FE7 /* Fixtures.swift */ = {isa = PBXFileReference; lastKnownFileType = sourcecode.swift; path = Fixtures.swift; sourceTree = "<group>"; };
		CA5F8EE82404035C00926120 /* ReadingProgression.swift */ = {isa = PBXFileReference; lastKnownFileType = sourcecode.swift; path = ReadingProgression.swift; sourceTree = "<group>"; };
		CA5F8EEA240403F900926120 /* ReadingProgressionTests.swift */ = {isa = PBXFileReference; lastKnownFileType = sourcecode.swift; path = ReadingProgressionTests.swift; sourceTree = "<group>"; };
		CA5F8EEC240404E300926120 /* ContentLayoutTests.swift */ = {isa = PBXFileReference; lastKnownFileType = sourcecode.swift; path = ContentLayoutTests.swift; sourceTree = "<group>"; };
		CA5F8EF124040DDE00926120 /* Presentation.swift */ = {isa = PBXFileReference; lastKnownFileType = sourcecode.swift; path = Presentation.swift; sourceTree = "<group>"; };
		CA5F8EF62404112800926120 /* PresentationTests.swift */ = {isa = PBXFileReference; lastKnownFileType = sourcecode.swift; path = PresentationTests.swift; sourceTree = "<group>"; };
		CA5F8EF8240413C900926120 /* EPUBLayout.swift */ = {isa = PBXFileReference; lastKnownFileType = sourcecode.swift; path = EPUBLayout.swift; sourceTree = "<group>"; };
		CA5F8EFA2404142C00926120 /* EPUBLayoutTests.swift */ = {isa = PBXFileReference; lastKnownFileType = sourcecode.swift; path = EPUBLayoutTests.swift; sourceTree = "<group>"; };
		CA5F8EFC24041A2500926120 /* Metadata+PresentationTests.swift */ = {isa = PBXFileReference; lastKnownFileType = sourcecode.swift; path = "Metadata+PresentationTests.swift"; sourceTree = "<group>"; };
		CA5F8EFE24041AF200926120 /* Metadata+Presentation.swift */ = {isa = PBXFileReference; lastKnownFileType = sourcecode.swift; path = "Metadata+Presentation.swift"; sourceTree = "<group>"; };
		CA5F8F0024041BA700926120 /* Properties+PresentationTests.swift */ = {isa = PBXFileReference; lastKnownFileType = sourcecode.swift; path = "Properties+PresentationTests.swift"; sourceTree = "<group>"; };
		CA5F8F0224041D4B00926120 /* Properties+Presentation.swift */ = {isa = PBXFileReference; lastKnownFileType = sourcecode.swift; path = "Properties+Presentation.swift"; sourceTree = "<group>"; };
		CA60CE1F2446DE8E00149B22 /* XML.swift */ = {isa = PBXFileReference; lastKnownFileType = sourcecode.swift; path = XML.swift; sourceTree = "<group>"; };
		CA60CE232446E97400149B22 /* Fuzi.swift */ = {isa = PBXFileReference; lastKnownFileType = sourcecode.swift; path = Fuzi.swift; sourceTree = "<group>"; };
		CA6161EA21FB257700D2CFE3 /* r2-shared-swiftTests.xctest */ = {isa = PBXFileReference; explicitFileType = wrapper.cfbundle; includeInIndex = 0; path = "r2-shared-swiftTests.xctest"; sourceTree = BUILT_PRODUCTS_DIR; };
		CA6161EE21FB257700D2CFE3 /* Info.plist */ = {isa = PBXFileReference; lastKnownFileType = text.plist.xml; path = Info.plist; sourceTree = "<group>"; };
		CA68BDC0244042D5009A6BAA /* MediaType.swift */ = {isa = PBXFileReference; lastKnownFileType = sourcecode.swift; path = MediaType.swift; sourceTree = "<group>"; };
		CA68BDC2244043C8009A6BAA /* MediaTypeTests.swift */ = {isa = PBXFileReference; lastKnownFileType = sourcecode.swift; path = MediaTypeTests.swift; sourceTree = "<group>"; };
		CA68BDC4244064F6009A6BAA /* Format.swift */ = {isa = PBXFileReference; lastKnownFileType = sourcecode.swift; path = Format.swift; sourceTree = "<group>"; };
		CA68BDC624406873009A6BAA /* FormatTests.swift */ = {isa = PBXFileReference; lastKnownFileType = sourcecode.swift; path = FormatTests.swift; sourceTree = "<group>"; };
		CA68BDC824406C10009A6BAA /* FormatSniffer.swift */ = {isa = PBXFileReference; lastKnownFileType = sourcecode.swift; path = FormatSniffer.swift; sourceTree = "<group>"; };
		CA68BDCA24406C6C009A6BAA /* FormatSnifferContext.swift */ = {isa = PBXFileReference; lastKnownFileType = sourcecode.swift; path = FormatSnifferContext.swift; sourceTree = "<group>"; };
		CA68BDCD24407750009A6BAA /* StringEncoding.swift */ = {isa = PBXFileReference; lastKnownFileType = sourcecode.swift; path = StringEncoding.swift; sourceTree = "<group>"; };
		CA68BDCF2440A7CE009A6BAA /* FormatSnifferTests.swift */ = {isa = PBXFileReference; lastKnownFileType = sourcecode.swift; path = FormatSnifferTests.swift; sourceTree = "<group>"; };
		CA6D42662404370C002FBED4 /* OPDSHolds.swift */ = {isa = PBXFileReference; lastKnownFileType = sourcecode.swift; path = OPDSHolds.swift; sourceTree = "<group>"; };
		CA6D42682404381B002FBED4 /* OPDSHoldsTests.swift */ = {isa = PBXFileReference; lastKnownFileType = sourcecode.swift; path = OPDSHoldsTests.swift; sourceTree = "<group>"; };
		CA6D426A240439BE002FBED4 /* OPDSCopies.swift */ = {isa = PBXFileReference; lastKnownFileType = sourcecode.swift; path = OPDSCopies.swift; sourceTree = "<group>"; };
		CA6D426C240439F4002FBED4 /* OPDSCopiesTests.swift */ = {isa = PBXFileReference; lastKnownFileType = sourcecode.swift; path = OPDSCopiesTests.swift; sourceTree = "<group>"; };
		CA6D426E24043A44002FBED4 /* OPDSAvailability.swift */ = {isa = PBXFileReference; lastKnownFileType = sourcecode.swift; path = OPDSAvailability.swift; sourceTree = "<group>"; };
		CA6D427024043AF1002FBED4 /* OPDSAvailabilityTests.swift */ = {isa = PBXFileReference; lastKnownFileType = sourcecode.swift; path = OPDSAvailabilityTests.swift; sourceTree = "<group>"; };
		CA6F276D2469D8CF0065B405 /* ArchiveFetcherTests.swift */ = {isa = PBXFileReference; lastKnownFileType = sourcecode.swift; path = ArchiveFetcherTests.swift; sourceTree = "<group>"; };
		CA6F276F2469D9050065B405 /* ArchiveFetcher.swift */ = {isa = PBXFileReference; lastKnownFileType = sourcecode.swift; path = ArchiveFetcher.swift; sourceTree = "<group>"; };
		CA6F27712469DB970065B405 /* Resource.swift */ = {isa = PBXFileReference; lastKnownFileType = sourcecode.swift; path = Resource.swift; sourceTree = "<group>"; };
		CA6F27732469E4DA0065B405 /* FileFetcherTests.swift */ = {isa = PBXFileReference; lastKnownFileType = sourcecode.swift; path = FileFetcherTests.swift; sourceTree = "<group>"; };
		CA6F27752469E5370065B405 /* FileFetcher.swift */ = {isa = PBXFileReference; lastKnownFileType = sourcecode.swift; path = FileFetcher.swift; sourceTree = "<group>"; };
		CA7116EE2455935100C029FD /* DocumentTypesTests.swift */ = {isa = PBXFileReference; lastKnownFileType = sourcecode.swift; path = DocumentTypesTests.swift; sourceTree = "<group>"; };
		CA7116F02455FAF900C029FD /* UTI.swift */ = {isa = PBXFileReference; lastKnownFileType = sourcecode.swift; path = UTI.swift; sourceTree = "<group>"; };
		CA81741B24585E6700033776 /* NowPlayingInfo.swift */ = {isa = PBXFileReference; lastKnownFileType = sourcecode.swift; path = NowPlayingInfo.swift; sourceTree = "<group>"; };
		CA86728D24485BE70035FDF4 /* CoreServices.framework */ = {isa = PBXFileReference; lastKnownFileType = wrapper.framework; name = CoreServices.framework; path = System/Library/Frameworks/CoreServices.framework; sourceTree = SDKROOT; };
		CA8C84132468906600CE97A4 /* Fetcher.swift */ = {isa = PBXFileReference; lastKnownFileType = sourcecode.swift; path = Fetcher.swift; sourceTree = "<group>"; };
		CA8C84152468914900CE97A4 /* Resource.swift */ = {isa = PBXFileReference; lastKnownFileType = sourcecode.swift; path = Resource.swift; sourceTree = "<group>"; };
		CA8C841724689CD000CE97A4 /* TransformingFetcher.swift */ = {isa = PBXFileReference; lastKnownFileType = sourcecode.swift; path = TransformingFetcher.swift; sourceTree = "<group>"; };
		CA8C841924689E4000CE97A4 /* RoutingFetcher.swift */ = {isa = PBXFileReference; lastKnownFileType = sourcecode.swift; path = RoutingFetcher.swift; sourceTree = "<group>"; };
		CA8C841B2468A06300CE97A4 /* ProxyFetcher.swift */ = {isa = PBXFileReference; lastKnownFileType = sourcecode.swift; path = ProxyFetcher.swift; sourceTree = "<group>"; };
		CA94291522BCD08B00305CDB /* ResourcesServer.swift */ = {isa = PBXFileReference; lastKnownFileType = sourcecode.swift; path = ResourcesServer.swift; sourceTree = "<group>"; };
		CA9A40D0221B0AA200531EA1 /* Either.swift */ = {isa = PBXFileReference; lastKnownFileType = sourcecode.swift; path = Either.swift; sourceTree = "<group>"; };
		CA9E6BA02239823300ECF6E4 /* Publication+Deprecated.swift */ = {isa = PBXFileReference; lastKnownFileType = sourcecode.swift; path = "Publication+Deprecated.swift"; sourceTree = "<group>"; };
		CA9E6BA3223A657900ECF6E4 /* JSON.swift */ = {isa = PBXFileReference; lastKnownFileType = sourcecode.swift; path = JSON.swift; sourceTree = "<group>"; };
		CA9E6BA6223A67D300ECF6E4 /* Publication.swift */ = {isa = PBXFileReference; lastKnownFileType = sourcecode.swift; path = Publication.swift; sourceTree = "<group>"; };
		CA9E6BA8223A749900ECF6E4 /* Publication+EPUB.swift */ = {isa = PBXFileReference; lastKnownFileType = sourcecode.swift; path = "Publication+EPUB.swift"; sourceTree = "<group>"; };
		CA9E6BAD223A76C600ECF6E4 /* Publication+OPDS.swift */ = {isa = PBXFileReference; lastKnownFileType = sourcecode.swift; path = "Publication+OPDS.swift"; sourceTree = "<group>"; };
<<<<<<< HEAD
		CA9FC06E24824C3B0020B9CC /* PublicationManifest.swift */ = {isa = PBXFileReference; lastKnownFileType = sourcecode.swift; path = PublicationManifest.swift; sourceTree = "<group>"; };
		CA9FC070248252970020B9CC /* PublicationManifestTests.swift */ = {isa = PBXFileReference; lastKnownFileType = sourcecode.swift; path = PublicationManifestTests.swift; sourceTree = "<group>"; };
		CA9FC073248256450020B9CC /* PublicationService.swift */ = {isa = PBXFileReference; lastKnownFileType = sourcecode.swift; path = PublicationService.swift; sourceTree = "<group>"; };
		CA9FC07524825A880020B9CC /* PublicationServicesBuilder.swift */ = {isa = PBXFileReference; lastKnownFileType = sourcecode.swift; path = PublicationServicesBuilder.swift; sourceTree = "<group>"; };
		CA9FC0782482657F0020B9CC /* PublicationServicesBuilderTests.swift */ = {isa = PBXFileReference; lastKnownFileType = sourcecode.swift; path = PublicationServicesBuilderTests.swift; sourceTree = "<group>"; };
=======
		CAAF80C92456D7370024D7AE /* AudioSession.swift */ = {isa = PBXFileReference; lastKnownFileType = sourcecode.swift; path = AudioSession.swift; sourceTree = "<group>"; };
		CAB88C8F224E510000D36C99 /* MobileCoreServices.framework */ = {isa = PBXFileReference; lastKnownFileType = wrapper.framework; name = MobileCoreServices.framework; path = System/Library/Frameworks/MobileCoreServices.framework; sourceTree = SDKROOT; };
>>>>>>> 8ea41fb2
		CAB88C91224E766E00D36C99 /* LocatorTests.swift */ = {isa = PBXFileReference; lastKnownFileType = sourcecode.swift; path = LocatorTests.swift; sourceTree = "<group>"; };
		CABBB2F32237BF42004EB039 /* OPDSPriceTests.swift */ = {isa = PBXFileReference; lastKnownFileType = sourcecode.swift; path = OPDSPriceTests.swift; sourceTree = "<group>"; };
		CABBB2F52237BF61004EB039 /* OPDSPrice.swift */ = {isa = PBXFileReference; lastKnownFileType = sourcecode.swift; path = OPDSPrice.swift; sourceTree = "<group>"; };
		CABBB2F72237C99E004EB039 /* OPDSAcquisition.swift */ = {isa = PBXFileReference; lastKnownFileType = sourcecode.swift; path = OPDSAcquisition.swift; sourceTree = "<group>"; };
		CABBB2F92237CA94004EB039 /* OPDSAcquisitionTests.swift */ = {isa = PBXFileReference; lastKnownFileType = sourcecode.swift; path = OPDSAcquisitionTests.swift; sourceTree = "<group>"; };
		CABBB2FB22394450004EB039 /* ContentLayout.swift */ = {isa = PBXFileReference; lastKnownFileType = sourcecode.swift; path = ContentLayout.swift; sourceTree = "<group>"; };
		CABE2A002482C6F2008E286D /* PositionsService.swift */ = {isa = PBXFileReference; lastKnownFileType = sourcecode.swift; path = PositionsService.swift; sourceTree = "<group>"; };
		CABE2A022482C7A6008E286D /* PositionsServiceTests.swift */ = {isa = PBXFileReference; lastKnownFileType = sourcecode.swift; path = PositionsServiceTests.swift; sourceTree = "<group>"; };
		CABEB3DB2215698600090B6C /* Deferred.swift */ = {isa = PBXFileReference; fileEncoding = 4; lastKnownFileType = sourcecode.swift; path = Deferred.swift; sourceTree = "<group>"; };
		CAC34F06221C61BD002C452E /* DRM.swift */ = {isa = PBXFileReference; fileEncoding = 4; lastKnownFileType = sourcecode.swift; path = DRM.swift; sourceTree = "<group>"; };
		CAC34F08221C61BD002C452E /* DRM+Deprecated.swift */ = {isa = PBXFileReference; fileEncoding = 4; lastKnownFileType = sourcecode.swift; path = "DRM+Deprecated.swift"; sourceTree = "<group>"; };
		CACD75DF223657AD004F20CA /* PublicationTests.swift */ = {isa = PBXFileReference; lastKnownFileType = sourcecode.swift; path = PublicationTests.swift; sourceTree = "<group>"; };
		CACD75E12236A0B6004F20CA /* Subject.swift */ = {isa = PBXFileReference; lastKnownFileType = sourcecode.swift; path = Subject.swift; sourceTree = "<group>"; };
		CACD75E32236A0F0004F20CA /* SubjectTests.swift */ = {isa = PBXFileReference; lastKnownFileType = sourcecode.swift; path = SubjectTests.swift; sourceTree = "<group>"; };
		CACD75F22236B0A5004F20CA /* PublicationCollection.swift */ = {isa = PBXFileReference; lastKnownFileType = sourcecode.swift; path = PublicationCollection.swift; sourceTree = "<group>"; };
		CACD75F42236B2AF004F20CA /* PublicationCollectionTests.swift */ = {isa = PBXFileReference; lastKnownFileType = sourcecode.swift; path = PublicationCollectionTests.swift; sourceTree = "<group>"; };
		CACDE5D42483A7AC006FEB1B /* CoverService.swift */ = {isa = PBXFileReference; lastKnownFileType = sourcecode.swift; path = CoverService.swift; sourceTree = "<group>"; };
		CACDE5D62483AAB0006FEB1B /* UIImage.swift */ = {isa = PBXFileReference; lastKnownFileType = sourcecode.swift; path = UIImage.swift; sourceTree = "<group>"; };
		CACDE5FB24851631006FEB1B /* InMemoryCoverService.swift */ = {isa = PBXFileReference; lastKnownFileType = sourcecode.swift; path = InMemoryCoverService.swift; sourceTree = "<group>"; };
		CACDE5FD24851640006FEB1B /* DefaultCoverService.swift */ = {isa = PBXFileReference; lastKnownFileType = sourcecode.swift; path = DefaultCoverService.swift; sourceTree = "<group>"; };
		CACDE5FF2485166B006FEB1B /* PerResourcePositionsService.swift */ = {isa = PBXFileReference; lastKnownFileType = sourcecode.swift; path = PerResourcePositionsService.swift; sourceTree = "<group>"; };
		CACDE6022485169F006FEB1B /* PerResourcePositionsServiceTests.swift */ = {isa = PBXFileReference; lastKnownFileType = sourcecode.swift; path = PerResourcePositionsServiceTests.swift; sourceTree = "<group>"; };
		CACDE61C24858C50006FEB1B /* HTTPFetcher.swift */ = {isa = PBXFileReference; lastKnownFileType = sourcecode.swift; path = HTTPFetcher.swift; sourceTree = "<group>"; };
		CAD0FEC1244310BB0053C998 /* Array.swift */ = {isa = PBXFileReference; lastKnownFileType = sourcecode.swift; path = Array.swift; sourceTree = "<group>"; };
		CAD0FEC3244318A90053C998 /* Fuzi.framework */ = {isa = PBXFileReference; lastKnownFileType = wrapper.framework; name = Fuzi.framework; path = Carthage/Build/iOS/Fuzi.framework; sourceTree = "<group>"; };
		CAD0FECF2444B5C30053C998 /* FormatSnifferContent.swift */ = {isa = PBXFileReference; lastKnownFileType = sourcecode.swift; path = FormatSnifferContent.swift; sourceTree = "<group>"; };
		CAD0FED92444FDB50053C998 /* ZIP.swift */ = {isa = PBXFileReference; fileEncoding = 4; lastKnownFileType = sourcecode.swift; path = ZIP.swift; sourceTree = "<group>"; };
		CAD0FEDB2444FDEC0053C998 /* ZIPFoundation.swift */ = {isa = PBXFileReference; lastKnownFileType = sourcecode.swift; path = ZIPFoundation.swift; sourceTree = "<group>"; };
		CAD178AE22B3A75C004E6812 /* en */ = {isa = PBXFileReference; lastKnownFileType = text.plist.strings; name = en; path = en.lproj/Localizable.strings; sourceTree = "<group>"; };
		CAD1EE6F245AC29B00C1E684 /* String.swift */ = {isa = PBXFileReference; lastKnownFileType = sourcecode.swift; path = String.swift; sourceTree = "<group>"; };
		CADD69E122C3B17500A4CADF /* DocumentTypes.swift */ = {isa = PBXFileReference; lastKnownFileType = sourcecode.swift; path = DocumentTypes.swift; sourceTree = "<group>"; };
		F3B1879F1FA33D4D00BB46BF /* Feed.swift */ = {isa = PBXFileReference; lastKnownFileType = sourcecode.swift; path = Feed.swift; sourceTree = "<group>"; };
		F3B187A11FA33DFA00BB46BF /* Facet.swift */ = {isa = PBXFileReference; lastKnownFileType = sourcecode.swift; path = Facet.swift; sourceTree = "<group>"; };
		F3B187A31FA33E1D00BB46BF /* OpdsMetadata.swift */ = {isa = PBXFileReference; lastKnownFileType = sourcecode.swift; path = OpdsMetadata.swift; sourceTree = "<group>"; };
		F3B187A51FA33E4900BB46BF /* Group.swift */ = {isa = PBXFileReference; lastKnownFileType = sourcecode.swift; path = Group.swift; sourceTree = "<group>"; };
		F3E7D3F41F4EBE2100DF166D /* R2Shared.framework */ = {isa = PBXFileReference; explicitFileType = wrapper.framework; includeInIndex = 0; path = R2Shared.framework; sourceTree = BUILT_PRODUCTS_DIR; };
		F3E7D3F71F4EBE2100DF166D /* r2-shared-swift.h */ = {isa = PBXFileReference; lastKnownFileType = sourcecode.c.h; path = "r2-shared-swift.h"; sourceTree = "<group>"; };
		F3E7D3F81F4EBE2100DF166D /* Info.plist */ = {isa = PBXFileReference; lastKnownFileType = text.plist.xml; path = Info.plist; sourceTree = "<group>"; };
		F3E7D4041F4EC69100DF166D /* MediaOverlayNode.swift */ = {isa = PBXFileReference; fileEncoding = 4; lastKnownFileType = sourcecode.swift; path = MediaOverlayNode.swift; sourceTree = "<group>"; };
		F3E7D4051F4EC69100DF166D /* MediaOverlays.swift */ = {isa = PBXFileReference; fileEncoding = 4; lastKnownFileType = sourcecode.swift; path = MediaOverlays.swift; sourceTree = "<group>"; };
		F3E7D40C1F4EC69100DF166D /* RootFile.swift */ = {isa = PBXFileReference; fileEncoding = 4; lastKnownFileType = sourcecode.swift; path = RootFile.swift; sourceTree = "<group>"; };
		F3E7D4221F4ECB3D00DF166D /* Date+ISO8601.swift */ = {isa = PBXFileReference; fileEncoding = 4; lastKnownFileType = sourcecode.swift; path = "Date+ISO8601.swift"; sourceTree = "<group>"; };
/* End PBXFileReference section */

/* Begin PBXFrameworksBuildPhase section */
		CA6161E721FB257700D2CFE3 /* Frameworks */ = {
			isa = PBXFrameworksBuildPhase;
			buildActionMask = 2147483647;
			files = (
				CAD0FECA24431BFE0053C998 /* Fuzi.framework in Frameworks */,
				CA252DDB2447A3810005067C /* Minizip.framework in Frameworks */,
			);
			runOnlyForDeploymentPostprocessing = 0;
		};
		F3E7D3F01F4EBE2100DF166D /* Frameworks */ = {
			isa = PBXFrameworksBuildPhase;
			buildActionMask = 2147483647;
			files = (
				CA86728E24485BE70035FDF4 /* CoreServices.framework in Frameworks */,
			);
			runOnlyForDeploymentPostprocessing = 0;
		};
/* End PBXFrameworksBuildPhase section */

/* Begin PBXGroup section */
		57470F7F20ED0D25000CDCA3 /* Toolkit */ = {
			isa = PBXGroup;
			children = (
				CA68BDCC24407745009A6BAA /* Extensions */,
				CA60CE1E2446DE7500149B22 /* XML */,
				CAD0FED82444FDB50053C998 /* ZIP */,
				CA81741A24585E5800033776 /* Media */,
				F3E7D4221F4ECB3D00DF166D /* Date+ISO8601.swift */,
				CABEB3DB2215698600090B6C /* Deferred.swift */,
				CA2006502225A1F300E6B3BD /* Observable.swift */,
				CA9A40D0221B0AA200531EA1 /* Either.swift */,
				57470F7D20ED0D1A000CDCA3 /* DownloadSession.swift */,
				CA9E6BA3223A657900ECF6E4 /* JSON.swift */,
				CA50B86D22B2A1CF003AFF24 /* R2LocalizedString.swift */,
				CA94291522BCD08B00305CDB /* ResourcesServer.swift */,
				CADD69E122C3B17500A4CADF /* DocumentTypes.swift */,
				CA7116F02455FAF900C029FD /* UTI.swift */,
			);
			path = Toolkit;
			sourceTree = "<group>";
		};
		CA16A8572232C27F00E66255 /* Publication */ = {
			isa = PBXGroup;
			children = (
				CA9FC0722482563A0020B9CC /* Services */,
				CA3386DF2404FABC00FDCBBA /* Encryption */,
				CA9E6BAB223A766200ECF6E4 /* EPUB */,
				CA3386E824052D6C00FDCBBA /* HTML */,
				CA9E6BAC223A76BD00ECF6E4 /* OPDS */,
				CA5F8EF024040DC700926120 /* Presentation */,
				CA9E6BA6223A67D300ECF6E4 /* Publication.swift */,
				CA9FC06E24824C3B0020B9CC /* PublicationManifest.swift */,
				CACD75F22236B0A5004F20CA /* PublicationCollection.swift */,
				CA16A85A2232C4E600E66255 /* LocalizedString.swift */,
				CABBB2FB22394450004EB039 /* ContentLayout.swift */,
				CA5F8EE82404035C00926120 /* ReadingProgression.swift */,
				CA16A86F2232F7CD00E66255 /* Link.swift */,
				CA16A8712232FBBB00E66255 /* Properties.swift */,
				CA16A8812233FE3200E66255 /* Metadata.swift */,
				CA16A8582232C2A800E66255 /* Contributor.swift */,
				CACD75E12236A0B6004F20CA /* Subject.swift */,
				0318F709221DD4CA004E5114 /* Locator.swift */,
				CA16A8752233065F00E66255 /* Publication+JSON.swift */,
				CA9E6BA02239823300ECF6E4 /* Publication+Deprecated.swift */,
				CA5F8EEE24040B0800926120 /* User Settings */,
				CA17638E223A99CA00959FEB /* Media Overlays */,
			);
			path = Publication;
			sourceTree = "<group>";
		};
		CA17637C223A7BBD00959FEB /* EPUB */ = {
			isa = PBXGroup;
			children = (
				CA17637D223A7C0300959FEB /* Publication+EPUBTests.swift */,
				CA176384223A897100959FEB /* Properties+EPUBTests.swift */,
				CA5F8EFA2404142C00926120 /* EPUBLayoutTests.swift */,
			);
			path = EPUB;
			sourceTree = "<group>";
		};
		CA17637F223A7DA700959FEB /* OPDS */ = {
			isa = PBXGroup;
			children = (
				CA176380223A7DB700959FEB /* Publication+OPDSTests.swift */,
				CA176382223A886500959FEB /* Properties+OPDSTests.swift */,
			);
			path = OPDS;
			sourceTree = "<group>";
		};
		CA17638E223A99CA00959FEB /* Media Overlays */ = {
			isa = PBXGroup;
			children = (
				F3E7D4041F4EC69100DF166D /* MediaOverlayNode.swift */,
				F3E7D4051F4EC69100DF166D /* MediaOverlays.swift */,
			);
			path = "Media Overlays";
			sourceTree = "<group>";
		};
		CA176390223AAAFB00959FEB /* Publication */ = {
			isa = PBXGroup;
			children = (
				CA9FC077248265700020B9CC /* Services */,
				CA3386E22404FC2700FDCBBA /* Encryption */,
				CA17637C223A7BBD00959FEB /* EPUB */,
				CA3386E724052D4300FDCBBA /* HTML */,
				CA17637F223A7DA700959FEB /* OPDS */,
				CA5F8EF52404111900926120 /* Presentation */,
				CA5F8EEC240404E300926120 /* ContentLayoutTests.swift */,
				CA5F8EEA240403F900926120 /* ReadingProgressionTests.swift */,
				CACD75DF223657AD004F20CA /* PublicationTests.swift */,
				CA9FC070248252970020B9CC /* PublicationManifestTests.swift */,
				CACD75F42236B2AF004F20CA /* PublicationCollectionTests.swift */,
				CA16A85F2232D1B800E66255 /* LocalizedStringTests.swift */,
				CA16A86D2232F7AC00E66255 /* LinkTests.swift */,
				CA16A8732233004A00E66255 /* PropertiesTests.swift */,
				CA16A8852234021400E66255 /* MetadataTests.swift */,
				CA16A8612232D5F200E66255 /* ContributorTests.swift */,
				CACD75E32236A0F0004F20CA /* SubjectTests.swift */,
				CAB88C91224E766E00D36C99 /* LocatorTests.swift */,
			);
			path = Publication;
			sourceTree = "<group>";
		};
		CA252DDE2447A5AE0005067C /* Toolkit */ = {
			isa = PBXGroup;
			children = (
				CA252DDF2447A5B40005067C /* ZIP */,
				CA7116EE2455935100C029FD /* DocumentTypesTests.swift */,
			);
			path = Toolkit;
			sourceTree = "<group>";
		};
		CA252DDF2447A5B40005067C /* ZIP */ = {
			isa = PBXGroup;
			children = (
				CA252DE02447A5C00005067C /* ZIPTests.swift */,
			);
			path = ZIP;
			sourceTree = "<group>";
		};
		CA2AE31C221C1DCB008BD18F /* Logger */ = {
			isa = PBXGroup;
			children = (
				CA2AE31D221C1DCB008BD18F /* Logger.swift */,
				CA2AE31E221C1DCB008BD18F /* LoggerStub.swift */,
				CA2AE31F221C1DCB008BD18F /* Loggable.swift */,
			);
			path = Logger;
			sourceTree = "<group>";
		};
		CA3386DF2404FABC00FDCBBA /* Encryption */ = {
			isa = PBXGroup;
			children = (
				CA3386E02404FACF00FDCBBA /* Encryption.swift */,
				CA3386E32404FD0300FDCBBA /* Properties+Encryption.swift */,
			);
			path = Encryption;
			sourceTree = "<group>";
		};
		CA3386E22404FC2700FDCBBA /* Encryption */ = {
			isa = PBXGroup;
			children = (
				CA16A87F2233BE6900E66255 /* EncryptionTests.swift */,
				CA3386E52404FD4600FDCBBA /* Properties+EncryptionTests.swift */,
			);
			path = Encryption;
			sourceTree = "<group>";
		};
		CA3386E724052D4300FDCBBA /* HTML */ = {
			isa = PBXGroup;
			children = (
				CA3386EB24052D9700FDCBBA /* DOMRangeTests.swift */,
				CA3386EF24056E7A00FDCBBA /* Locator+HTMLTests.swift */,
			);
			path = HTML;
			sourceTree = "<group>";
		};
		CA3386E824052D6C00FDCBBA /* HTML */ = {
			isa = PBXGroup;
			children = (
				CA3386E924052D8B00FDCBBA /* DOMRange.swift */,
				CA3386ED24056ADB00FDCBBA /* Locator+HTML.swift */,
			);
			path = HTML;
			sourceTree = "<group>";
		};
		CA50B88922B3A6FE003AFF24 /* Resources */ = {
			isa = PBXGroup;
			children = (
				CAD178AF22B3A75C004E6812 /* Localizable.strings */,
			);
			path = Resources;
			sourceTree = "<group>";
		};
		CA5F8EEE24040B0800926120 /* User Settings */ = {
			isa = PBXGroup;
			children = (
				AEF39DF220E3895200A560F3 /* UserProperties.swift */,
				CA176391223AAC1A00959FEB /* UserSettings.swift */,
			);
			path = "User Settings";
			sourceTree = "<group>";
		};
		CA5F8EEF24040C0E00926120 /* OPDS */ = {
			isa = PBXGroup;
			children = (
				CABBB2F92237CA94004EB039 /* OPDSAcquisitionTests.swift */,
				CA6D427024043AF1002FBED4 /* OPDSAvailabilityTests.swift */,
				CA6D426C240439F4002FBED4 /* OPDSCopiesTests.swift */,
				CA6D42682404381B002FBED4 /* OPDSHoldsTests.swift */,
				CABBB2F32237BF42004EB039 /* OPDSPriceTests.swift */,
			);
			path = OPDS;
			sourceTree = "<group>";
		};
		CA5F8EF024040DC700926120 /* Presentation */ = {
			isa = PBXGroup;
			children = (
				CA5F8EF124040DDE00926120 /* Presentation.swift */,
				CA5F8EFE24041AF200926120 /* Metadata+Presentation.swift */,
				CA5F8F0224041D4B00926120 /* Properties+Presentation.swift */,
			);
			path = Presentation;
			sourceTree = "<group>";
		};
		CA5F8EF52404111900926120 /* Presentation */ = {
			isa = PBXGroup;
			children = (
				CA5F8EF62404112800926120 /* PresentationTests.swift */,
				CA5F8EFC24041A2500926120 /* Metadata+PresentationTests.swift */,
				CA5F8F0024041BA700926120 /* Properties+PresentationTests.swift */,
			);
			path = Presentation;
			sourceTree = "<group>";
		};
		CA60CE1E2446DE7500149B22 /* XML */ = {
			isa = PBXGroup;
			children = (
				CA60CE1F2446DE8E00149B22 /* XML.swift */,
				CA60CE232446E97400149B22 /* Fuzi.swift */,
			);
			path = XML;
			sourceTree = "<group>";
		};
		CA6161EB21FB257700D2CFE3 /* r2-shared-swiftTests */ = {
			isa = PBXGroup;
			children = (
				CA40C07921FF25F80069A50E /* JSON.swift */,
				CA5B7C382441BA5F003A2FE7 /* Fixtures.swift */,
				CA5B7C362441B492003A2FE7 /* Fixtures */,
				CA176390223AAAFB00959FEB /* Publication */,
				CA6F276C2469D8BF0065B405 /* Fetcher */,
				CA68BDBF244042BC009A6BAA /* Format */,
				CA5F8EEF24040C0E00926120 /* OPDS */,
				CA252DDE2447A5AE0005067C /* Toolkit */,
				CA6161EE21FB257700D2CFE3 /* Info.plist */,
				CA16A86B2232EF3700E66255 /* Asserts.swift */,
			);
			path = "r2-shared-swiftTests";
			sourceTree = "<group>";
		};
		CA68BDBE24404298009A6BAA /* Format */ = {
			isa = PBXGroup;
			children = (
				CA68BDC4244064F6009A6BAA /* Format.swift */,
				CA68BDC824406C10009A6BAA /* FormatSniffer.swift */,
				CA68BDCA24406C6C009A6BAA /* FormatSnifferContext.swift */,
				CAD0FECF2444B5C30053C998 /* FormatSnifferContent.swift */,
				CA68BDC0244042D5009A6BAA /* MediaType.swift */,
			);
			path = Format;
			sourceTree = "<group>";
		};
		CA68BDBF244042BC009A6BAA /* Format */ = {
			isa = PBXGroup;
			children = (
				CA68BDC624406873009A6BAA /* FormatTests.swift */,
				CA68BDCF2440A7CE009A6BAA /* FormatSnifferTests.swift */,
				CA68BDC2244043C8009A6BAA /* MediaTypeTests.swift */,
			);
			path = Format;
			sourceTree = "<group>";
		};
		CA68BDCC24407745009A6BAA /* Extensions */ = {
			isa = PBXGroup;
			children = (
				CA68BDCD24407750009A6BAA /* StringEncoding.swift */,
				CAD0FEC1244310BB0053C998 /* Array.swift */,
				CAD1EE6F245AC29B00C1E684 /* String.swift */,
				CACDE5D62483AAB0006FEB1B /* UIImage.swift */,
			);
			path = Extensions;
			sourceTree = "<group>";
		};
		CA81741A24585E5800033776 /* Media */ = {
			isa = PBXGroup;
			children = (
				CAAF80C92456D7370024D7AE /* AudioSession.swift */,
				CA81741B24585E6700033776 /* NowPlayingInfo.swift */,
			);
			path = Media;
			sourceTree = "<group>";
		};
		CA6F276C2469D8BF0065B405 /* Fetcher */ = {
			isa = PBXGroup;
			children = (
				CA6F276D2469D8CF0065B405 /* ArchiveFetcherTests.swift */,
				CA6F27732469E4DA0065B405 /* FileFetcherTests.swift */,
				CA6F27712469DB970065B405 /* Resource.swift */,
			);
			path = Fetcher;
			sourceTree = "<group>";
		};
		CA8C84122468904100CE97A4 /* Fetcher */ = {
			isa = PBXGroup;
			children = (
				CA8C84152468914900CE97A4 /* Resource.swift */,
				CA8C84132468906600CE97A4 /* Fetcher.swift */,
				CA6F276F2469D9050065B405 /* ArchiveFetcher.swift */,
				CA6F27752469E5370065B405 /* FileFetcher.swift */,
				CACDE61C24858C50006FEB1B /* HTTPFetcher.swift */,
				CA8C841B2468A06300CE97A4 /* ProxyFetcher.swift */,
				CA8C841924689E4000CE97A4 /* RoutingFetcher.swift */,
				CA8C841724689CD000CE97A4 /* TransformingFetcher.swift */,
			);
			path = Fetcher;
			sourceTree = "<group>";
		};
		CA9E6BAB223A766200ECF6E4 /* EPUB */ = {
			isa = PBXGroup;
			children = (
				CA9E6BA8223A749900ECF6E4 /* Publication+EPUB.swift */,
				CA176386223A898B00959FEB /* Properties+EPUB.swift */,
				CA5F8EF8240413C900926120 /* EPUBLayout.swift */,
			);
			path = EPUB;
			sourceTree = "<group>";
		};
		CA9E6BAC223A76BD00ECF6E4 /* OPDS */ = {
			isa = PBXGroup;
			children = (
				CA9E6BAD223A76C600ECF6E4 /* Publication+OPDS.swift */,
				CA176379223A7B8900959FEB /* Properties+OPDS.swift */,
			);
			path = OPDS;
			sourceTree = "<group>";
		};
		CA9FC0722482563A0020B9CC /* Services */ = {
			isa = PBXGroup;
			children = (
				CA9FC073248256450020B9CC /* PublicationService.swift */,
				CA9FC07524825A880020B9CC /* PublicationServicesBuilder.swift */,
				CACDE5FA24851620006FEB1B /* Cover */,
				CACDE5F92485161A006FEB1B /* Positions */,
			);
			path = Services;
			sourceTree = "<group>";
		};
		CA9FC077248265700020B9CC /* Services */ = {
			isa = PBXGroup;
			children = (
				CA9FC0782482657F0020B9CC /* PublicationServicesBuilderTests.swift */,
				CACDE60124851681006FEB1B /* Positions */,
			);
			path = Services;
			sourceTree = "<group>";
		};
		CAC34F04221C61BD002C452E /* DRM */ = {
			isa = PBXGroup;
			children = (
				CAC34F06221C61BD002C452E /* DRM.swift */,
				CAC34F08221C61BD002C452E /* DRM+Deprecated.swift */,
			);
			path = DRM;
			sourceTree = "<group>";
		};
		CACDE5F92485161A006FEB1B /* Positions */ = {
			isa = PBXGroup;
			children = (
				CABE2A002482C6F2008E286D /* PositionsService.swift */,
				CACDE5FF2485166B006FEB1B /* PerResourcePositionsService.swift */,
			);
			path = Positions;
			sourceTree = "<group>";
		};
		CACDE5FA24851620006FEB1B /* Cover */ = {
			isa = PBXGroup;
			children = (
				CACDE5D42483A7AC006FEB1B /* CoverService.swift */,
				CACDE5FD24851640006FEB1B /* DefaultCoverService.swift */,
				CACDE5FB24851631006FEB1B /* InMemoryCoverService.swift */,
			);
			path = Cover;
			sourceTree = "<group>";
		};
		CACDE60124851681006FEB1B /* Positions */ = {
			isa = PBXGroup;
			children = (
				CABE2A022482C7A6008E286D /* PositionsServiceTests.swift */,
				CACDE6022485169F006FEB1B /* PerResourcePositionsServiceTests.swift */,
			);
			path = Positions;
			sourceTree = "<group>";
		};
		CAD0FED82444FDB50053C998 /* ZIP */ = {
			isa = PBXGroup;
			children = (
				CAD0FED92444FDB50053C998 /* ZIP.swift */,
				CAD0FEDB2444FDEC0053C998 /* ZIPFoundation.swift */,
				CA252DD82447A3740005067C /* Minizip.swift */,
			);
			path = ZIP;
			sourceTree = "<group>";
		};
		F3B1879E1FA33D3700BB46BF /* OPDS */ = {
			isa = PBXGroup;
			children = (
				CABBB2F72237C99E004EB039 /* OPDSAcquisition.swift */,
				CA6D426E24043A44002FBED4 /* OPDSAvailability.swift */,
				CA6D426A240439BE002FBED4 /* OPDSCopies.swift */,
				CA6D42662404370C002FBED4 /* OPDSHolds.swift */,
				CABBB2F52237BF61004EB039 /* OPDSPrice.swift */,
				F3B1879F1FA33D4D00BB46BF /* Feed.swift */,
				F3B187A31FA33E1D00BB46BF /* OpdsMetadata.swift */,
				F3B187A11FA33DFA00BB46BF /* Facet.swift */,
				F3B187A51FA33E4900BB46BF /* Group.swift */,
			);
			path = OPDS;
			sourceTree = "<group>";
		};
		F3E7D3EA1F4EBE2100DF166D = {
			isa = PBXGroup;
			children = (
				F3E7D3F61F4EBE2100DF166D /* r2-shared-swift */,
				CA6161EB21FB257700D2CFE3 /* r2-shared-swiftTests */,
				F3E7D3F51F4EBE2100DF166D /* Products */,
				F3E7D41F1F4ECA9800DF166D /* Frameworks */,
			);
			sourceTree = "<group>";
		};
		F3E7D3F51F4EBE2100DF166D /* Products */ = {
			isa = PBXGroup;
			children = (
				F3E7D3F41F4EBE2100DF166D /* R2Shared.framework */,
				CA6161EA21FB257700D2CFE3 /* r2-shared-swiftTests.xctest */,
			);
			name = Products;
			sourceTree = "<group>";
		};
		F3E7D3F61F4EBE2100DF166D /* r2-shared-swift */ = {
			isa = PBXGroup;
			children = (
				F3E7D3F71F4EBE2100DF166D /* r2-shared-swift.h */,
				F3E7D3F81F4EBE2100DF166D /* Info.plist */,
				F3E7D40C1F4EC69100DF166D /* RootFile.swift */,
				CA16A8572232C27F00E66255 /* Publication */,
				CA8C84122468904100CE97A4 /* Fetcher */,
				CA68BDBE24404298009A6BAA /* Format */,
				F3B1879E1FA33D3700BB46BF /* OPDS */,
				CAC34F04221C61BD002C452E /* DRM */,
				CA2AE31C221C1DCB008BD18F /* Logger */,
				57470F7F20ED0D25000CDCA3 /* Toolkit */,
				CA50B88922B3A6FE003AFF24 /* Resources */,
			);
			path = "r2-shared-swift";
			sourceTree = "<group>";
		};
		F3E7D41F1F4ECA9800DF166D /* Frameworks */ = {
			isa = PBXGroup;
			children = (
				CA252DDA2447A3810005067C /* Minizip.framework */,
				CAD0FEC3244318A90053C998 /* Fuzi.framework */,
				CA86728D24485BE70035FDF4 /* CoreServices.framework */,
			);
			name = Frameworks;
			sourceTree = "<group>";
		};
/* End PBXGroup section */

/* Begin PBXHeadersBuildPhase section */
		F3E7D3F11F4EBE2100DF166D /* Headers */ = {
			isa = PBXHeadersBuildPhase;
			buildActionMask = 2147483647;
			files = (
				F3E7D3F91F4EBE2100DF166D /* r2-shared-swift.h in Headers */,
			);
			runOnlyForDeploymentPostprocessing = 0;
		};
/* End PBXHeadersBuildPhase section */

/* Begin PBXNativeTarget section */
		CA6161E921FB257700D2CFE3 /* r2-shared-swiftTests */ = {
			isa = PBXNativeTarget;
			buildConfigurationList = CA6161F421FB257700D2CFE3 /* Build configuration list for PBXNativeTarget "r2-shared-swiftTests" */;
			buildPhases = (
				CA6161E621FB257700D2CFE3 /* Sources */,
				CA6161E721FB257700D2CFE3 /* Frameworks */,
				CA6161E821FB257700D2CFE3 /* Resources */,
				CA6161FA21FB2B0B00D2CFE3 /* Copy Frameworks */,
				CAD0FECC24431C160053C998 /* Copy Carthage Frameworks */,
			);
			buildRules = (
			);
			dependencies = (
				CA6161F121FB257700D2CFE3 /* PBXTargetDependency */,
			);
			name = "r2-shared-swiftTests";
			productName = "r2-shared-swiftTests";
			productReference = CA6161EA21FB257700D2CFE3 /* r2-shared-swiftTests.xctest */;
			productType = "com.apple.product-type.bundle.unit-test";
		};
		F3E7D3F31F4EBE2100DF166D /* r2-shared-swift */ = {
			isa = PBXNativeTarget;
			buildConfigurationList = F3E7D3FC1F4EBE2100DF166D /* Build configuration list for PBXNativeTarget "r2-shared-swift" */;
			buildPhases = (
				F3E7D3EF1F4EBE2100DF166D /* Sources */,
				F3E7D3F01F4EBE2100DF166D /* Frameworks */,
				F3E7D3F11F4EBE2100DF166D /* Headers */,
				F3E7D3F21F4EBE2100DF166D /* Resources */,
			);
			buildRules = (
			);
			dependencies = (
			);
			name = "r2-shared-swift";
			productName = "r2-shared-swift";
			productReference = F3E7D3F41F4EBE2100DF166D /* R2Shared.framework */;
			productType = "com.apple.product-type.framework";
		};
/* End PBXNativeTarget section */

/* Begin PBXProject section */
		F3E7D3EB1F4EBE2100DF166D /* Project object */ = {
			isa = PBXProject;
			attributes = {
				LastSwiftUpdateCheck = 0940;
				LastUpgradeCheck = 1020;
				ORGANIZATIONNAME = Readium;
				TargetAttributes = {
					CA6161E921FB257700D2CFE3 = {
						CreatedOnToolsVersion = 9.4.1;
						DevelopmentTeam = 327YA3JNGT;
						LastSwiftMigration = 0940;
						ProvisioningStyle = Automatic;
					};
					F3E7D3F31F4EBE2100DF166D = {
						CreatedOnToolsVersion = 8.3.3;
						LastSwiftMigration = "";
						ProvisioningStyle = Manual;
					};
				};
			};
			buildConfigurationList = F3E7D3EE1F4EBE2100DF166D /* Build configuration list for PBXProject "r2-shared-swift" */;
			compatibilityVersion = "Xcode 3.2";
			developmentRegion = en;
			hasScannedForEncodings = 0;
			knownRegions = (
				en,
				Base,
			);
			mainGroup = F3E7D3EA1F4EBE2100DF166D;
			productRefGroup = F3E7D3F51F4EBE2100DF166D /* Products */;
			projectDirPath = "";
			projectRoot = "";
			targets = (
				F3E7D3F31F4EBE2100DF166D /* r2-shared-swift */,
				CA6161E921FB257700D2CFE3 /* r2-shared-swiftTests */,
			);
		};
/* End PBXProject section */

/* Begin PBXResourcesBuildPhase section */
		CA6161E821FB257700D2CFE3 /* Resources */ = {
			isa = PBXResourcesBuildPhase;
			buildActionMask = 2147483647;
			files = (
				CA5B7C372441B492003A2FE7 /* Fixtures in Resources */,
			);
			runOnlyForDeploymentPostprocessing = 0;
		};
		F3E7D3F21F4EBE2100DF166D /* Resources */ = {
			isa = PBXResourcesBuildPhase;
			buildActionMask = 2147483647;
			files = (
				CAD178AD22B3A75C004E6812 /* Localizable.strings in Resources */,
			);
			runOnlyForDeploymentPostprocessing = 0;
		};
/* End PBXResourcesBuildPhase section */

/* Begin PBXShellScriptBuildPhase section */
		CAD0FECC24431C160053C998 /* Copy Carthage Frameworks */ = {
			isa = PBXShellScriptBuildPhase;
			buildActionMask = 2147483647;
			files = (
			);
			inputFileListPaths = (
			);
			inputPaths = (
				"$(SRCROOT)/Carthage/Build/iOS/Fuzi.framework",
				"$(SRCROOT)/Carthage/Build/iOS/Minizip.framework",
			);
			name = "Copy Carthage Frameworks";
			outputFileListPaths = (
			);
			outputPaths = (
				"$(BUILT_PRODUCTS_DIR)/$(FRAMEWORKS_FOLDER_PATH)/Fuzi.framework",
				"$(BUILT_PRODUCTS_DIR)/$(FRAMEWORKS_FOLDER_PATH)/Minizip.framework",
			);
			runOnlyForDeploymentPostprocessing = 0;
			shellPath = /bin/sh;
			shellScript = "/usr/local/bin/carthage copy-frameworks\n";
		};
/* End PBXShellScriptBuildPhase section */

/* Begin PBXSourcesBuildPhase section */
		CA6161E621FB257700D2CFE3 /* Sources */ = {
			isa = PBXSourcesBuildPhase;
			buildActionMask = 2147483647;
			files = (
				CABBB2F42237BF42004EB039 /* OPDSPriceTests.swift in Sources */,
				CACD75E42236A0F0004F20CA /* SubjectTests.swift in Sources */,
				CA6D426D240439F4002FBED4 /* OPDSCopiesTests.swift in Sources */,
				CA176385223A897100959FEB /* Properties+EPUBTests.swift in Sources */,
				CA16A8742233004A00E66255 /* PropertiesTests.swift in Sources */,
				CACDE6032485169F006FEB1B /* PerResourcePositionsServiceTests.swift in Sources */,
				CA16A8802233BE6900E66255 /* EncryptionTests.swift in Sources */,
				CA5F8EFB2404142C00926120 /* EPUBLayoutTests.swift in Sources */,
				CA6F27742469E4DA0065B405 /* FileFetcherTests.swift in Sources */,
				CA40C07A21FF25F80069A50E /* JSON.swift in Sources */,
				CA68BDD12440E123009A6BAA /* FormatSnifferTests.swift in Sources */,
				CA68BDC724406873009A6BAA /* FormatTests.swift in Sources */,
				CA16A86C2232EF3700E66255 /* Asserts.swift in Sources */,
				CA5F8EEB240403F900926120 /* ReadingProgressionTests.swift in Sources */,
				CA16A8602232D1B800E66255 /* LocalizedStringTests.swift in Sources */,
				CA16A8862234021500E66255 /* MetadataTests.swift in Sources */,
				CA6F276E2469D8CF0065B405 /* ArchiveFetcherTests.swift in Sources */,
				CA176383223A886500959FEB /* Properties+OPDSTests.swift in Sources */,
				CA9FC0792482657F0020B9CC /* PublicationServicesBuilderTests.swift in Sources */,
				CA6D427124043AF1002FBED4 /* OPDSAvailabilityTests.swift in Sources */,
				CA176381223A7DB700959FEB /* Publication+OPDSTests.swift in Sources */,
				CA16A86E2232F7AC00E66255 /* LinkTests.swift in Sources */,
				CA7116EF2455935100C029FD /* DocumentTypesTests.swift in Sources */,
				CA5F8F0124041BA700926120 /* Properties+PresentationTests.swift in Sources */,
				CA252DE12447A5C00005067C /* ZIPTests.swift in Sources */,
				CA3386F024056E7A00FDCBBA /* Locator+HTMLTests.swift in Sources */,
				CACD75F52236B2AF004F20CA /* PublicationCollectionTests.swift in Sources */,
				CA5F8EFD24041A2500926120 /* Metadata+PresentationTests.swift in Sources */,
				CA5F8EF72404112800926120 /* PresentationTests.swift in Sources */,
				CA9FC071248252970020B9CC /* PublicationManifestTests.swift in Sources */,
				CA5B7C392441BA5F003A2FE7 /* Fixtures.swift in Sources */,
				CA16A8622232D5F200E66255 /* ContributorTests.swift in Sources */,
				CA6D42692404381B002FBED4 /* OPDSHoldsTests.swift in Sources */,
				CA3386E62404FD4600FDCBBA /* Properties+EncryptionTests.swift in Sources */,
				CAB88C92224E766E00D36C99 /* LocatorTests.swift in Sources */,
				CA6F27722469DB980065B405 /* Resource.swift in Sources */,
				CACD75E0223657AD004F20CA /* PublicationTests.swift in Sources */,
				CA17637E223A7C0300959FEB /* Publication+EPUBTests.swift in Sources */,
				CABBB2FA2237CA94004EB039 /* OPDSAcquisitionTests.swift in Sources */,
				CABE2A032482C7A6008E286D /* PositionsServiceTests.swift in Sources */,
				CA5F8EED240404E300926120 /* ContentLayoutTests.swift in Sources */,
				CA3386EC24052D9700FDCBBA /* DOMRangeTests.swift in Sources */,
				CA68BDC3244043C8009A6BAA /* MediaTypeTests.swift in Sources */,
			);
			runOnlyForDeploymentPostprocessing = 0;
		};
		F3E7D3EF1F4EBE2100DF166D /* Sources */ = {
			isa = PBXSourcesBuildPhase;
			buildActionMask = 2147483647;
			files = (
				CA6D426B240439BE002FBED4 /* OPDSCopies.swift in Sources */,
				CA17638D223A984600959FEB /* Publication.swift in Sources */,
				F3E7D4231F4ECB3D00DF166D /* Date+ISO8601.swift in Sources */,
				CA60CE242446E97400149B22 /* Fuzi.swift in Sources */,
				CA8C84162468914900CE97A4 /* Resource.swift in Sources */,
				CA17637A223A7B8900959FEB /* Properties+OPDS.swift in Sources */,
				CACD75E22236A0B7004F20CA /* Subject.swift in Sources */,
				CACDE5D72483AAB0006FEB1B /* UIImage.swift in Sources */,
				CA5F8EF9240413C900926120 /* EPUBLayout.swift in Sources */,
				57470F7E20ED0D1A000CDCA3 /* DownloadSession.swift in Sources */,
				CA252DD92447A3740005067C /* Minizip.swift in Sources */,
				CA2AE320221C1DCB008BD18F /* Logger.swift in Sources */,
				CABBB2F82237C99E004EB039 /* OPDSAcquisition.swift in Sources */,
				CAF4EAE72237AD6000A17DA1 /* UserProperties.swift in Sources */,
				CA176387223A898B00959FEB /* Properties+EPUB.swift in Sources */,
				CA8C841824689CD000CE97A4 /* TransformingFetcher.swift in Sources */,
				CA6D426F24043A44002FBED4 /* OPDSAvailability.swift in Sources */,
				CAD1EE70245AC29B00C1E684 /* String.swift in Sources */,
				CA94291622BCD08C00305CDB /* ResourcesServer.swift in Sources */,
				CA16A8702232F7CD00E66255 /* Link.swift in Sources */,
				CACDE6002485166B006FEB1B /* PerResourcePositionsService.swift in Sources */,
				F3E7D4191F4EC69100DF166D /* RootFile.swift in Sources */,
				CA16A85B2232C4E600E66255 /* LocalizedString.swift in Sources */,
<<<<<<< HEAD
				CABE2A012482C6F2008E286D /* PositionsService.swift in Sources */,
=======
				CA81741C24585E6700033776 /* NowPlayingInfo.swift in Sources */,
>>>>>>> 8ea41fb2
				CA9E6BAE223A76C600ECF6E4 /* Publication+OPDS.swift in Sources */,
				CABEB3DC2215698600090B6C /* Deferred.swift in Sources */,
				CA6F27702469D9050065B405 /* ArchiveFetcher.swift in Sources */,
				CA68BDC1244042D5009A6BAA /* MediaType.swift in Sources */,
				CA3386EA24052D8B00FDCBBA /* DOMRange.swift in Sources */,
				CA2006512225A1F300E6B3BD /* Observable.swift in Sources */,
				CA9E6BA4223A657900ECF6E4 /* JSON.swift in Sources */,
				CA68BDC5244064F6009A6BAA /* Format.swift in Sources */,
				CA8C841C2468A06300CE97A4 /* ProxyFetcher.swift in Sources */,
				CAD0FEDA2444FDB60053C998 /* ZIP.swift in Sources */,
				CA2AE321221C1DCB008BD18F /* LoggerStub.swift in Sources */,
				CA9FC07624825A880020B9CC /* PublicationServicesBuilder.swift in Sources */,
				CA2AE322221C1DCB008BD18F /* Loggable.swift in Sources */,
				CA9A40D1221B0AA200531EA1 /* Either.swift in Sources */,
				CACDE5FC24851631006FEB1B /* InMemoryCoverService.swift in Sources */,
				CA60CE202446DE8E00149B22 /* XML.swift in Sources */,
				CABBB2E62237ADEB004EB039 /* OpdsMetadata.swift in Sources */,
				CABBB2E82237ADEB004EB039 /* Group.swift in Sources */,
				CA16A8722232FBBB00E66255 /* Properties.swift in Sources */,
				CA176392223AAC1A00959FEB /* UserSettings.swift in Sources */,
				CAD0FEC2244310BB0053C998 /* Array.swift in Sources */,
				CA7116F12455FAF900C029FD /* UTI.swift in Sources */,
				CACD75F32236B0A5004F20CA /* PublicationCollection.swift in Sources */,
				CAAF80CA2456D7370024D7AE /* AudioSession.swift in Sources */,
				CA50B86E22B2A1CF003AFF24 /* R2LocalizedString.swift in Sources */,
				CA6D42672404370C002FBED4 /* OPDSHolds.swift in Sources */,
				CAD0FED02444B5C30053C998 /* FormatSnifferContent.swift in Sources */,
				CAF4EAE42237ABC700A17DA1 /* MediaOverlayNode.swift in Sources */,
				CAC34F0C221C61BD002C452E /* DRM+Deprecated.swift in Sources */,
				CA3386E42404FD0300FDCBBA /* Properties+Encryption.swift in Sources */,
				CA9FC06F24824C3B0020B9CC /* PublicationManifest.swift in Sources */,
				CA8C841A24689E4000CE97A4 /* RoutingFetcher.swift in Sources */,
				CA5F8EE92404035D00926120 /* ReadingProgression.swift in Sources */,
				CA8C84142468906600CE97A4 /* Fetcher.swift in Sources */,
				CA5F8EFF24041AF200926120 /* Metadata+Presentation.swift in Sources */,
				CA16A8642232DA2000E66255 /* Locator.swift in Sources */,
				CACDE5FE24851640006FEB1B /* DefaultCoverService.swift in Sources */,
				CA6F27762469E5370065B405 /* FileFetcher.swift in Sources */,
				CACDE61D24858C50006FEB1B /* HTTPFetcher.swift in Sources */,
				CA68BDCB24406C6C009A6BAA /* FormatSnifferContext.swift in Sources */,
				CA9E6BA12239823300ECF6E4 /* Publication+Deprecated.swift in Sources */,
				CABBB2E52237ADEB004EB039 /* Feed.swift in Sources */,
				CA9E6BA9223A749900ECF6E4 /* Publication+EPUB.swift in Sources */,
				CACDE5D52483A7AC006FEB1B /* CoverService.swift in Sources */,
				CABBB2E72237ADEB004EB039 /* Facet.swift in Sources */,
				CA16A8822233FE3200E66255 /* Metadata.swift in Sources */,
				CA68BDC924406C10009A6BAA /* FormatSniffer.swift in Sources */,
				CA3386E12404FAD000FDCBBA /* Encryption.swift in Sources */,
				CAF4EAE52237ABC700A17DA1 /* MediaOverlays.swift in Sources */,
				CA3386EE24056ADB00FDCBBA /* Locator+HTML.swift in Sources */,
				CA16A8592232C2A800E66255 /* Contributor.swift in Sources */,
				CAC34F0A221C61BD002C452E /* DRM.swift in Sources */,
				CA5F8F0324041D4B00926120 /* Properties+Presentation.swift in Sources */,
				CA5F8EF224040DDE00926120 /* Presentation.swift in Sources */,
				CA9FC074248256450020B9CC /* PublicationService.swift in Sources */,
				CABBB2FC22394450004EB039 /* ContentLayout.swift in Sources */,
				CABBB2F62237BF61004EB039 /* OPDSPrice.swift in Sources */,
				CA68BDCE24407750009A6BAA /* StringEncoding.swift in Sources */,
				CADD69E222C3B17500A4CADF /* DocumentTypes.swift in Sources */,
				CA16A8762233065F00E66255 /* Publication+JSON.swift in Sources */,
			);
			runOnlyForDeploymentPostprocessing = 0;
		};
/* End PBXSourcesBuildPhase section */

/* Begin PBXTargetDependency section */
		CA6161F121FB257700D2CFE3 /* PBXTargetDependency */ = {
			isa = PBXTargetDependency;
			target = F3E7D3F31F4EBE2100DF166D /* r2-shared-swift */;
			targetProxy = CA6161F021FB257700D2CFE3 /* PBXContainerItemProxy */;
		};
/* End PBXTargetDependency section */

/* Begin PBXVariantGroup section */
		CAD178AF22B3A75C004E6812 /* Localizable.strings */ = {
			isa = PBXVariantGroup;
			children = (
				CAD178AE22B3A75C004E6812 /* en */,
			);
			name = Localizable.strings;
			sourceTree = "<group>";
		};
/* End PBXVariantGroup section */

/* Begin XCBuildConfiguration section */
		CA6161F221FB257700D2CFE3 /* Debug */ = {
			isa = XCBuildConfiguration;
			buildSettings = {
				CLANG_CXX_LANGUAGE_STANDARD = "gnu++14";
				CLANG_ENABLE_MODULES = YES;
				CLANG_ENABLE_OBJC_WEAK = YES;
				CLANG_WARN_UNGUARDED_AVAILABILITY = YES_AGGRESSIVE;
				CODE_SIGN_IDENTITY = "iPhone Developer";
				CODE_SIGN_STYLE = Automatic;
				DEVELOPMENT_TEAM = 327YA3JNGT;
				FRAMEWORK_SEARCH_PATHS = (
					"$(inherited)",
					"$(PROJECT_DIR)/Carthage/Build/iOS",
				);
				GCC_C_LANGUAGE_STANDARD = gnu11;
				INFOPLIST_FILE = "r2-shared-swiftTests/Info.plist";
				IPHONEOS_DEPLOYMENT_TARGET = 11.4;
				LD_RUNPATH_SEARCH_PATHS = "$(inherited) @executable_path/Frameworks @loader_path/Frameworks";
				PRODUCT_BUNDLE_IDENTIFIER = "org.readium.r2-shared-swiftTests";
				PRODUCT_NAME = "$(TARGET_NAME)";
				SWIFT_OPTIMIZATION_LEVEL = "-Onone";
				SWIFT_VERSION = 5.0;
				TARGETED_DEVICE_FAMILY = "1,2";
			};
			name = Debug;
		};
		CA6161F321FB257700D2CFE3 /* Release */ = {
			isa = XCBuildConfiguration;
			buildSettings = {
				CLANG_CXX_LANGUAGE_STANDARD = "gnu++14";
				CLANG_ENABLE_MODULES = YES;
				CLANG_ENABLE_OBJC_WEAK = YES;
				CLANG_WARN_UNGUARDED_AVAILABILITY = YES_AGGRESSIVE;
				CODE_SIGN_IDENTITY = "iPhone Developer";
				CODE_SIGN_STYLE = Automatic;
				DEVELOPMENT_TEAM = 327YA3JNGT;
				FRAMEWORK_SEARCH_PATHS = (
					"$(inherited)",
					"$(PROJECT_DIR)/Carthage/Build/iOS",
				);
				GCC_C_LANGUAGE_STANDARD = gnu11;
				INFOPLIST_FILE = "r2-shared-swiftTests/Info.plist";
				IPHONEOS_DEPLOYMENT_TARGET = 11.4;
				LD_RUNPATH_SEARCH_PATHS = "$(inherited) @executable_path/Frameworks @loader_path/Frameworks";
				PRODUCT_BUNDLE_IDENTIFIER = "org.readium.r2-shared-swiftTests";
				PRODUCT_NAME = "$(TARGET_NAME)";
				SWIFT_VERSION = 5.0;
				TARGETED_DEVICE_FAMILY = "1,2";
			};
			name = Release;
		};
		F3E7D3FA1F4EBE2100DF166D /* Debug */ = {
			isa = XCBuildConfiguration;
			buildSettings = {
				ALWAYS_SEARCH_USER_PATHS = NO;
				CLANG_ANALYZER_NONNULL = YES;
				CLANG_ANALYZER_NUMBER_OBJECT_CONVERSION = YES_AGGRESSIVE;
				CLANG_CXX_LANGUAGE_STANDARD = "gnu++0x";
				CLANG_CXX_LIBRARY = "libc++";
				CLANG_ENABLE_MODULES = YES;
				CLANG_ENABLE_OBJC_ARC = YES;
				CLANG_WARN_BLOCK_CAPTURE_AUTORELEASING = YES;
				CLANG_WARN_BOOL_CONVERSION = YES;
				CLANG_WARN_COMMA = YES;
				CLANG_WARN_CONSTANT_CONVERSION = YES;
				CLANG_WARN_DEPRECATED_OBJC_IMPLEMENTATIONS = YES;
				CLANG_WARN_DIRECT_OBJC_ISA_USAGE = YES_ERROR;
				CLANG_WARN_DOCUMENTATION_COMMENTS = YES;
				CLANG_WARN_EMPTY_BODY = YES;
				CLANG_WARN_ENUM_CONVERSION = YES;
				CLANG_WARN_INFINITE_RECURSION = YES;
				CLANG_WARN_INT_CONVERSION = YES;
				CLANG_WARN_NON_LITERAL_NULL_CONVERSION = YES;
				CLANG_WARN_OBJC_IMPLICIT_RETAIN_SELF = YES;
				CLANG_WARN_OBJC_LITERAL_CONVERSION = YES;
				CLANG_WARN_OBJC_ROOT_CLASS = YES_ERROR;
				CLANG_WARN_RANGE_LOOP_ANALYSIS = YES;
				CLANG_WARN_STRICT_PROTOTYPES = YES;
				CLANG_WARN_SUSPICIOUS_MOVE = YES;
				CLANG_WARN_UNREACHABLE_CODE = YES;
				CLANG_WARN__DUPLICATE_METHOD_MATCH = YES;
				"CODE_SIGN_IDENTITY[sdk=iphoneos*]" = "iPhone Developer";
				COPY_PHASE_STRIP = NO;
				CURRENT_PROJECT_VERSION = 1;
				DEBUG_INFORMATION_FORMAT = dwarf;
				ENABLE_STRICT_OBJC_MSGSEND = YES;
				ENABLE_TESTABILITY = YES;
				GCC_C_LANGUAGE_STANDARD = gnu99;
				GCC_DYNAMIC_NO_PIC = NO;
				GCC_NO_COMMON_BLOCKS = YES;
				GCC_OPTIMIZATION_LEVEL = 0;
				GCC_PREPROCESSOR_DEFINITIONS = (
					"DEBUG=1",
					"$(inherited)",
				);
				GCC_WARN_64_TO_32_BIT_CONVERSION = YES;
				GCC_WARN_ABOUT_RETURN_TYPE = YES_ERROR;
				GCC_WARN_UNDECLARED_SELECTOR = YES;
				GCC_WARN_UNINITIALIZED_AUTOS = YES_AGGRESSIVE;
				GCC_WARN_UNUSED_FUNCTION = YES;
				GCC_WARN_UNUSED_VARIABLE = YES;
				IPHONEOS_DEPLOYMENT_TARGET = 9.0;
				MTL_ENABLE_DEBUG_INFO = YES;
				ONLY_ACTIVE_ARCH = YES;
				SDKROOT = iphoneos;
				SWIFT_ACTIVE_COMPILATION_CONDITIONS = DEBUG;
				SWIFT_OPTIMIZATION_LEVEL = "-Onone";
				SWIFT_VERSION = 5.0;
				TARGETED_DEVICE_FAMILY = "1,2";
				VERSIONING_SYSTEM = "apple-generic";
				VERSION_INFO_PREFIX = "";
			};
			name = Debug;
		};
		F3E7D3FB1F4EBE2100DF166D /* Release */ = {
			isa = XCBuildConfiguration;
			buildSettings = {
				ALWAYS_SEARCH_USER_PATHS = NO;
				CLANG_ANALYZER_NONNULL = YES;
				CLANG_ANALYZER_NUMBER_OBJECT_CONVERSION = YES_AGGRESSIVE;
				CLANG_CXX_LANGUAGE_STANDARD = "gnu++0x";
				CLANG_CXX_LIBRARY = "libc++";
				CLANG_ENABLE_MODULES = YES;
				CLANG_ENABLE_OBJC_ARC = YES;
				CLANG_WARN_BLOCK_CAPTURE_AUTORELEASING = YES;
				CLANG_WARN_BOOL_CONVERSION = YES;
				CLANG_WARN_COMMA = YES;
				CLANG_WARN_CONSTANT_CONVERSION = YES;
				CLANG_WARN_DEPRECATED_OBJC_IMPLEMENTATIONS = YES;
				CLANG_WARN_DIRECT_OBJC_ISA_USAGE = YES_ERROR;
				CLANG_WARN_DOCUMENTATION_COMMENTS = YES;
				CLANG_WARN_EMPTY_BODY = YES;
				CLANG_WARN_ENUM_CONVERSION = YES;
				CLANG_WARN_INFINITE_RECURSION = YES;
				CLANG_WARN_INT_CONVERSION = YES;
				CLANG_WARN_NON_LITERAL_NULL_CONVERSION = YES;
				CLANG_WARN_OBJC_IMPLICIT_RETAIN_SELF = YES;
				CLANG_WARN_OBJC_LITERAL_CONVERSION = YES;
				CLANG_WARN_OBJC_ROOT_CLASS = YES_ERROR;
				CLANG_WARN_RANGE_LOOP_ANALYSIS = YES;
				CLANG_WARN_STRICT_PROTOTYPES = YES;
				CLANG_WARN_SUSPICIOUS_MOVE = YES;
				CLANG_WARN_UNREACHABLE_CODE = YES;
				CLANG_WARN__DUPLICATE_METHOD_MATCH = YES;
				"CODE_SIGN_IDENTITY[sdk=iphoneos*]" = "iPhone Developer";
				COPY_PHASE_STRIP = NO;
				CURRENT_PROJECT_VERSION = 1;
				DEBUG_INFORMATION_FORMAT = "dwarf-with-dsym";
				ENABLE_NS_ASSERTIONS = NO;
				ENABLE_STRICT_OBJC_MSGSEND = YES;
				GCC_C_LANGUAGE_STANDARD = gnu99;
				GCC_NO_COMMON_BLOCKS = YES;
				GCC_WARN_64_TO_32_BIT_CONVERSION = YES;
				GCC_WARN_ABOUT_RETURN_TYPE = YES_ERROR;
				GCC_WARN_UNDECLARED_SELECTOR = YES;
				GCC_WARN_UNINITIALIZED_AUTOS = YES_AGGRESSIVE;
				GCC_WARN_UNUSED_FUNCTION = YES;
				GCC_WARN_UNUSED_VARIABLE = YES;
				IPHONEOS_DEPLOYMENT_TARGET = 9.0;
				MTL_ENABLE_DEBUG_INFO = NO;
				SDKROOT = iphoneos;
				SWIFT_OPTIMIZATION_LEVEL = "-Owholemodule";
				SWIFT_VERSION = 5.0;
				TARGETED_DEVICE_FAMILY = "1,2";
				VALIDATE_PRODUCT = YES;
				VERSIONING_SYSTEM = "apple-generic";
				VERSION_INFO_PREFIX = "";
			};
			name = Release;
		};
		F3E7D3FD1F4EBE2100DF166D /* Debug */ = {
			isa = XCBuildConfiguration;
			buildSettings = {
				APPLICATION_EXTENSION_API_ONLY = NO;
				CLANG_ENABLE_CODE_COVERAGE = NO;
				CLANG_ENABLE_MODULES = YES;
				CODE_SIGN_IDENTITY = "";
				"CODE_SIGN_IDENTITY[sdk=iphoneos*]" = "";
				DEFINES_MODULE = YES;
				DEVELOPMENT_TEAM = "";
				DYLIB_COMPATIBILITY_VERSION = 1;
				DYLIB_CURRENT_VERSION = 1;
				DYLIB_INSTALL_NAME_BASE = "@rpath";
				FRAMEWORK_SEARCH_PATHS = (
					"$(inherited)",
					"$(PROJECT_DIR)/Carthage/Build/iOS",
				);
				INFOPLIST_FILE = "r2-shared-swift/Info.plist";
				INSTALL_PATH = "$(LOCAL_LIBRARY_DIR)/Frameworks";
				IPHONEOS_DEPLOYMENT_TARGET = 9.0;
				LD_RUNPATH_SEARCH_PATHS = "$(inherited) @executable_path/Frameworks";
				PRODUCT_BUNDLE_IDENTIFIER = "org.readium.r2-shared-swift";
				PRODUCT_NAME = R2Shared;
				PROVISIONING_PROFILE_SPECIFIER = "";
				SKIP_INSTALL = YES;
				SUPPORTS_MACCATALYST = NO;
				SWIFT_OPTIMIZATION_LEVEL = "-Onone";
				SWIFT_VERSION = 5.0;
				TARGETED_DEVICE_FAMILY = "1,2";
			};
			name = Debug;
		};
		F3E7D3FE1F4EBE2100DF166D /* Release */ = {
			isa = XCBuildConfiguration;
			buildSettings = {
				APPLICATION_EXTENSION_API_ONLY = NO;
				CLANG_ENABLE_CODE_COVERAGE = NO;
				CLANG_ENABLE_MODULES = YES;
				CODE_SIGN_IDENTITY = "";
				"CODE_SIGN_IDENTITY[sdk=iphoneos*]" = "";
				DEFINES_MODULE = YES;
				DEVELOPMENT_TEAM = "";
				DYLIB_COMPATIBILITY_VERSION = 1;
				DYLIB_CURRENT_VERSION = 1;
				DYLIB_INSTALL_NAME_BASE = "@rpath";
				FRAMEWORK_SEARCH_PATHS = (
					"$(inherited)",
					"$(PROJECT_DIR)/Carthage/Build/iOS",
				);
				INFOPLIST_FILE = "r2-shared-swift/Info.plist";
				INSTALL_PATH = "$(LOCAL_LIBRARY_DIR)/Frameworks";
				IPHONEOS_DEPLOYMENT_TARGET = 9.0;
				LD_RUNPATH_SEARCH_PATHS = "$(inherited) @executable_path/Frameworks";
				PRODUCT_BUNDLE_IDENTIFIER = "org.readium.r2-shared-swift";
				PRODUCT_NAME = R2Shared;
				PROVISIONING_PROFILE_SPECIFIER = "";
				SKIP_INSTALL = YES;
				SUPPORTS_MACCATALYST = NO;
				SWIFT_VERSION = 5.0;
				TARGETED_DEVICE_FAMILY = "1,2";
			};
			name = Release;
		};
/* End XCBuildConfiguration section */

/* Begin XCConfigurationList section */
		CA6161F421FB257700D2CFE3 /* Build configuration list for PBXNativeTarget "r2-shared-swiftTests" */ = {
			isa = XCConfigurationList;
			buildConfigurations = (
				CA6161F221FB257700D2CFE3 /* Debug */,
				CA6161F321FB257700D2CFE3 /* Release */,
			);
			defaultConfigurationIsVisible = 0;
			defaultConfigurationName = Release;
		};
		F3E7D3EE1F4EBE2100DF166D /* Build configuration list for PBXProject "r2-shared-swift" */ = {
			isa = XCConfigurationList;
			buildConfigurations = (
				F3E7D3FA1F4EBE2100DF166D /* Debug */,
				F3E7D3FB1F4EBE2100DF166D /* Release */,
			);
			defaultConfigurationIsVisible = 0;
			defaultConfigurationName = Release;
		};
		F3E7D3FC1F4EBE2100DF166D /* Build configuration list for PBXNativeTarget "r2-shared-swift" */ = {
			isa = XCConfigurationList;
			buildConfigurations = (
				F3E7D3FD1F4EBE2100DF166D /* Debug */,
				F3E7D3FE1F4EBE2100DF166D /* Release */,
			);
			defaultConfigurationIsVisible = 0;
			defaultConfigurationName = Release;
		};
/* End XCConfigurationList section */
	};
	rootObject = F3E7D3EB1F4EBE2100DF166D /* Project object */;
}<|MERGE_RESOLUTION|>--- conflicted
+++ resolved
@@ -95,15 +95,12 @@
 		CA9E6BA4223A657900ECF6E4 /* JSON.swift in Sources */ = {isa = PBXBuildFile; fileRef = CA9E6BA3223A657900ECF6E4 /* JSON.swift */; };
 		CA9E6BA9223A749900ECF6E4 /* Publication+EPUB.swift in Sources */ = {isa = PBXBuildFile; fileRef = CA9E6BA8223A749900ECF6E4 /* Publication+EPUB.swift */; };
 		CA9E6BAE223A76C600ECF6E4 /* Publication+OPDS.swift in Sources */ = {isa = PBXBuildFile; fileRef = CA9E6BAD223A76C600ECF6E4 /* Publication+OPDS.swift */; };
-<<<<<<< HEAD
 		CA9FC06F24824C3B0020B9CC /* PublicationManifest.swift in Sources */ = {isa = PBXBuildFile; fileRef = CA9FC06E24824C3B0020B9CC /* PublicationManifest.swift */; };
 		CA9FC071248252970020B9CC /* PublicationManifestTests.swift in Sources */ = {isa = PBXBuildFile; fileRef = CA9FC070248252970020B9CC /* PublicationManifestTests.swift */; };
 		CA9FC074248256450020B9CC /* PublicationService.swift in Sources */ = {isa = PBXBuildFile; fileRef = CA9FC073248256450020B9CC /* PublicationService.swift */; };
 		CA9FC07624825A880020B9CC /* PublicationServicesBuilder.swift in Sources */ = {isa = PBXBuildFile; fileRef = CA9FC07524825A880020B9CC /* PublicationServicesBuilder.swift */; };
 		CA9FC0792482657F0020B9CC /* PublicationServicesBuilderTests.swift in Sources */ = {isa = PBXBuildFile; fileRef = CA9FC0782482657F0020B9CC /* PublicationServicesBuilderTests.swift */; };
-=======
 		CAAF80CA2456D7370024D7AE /* AudioSession.swift in Sources */ = {isa = PBXBuildFile; fileRef = CAAF80C92456D7370024D7AE /* AudioSession.swift */; };
->>>>>>> 8ea41fb2
 		CAB88C92224E766E00D36C99 /* LocatorTests.swift in Sources */ = {isa = PBXBuildFile; fileRef = CAB88C91224E766E00D36C99 /* LocatorTests.swift */; };
 		CABBB2E52237ADEB004EB039 /* Feed.swift in Sources */ = {isa = PBXBuildFile; fileRef = F3B1879F1FA33D4D00BB46BF /* Feed.swift */; };
 		CABBB2E62237ADEB004EB039 /* OpdsMetadata.swift in Sources */ = {isa = PBXBuildFile; fileRef = F3B187A31FA33E1D00BB46BF /* OpdsMetadata.swift */; };
@@ -261,16 +258,13 @@
 		CA9E6BA6223A67D300ECF6E4 /* Publication.swift */ = {isa = PBXFileReference; lastKnownFileType = sourcecode.swift; path = Publication.swift; sourceTree = "<group>"; };
 		CA9E6BA8223A749900ECF6E4 /* Publication+EPUB.swift */ = {isa = PBXFileReference; lastKnownFileType = sourcecode.swift; path = "Publication+EPUB.swift"; sourceTree = "<group>"; };
 		CA9E6BAD223A76C600ECF6E4 /* Publication+OPDS.swift */ = {isa = PBXFileReference; lastKnownFileType = sourcecode.swift; path = "Publication+OPDS.swift"; sourceTree = "<group>"; };
-<<<<<<< HEAD
 		CA9FC06E24824C3B0020B9CC /* PublicationManifest.swift */ = {isa = PBXFileReference; lastKnownFileType = sourcecode.swift; path = PublicationManifest.swift; sourceTree = "<group>"; };
 		CA9FC070248252970020B9CC /* PublicationManifestTests.swift */ = {isa = PBXFileReference; lastKnownFileType = sourcecode.swift; path = PublicationManifestTests.swift; sourceTree = "<group>"; };
 		CA9FC073248256450020B9CC /* PublicationService.swift */ = {isa = PBXFileReference; lastKnownFileType = sourcecode.swift; path = PublicationService.swift; sourceTree = "<group>"; };
 		CA9FC07524825A880020B9CC /* PublicationServicesBuilder.swift */ = {isa = PBXFileReference; lastKnownFileType = sourcecode.swift; path = PublicationServicesBuilder.swift; sourceTree = "<group>"; };
 		CA9FC0782482657F0020B9CC /* PublicationServicesBuilderTests.swift */ = {isa = PBXFileReference; lastKnownFileType = sourcecode.swift; path = PublicationServicesBuilderTests.swift; sourceTree = "<group>"; };
-=======
 		CAAF80C92456D7370024D7AE /* AudioSession.swift */ = {isa = PBXFileReference; lastKnownFileType = sourcecode.swift; path = AudioSession.swift; sourceTree = "<group>"; };
 		CAB88C8F224E510000D36C99 /* MobileCoreServices.framework */ = {isa = PBXFileReference; lastKnownFileType = wrapper.framework; name = MobileCoreServices.framework; path = System/Library/Frameworks/MobileCoreServices.framework; sourceTree = SDKROOT; };
->>>>>>> 8ea41fb2
 		CAB88C91224E766E00D36C99 /* LocatorTests.swift */ = {isa = PBXFileReference; lastKnownFileType = sourcecode.swift; path = LocatorTests.swift; sourceTree = "<group>"; };
 		CABBB2F32237BF42004EB039 /* OPDSPriceTests.swift */ = {isa = PBXFileReference; lastKnownFileType = sourcecode.swift; path = OPDSPriceTests.swift; sourceTree = "<group>"; };
 		CABBB2F52237BF61004EB039 /* OPDSPrice.swift */ = {isa = PBXFileReference; lastKnownFileType = sourcecode.swift; path = OPDSPrice.swift; sourceTree = "<group>"; };
@@ -1009,11 +1003,8 @@
 				CACDE6002485166B006FEB1B /* PerResourcePositionsService.swift in Sources */,
 				F3E7D4191F4EC69100DF166D /* RootFile.swift in Sources */,
 				CA16A85B2232C4E600E66255 /* LocalizedString.swift in Sources */,
-<<<<<<< HEAD
 				CABE2A012482C6F2008E286D /* PositionsService.swift in Sources */,
-=======
 				CA81741C24585E6700033776 /* NowPlayingInfo.swift in Sources */,
->>>>>>> 8ea41fb2
 				CA9E6BAE223A76C600ECF6E4 /* Publication+OPDS.swift in Sources */,
 				CABEB3DC2215698600090B6C /* Deferred.swift in Sources */,
 				CA6F27702469D9050065B405 /* ArchiveFetcher.swift in Sources */,
