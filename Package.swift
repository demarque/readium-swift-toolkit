--- conflicted
+++ resolved
@@ -146,9 +146,17 @@
         //         .copy("Fixtures"),
         //     ]
         // ),
+        
+        .target(
+            name: "ReadiumAdapterGCDWebServer",
+            dependencies: [
+                "GCDWebServer",
+                "R2Shared",
+            ],
+            path: "Sources/Adapters/GCDWebServer"
+        ),
 
         .target(
-<<<<<<< HEAD
             name: "ReadiumInternal",
             path: "Sources/Internal"
         ),
@@ -156,14 +164,6 @@
             name: "ReadiumInternalTests",
             dependencies: ["ReadiumInternal"],
             path: "Tests/InternalTests"
-=======
-            name: "ReadiumAdapterGCDWebServer",
-            dependencies: [
-                "GCDWebServer",
-                "R2Shared",
-            ],
-            path: "Sources/Adapters/GCDWebServer"
->>>>>>> bedc0080
         ),
     ]
 )
