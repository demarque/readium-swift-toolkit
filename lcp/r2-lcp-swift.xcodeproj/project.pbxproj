// !$*UTF8*$!
{
	archiveVersion = 1;
	classes = {
	};
	objectVersion = 46;
	objects = {

/* Begin PBXBuildFile section */
		CA26EF7C2280331E0011653E /* Connection.swift in Sources */ = {isa = PBXBuildFile; fileRef = CA26EF7B2280331E0011653E /* Connection.swift */; };
		CA2AE328221C3CFB008BD18F /* Deprecated.swift in Sources */ = {isa = PBXBuildFile; fileRef = CA2AE327221C3CFB008BD18F /* Deprecated.swift */; };
		CA4A38742208647400599297 /* PassphrasesRepository.swift in Sources */ = {isa = PBXBuildFile; fileRef = CA4A38732208647400599297 /* PassphrasesRepository.swift */; };
		CA4A388722086F7500599297 /* PassphrasesService.swift in Sources */ = {isa = PBXBuildFile; fileRef = CA4A388622086F7500599297 /* PassphrasesService.swift */; };
		CA4A388C2209873B00599297 /* LicenseContainer.swift in Sources */ = {isa = PBXBuildFile; fileRef = CA4A388B2209873B00599297 /* LicenseContainer.swift */; };
		CA4A388E220988C800599297 /* LCPLLicenseContainer.swift in Sources */ = {isa = PBXBuildFile; fileRef = CA4A388D220988C800599297 /* LCPLLicenseContainer.swift */; };
		CA4A389022098A9400599297 /* ZIPLicenseContainer.swift in Sources */ = {isa = PBXBuildFile; fileRef = CA4A388F22098A9400599297 /* ZIPLicenseContainer.swift */; };
		CA4A3892220994E300599297 /* EPUBLicenseContainer.swift in Sources */ = {isa = PBXBuildFile; fileRef = CA4A3891220994E300599297 /* EPUBLicenseContainer.swift */; };
		CA50B88022B2A777003AFF24 /* R2LCPLocalizedString.swift in Sources */ = {isa = PBXBuildFile; fileRef = CA50B87F22B2A777003AFF24 /* R2LCPLocalizedString.swift */; };
		CA50B88422B2A822003AFF24 /* Localizable.strings in Resources */ = {isa = PBXBuildFile; fileRef = CA50B88622B2A822003AFF24 /* Localizable.strings */; };
<<<<<<< HEAD
		CA9428FD22B9442300305CDB /* ReadiumLicenseContainer.swift in Sources */ = {isa = PBXBuildFile; fileRef = CA9428FC22B9442300305CDB /* ReadiumLicenseContainer.swift */; };
=======
		CA9428FD22B9442300305CDB /* LCPDFLicenseContainer.swift in Sources */ = {isa = PBXBuildFile; fileRef = CA9428FC22B9442300305CDB /* LCPDFLicenseContainer.swift */; };
		CA78C9EB244F53BA00E559B3 /* R2Shared.framework in Frameworks */ = {isa = PBXBuildFile; fileRef = CA78C9E8244F531A00E559B3 /* R2Shared.framework */; };
>>>>>>> 36804b3f
		CAB131F6220D81E60097DFB5 /* LicensesRepository.swift in Sources */ = {isa = PBXBuildFile; fileRef = CAB131F5220D81E60097DFB5 /* LicensesRepository.swift */; };
		CAB1320B220D9B200097DFB5 /* LCPService.swift in Sources */ = {isa = PBXBuildFile; fileRef = CAB1320A220D9B200097DFB5 /* LCPService.swift */; };
		CAB13211220DB2B10097DFB5 /* LCPAuthenticating.swift in Sources */ = {isa = PBXBuildFile; fileRef = CAB13210220DB2B10097DFB5 /* LCPAuthenticating.swift */; };
		CAB1321F220DBA470097DFB5 /* NetworkService.swift in Sources */ = {isa = PBXBuildFile; fileRef = CAB1321E220DBA470097DFB5 /* NetworkService.swift */; };
		CAB214E12269C241007E989D /* prod-license.lcpl in Resources */ = {isa = PBXBuildFile; fileRef = CAB214E02269C241007E989D /* prod-license.lcpl */; };
		CAB57BC12204811100E4CB12 /* LicensesService.swift in Sources */ = {isa = PBXBuildFile; fileRef = CAB57BC02204811100E4CB12 /* LicensesService.swift */; };
		CABEB3E32215756D00090B6C /* Links.swift in Sources */ = {isa = PBXBuildFile; fileRef = CABEB3E22215756D00090B6C /* Links.swift */; };
		CABEB3F62215C86C00090B6C /* LCPError+wrap.swift in Sources */ = {isa = PBXBuildFile; fileRef = CABEB3F52215C86C00090B6C /* LCPError+wrap.swift */; };
		CAE7FB7A220C2E6F00D03587 /* LicenseValidation.swift in Sources */ = {isa = PBXBuildFile; fileRef = CAE7FB79220C2E6F00D03587 /* LicenseValidation.swift */; };
		CAE7FB7C220C4B7700D03587 /* DeviceService.swift in Sources */ = {isa = PBXBuildFile; fileRef = CAE7FB7B220C4B7700D03587 /* DeviceService.swift */; };
		CAE7FB7E220C4C5C00D03587 /* DeviceRepository.swift in Sources */ = {isa = PBXBuildFile; fileRef = CAE7FB7D220C4C5C00D03587 /* DeviceRepository.swift */; };
		CAE7FB82220C64D100D03587 /* CRLService.swift in Sources */ = {isa = PBXBuildFile; fileRef = CAE7FB81220C64D100D03587 /* CRLService.swift */; };
		F331FBF81F8228F8007F16DF /* Database.swift in Sources */ = {isa = PBXBuildFile; fileRef = F331FBF71F8228F8007F16DF /* Database.swift */; };
		F35AFA011F6AD54400D3F670 /* License.swift in Sources */ = {isa = PBXBuildFile; fileRef = F35AFA001F6AD54400D3F670 /* License.swift */; };
		F36F9E261F826C17001D0DB4 /* Licenses.swift in Sources */ = {isa = PBXBuildFile; fileRef = F36F9E251F826C17001D0DB4 /* Licenses.swift */; };
		F36F9E281F8270FC001D0DB4 /* Transactions.swift in Sources */ = {isa = PBXBuildFile; fileRef = F36F9E271F8270FC001D0DB4 /* Transactions.swift */; };
		F38CDB221F697D3A004156CB /* PotentialRights.swift in Sources */ = {isa = PBXBuildFile; fileRef = F38CDB211F697D3A004156CB /* PotentialRights.swift */; };
		F38FB0361F66837800F9D602 /* User.swift in Sources */ = {isa = PBXBuildFile; fileRef = F38FB0351F66837800F9D602 /* User.swift */; };
		F38FB0381F66839600F9D602 /* Rights.swift in Sources */ = {isa = PBXBuildFile; fileRef = F38FB0371F66839600F9D602 /* Rights.swift */; };
		F38FB03A1F6683D800F9D602 /* Encryption.swift in Sources */ = {isa = PBXBuildFile; fileRef = F38FB0391F6683D800F9D602 /* Encryption.swift */; };
		F38FB03C1F6683F300F9D602 /* UserKey.swift in Sources */ = {isa = PBXBuildFile; fileRef = F38FB03B1F6683F300F9D602 /* UserKey.swift */; };
		F38FB03E1F66840900F9D602 /* ContentKey.swift in Sources */ = {isa = PBXBuildFile; fileRef = F38FB03D1F66840900F9D602 /* ContentKey.swift */; };
		F38FB0421F66847E00F9D602 /* Signature.swift in Sources */ = {isa = PBXBuildFile; fileRef = F38FB0411F66847E00F9D602 /* Signature.swift */; };
		F3B2C8981F667223007601E4 /* readium-lcp-swift.h in Headers */ = {isa = PBXBuildFile; fileRef = F3B2C88A1F667223007601E4 /* readium-lcp-swift.h */; settings = {ATTRIBUTES = (Public, ); }; };
		F3B2C8A71F66727C007601E4 /* LicenseDocument.swift in Sources */ = {isa = PBXBuildFile; fileRef = F3B2C8A11F66727C007601E4 /* LicenseDocument.swift */; };
		F3B2C8A81F66727C007601E4 /* StatusDocument.swift in Sources */ = {isa = PBXBuildFile; fileRef = F3B2C8A21F66727C007601E4 /* StatusDocument.swift */; };
		F3B2C8AA1F66727C007601E4 /* Event.swift in Sources */ = {isa = PBXBuildFile; fileRef = F3B2C8A41F66727C007601E4 /* Event.swift */; };
		F3B2C8AB1F66727C007601E4 /* LCPError.swift in Sources */ = {isa = PBXBuildFile; fileRef = F3B2C8A51F66727C007601E4 /* LCPError.swift */; };
		F3B2C8AC1F66727C007601E4 /* Link.swift in Sources */ = {isa = PBXBuildFile; fileRef = F3B2C8A61F66727C007601E4 /* Link.swift */; };
/* End PBXBuildFile section */

/* Begin PBXFileReference section */
		03A5DB9F23B78AD500D5FCBD /* R2LCPClient.framework */ = {isa = PBXFileReference; lastKnownFileType = wrapper.framework; name = R2LCPClient.framework; path = Carthage/Build/iOS/R2LCPClient.framework; sourceTree = "<group>"; };
		CA26EF7B2280331E0011653E /* Connection.swift */ = {isa = PBXFileReference; lastKnownFileType = sourcecode.swift; path = Connection.swift; sourceTree = "<group>"; };
		CA2AE327221C3CFB008BD18F /* Deprecated.swift */ = {isa = PBXFileReference; lastKnownFileType = sourcecode.swift; path = Deprecated.swift; sourceTree = "<group>"; };
		CA4A38732208647400599297 /* PassphrasesRepository.swift */ = {isa = PBXFileReference; lastKnownFileType = sourcecode.swift; path = PassphrasesRepository.swift; sourceTree = "<group>"; };
		CA4A388622086F7500599297 /* PassphrasesService.swift */ = {isa = PBXFileReference; lastKnownFileType = sourcecode.swift; path = PassphrasesService.swift; sourceTree = "<group>"; };
		CA4A388B2209873B00599297 /* LicenseContainer.swift */ = {isa = PBXFileReference; lastKnownFileType = sourcecode.swift; path = LicenseContainer.swift; sourceTree = "<group>"; };
		CA4A388D220988C800599297 /* LCPLLicenseContainer.swift */ = {isa = PBXFileReference; lastKnownFileType = sourcecode.swift; path = LCPLLicenseContainer.swift; sourceTree = "<group>"; };
		CA4A388F22098A9400599297 /* ZIPLicenseContainer.swift */ = {isa = PBXFileReference; lastKnownFileType = sourcecode.swift; path = ZIPLicenseContainer.swift; sourceTree = "<group>"; };
		CA4A3891220994E300599297 /* EPUBLicenseContainer.swift */ = {isa = PBXFileReference; lastKnownFileType = sourcecode.swift; path = EPUBLicenseContainer.swift; sourceTree = "<group>"; };
		CA50B87F22B2A777003AFF24 /* R2LCPLocalizedString.swift */ = {isa = PBXFileReference; lastKnownFileType = sourcecode.swift; path = R2LCPLocalizedString.swift; sourceTree = "<group>"; };
		CA50B88522B2A822003AFF24 /* en */ = {isa = PBXFileReference; lastKnownFileType = text.plist.strings; name = en; path = en.lproj/Localizable.strings; sourceTree = "<group>"; };
<<<<<<< HEAD
		CA9428FC22B9442300305CDB /* ReadiumLicenseContainer.swift */ = {isa = PBXFileReference; lastKnownFileType = sourcecode.swift; path = ReadiumLicenseContainer.swift; sourceTree = "<group>"; };
=======
		CA9428FC22B9442300305CDB /* LCPDFLicenseContainer.swift */ = {isa = PBXFileReference; lastKnownFileType = sourcecode.swift; path = LCPDFLicenseContainer.swift; sourceTree = "<group>"; };
		CA78C9E8244F531A00E559B3 /* R2Shared.framework */ = {isa = PBXFileReference; explicitFileType = wrapper.framework; path = R2Shared.framework; sourceTree = BUILT_PRODUCTS_DIR; };
>>>>>>> 36804b3f
		CAB131F5220D81E60097DFB5 /* LicensesRepository.swift */ = {isa = PBXFileReference; lastKnownFileType = sourcecode.swift; path = LicensesRepository.swift; sourceTree = "<group>"; };
		CAB1320A220D9B200097DFB5 /* LCPService.swift */ = {isa = PBXFileReference; lastKnownFileType = sourcecode.swift; path = LCPService.swift; sourceTree = "<group>"; };
		CAB13210220DB2B10097DFB5 /* LCPAuthenticating.swift */ = {isa = PBXFileReference; lastKnownFileType = sourcecode.swift; path = LCPAuthenticating.swift; sourceTree = "<group>"; };
		CAB1321E220DBA470097DFB5 /* NetworkService.swift */ = {isa = PBXFileReference; lastKnownFileType = sourcecode.swift; path = NetworkService.swift; sourceTree = "<group>"; };
		CAB214E02269C241007E989D /* prod-license.lcpl */ = {isa = PBXFileReference; fileEncoding = 4; lastKnownFileType = text; path = "prod-license.lcpl"; sourceTree = "<group>"; };
		CAB57BC02204811100E4CB12 /* LicensesService.swift */ = {isa = PBXFileReference; lastKnownFileType = sourcecode.swift; path = LicensesService.swift; sourceTree = "<group>"; };
		CABEB3E22215756D00090B6C /* Links.swift */ = {isa = PBXFileReference; lastKnownFileType = sourcecode.swift; path = Links.swift; sourceTree = "<group>"; };
		CABEB3F52215C86C00090B6C /* LCPError+wrap.swift */ = {isa = PBXFileReference; lastKnownFileType = sourcecode.swift; path = "LCPError+wrap.swift"; sourceTree = "<group>"; };
		CAE7FB79220C2E6F00D03587 /* LicenseValidation.swift */ = {isa = PBXFileReference; lastKnownFileType = sourcecode.swift; path = LicenseValidation.swift; sourceTree = "<group>"; };
		CAE7FB7B220C4B7700D03587 /* DeviceService.swift */ = {isa = PBXFileReference; lastKnownFileType = sourcecode.swift; path = DeviceService.swift; sourceTree = "<group>"; };
		CAE7FB7D220C4C5C00D03587 /* DeviceRepository.swift */ = {isa = PBXFileReference; lastKnownFileType = sourcecode.swift; path = DeviceRepository.swift; sourceTree = "<group>"; };
		CAE7FB81220C64D100D03587 /* CRLService.swift */ = {isa = PBXFileReference; lastKnownFileType = sourcecode.swift; path = CRLService.swift; sourceTree = "<group>"; };
		F331FBF71F8228F8007F16DF /* Database.swift */ = {isa = PBXFileReference; lastKnownFileType = sourcecode.swift; path = Database.swift; sourceTree = "<group>"; };
		F35AFA001F6AD54400D3F670 /* License.swift */ = {isa = PBXFileReference; fileEncoding = 4; lastKnownFileType = sourcecode.swift; path = License.swift; sourceTree = "<group>"; };
		F36F9E251F826C17001D0DB4 /* Licenses.swift */ = {isa = PBXFileReference; lastKnownFileType = sourcecode.swift; path = Licenses.swift; sourceTree = "<group>"; };
		F36F9E271F8270FC001D0DB4 /* Transactions.swift */ = {isa = PBXFileReference; lastKnownFileType = sourcecode.swift; path = Transactions.swift; sourceTree = "<group>"; };
		F38CDB211F697D3A004156CB /* PotentialRights.swift */ = {isa = PBXFileReference; fileEncoding = 4; lastKnownFileType = sourcecode.swift; path = PotentialRights.swift; sourceTree = "<group>"; };
		F38FB0351F66837800F9D602 /* User.swift */ = {isa = PBXFileReference; fileEncoding = 4; lastKnownFileType = sourcecode.swift; path = User.swift; sourceTree = "<group>"; };
		F38FB0371F66839600F9D602 /* Rights.swift */ = {isa = PBXFileReference; fileEncoding = 4; lastKnownFileType = sourcecode.swift; path = Rights.swift; sourceTree = "<group>"; };
		F38FB0391F6683D800F9D602 /* Encryption.swift */ = {isa = PBXFileReference; fileEncoding = 4; lastKnownFileType = sourcecode.swift; path = Encryption.swift; sourceTree = "<group>"; };
		F38FB03B1F6683F300F9D602 /* UserKey.swift */ = {isa = PBXFileReference; fileEncoding = 4; lastKnownFileType = sourcecode.swift; path = UserKey.swift; sourceTree = "<group>"; };
		F38FB03D1F66840900F9D602 /* ContentKey.swift */ = {isa = PBXFileReference; fileEncoding = 4; lastKnownFileType = sourcecode.swift; path = ContentKey.swift; sourceTree = "<group>"; };
		F38FB0411F66847E00F9D602 /* Signature.swift */ = {isa = PBXFileReference; fileEncoding = 4; lastKnownFileType = sourcecode.swift; path = Signature.swift; sourceTree = "<group>"; };
		F3B2C8871F667222007601E4 /* ReadiumLCP.framework */ = {isa = PBXFileReference; explicitFileType = wrapper.framework; includeInIndex = 0; path = ReadiumLCP.framework; sourceTree = BUILT_PRODUCTS_DIR; };
		F3B2C88A1F667223007601E4 /* readium-lcp-swift.h */ = {isa = PBXFileReference; lastKnownFileType = sourcecode.c.h; path = "readium-lcp-swift.h"; sourceTree = "<group>"; };
		F3B2C88B1F667223007601E4 /* Info.plist */ = {isa = PBXFileReference; lastKnownFileType = text.plist.xml; path = Info.plist; sourceTree = "<group>"; };
		F3B2C8951F667223007601E4 /* readium_lcp_swiftTests.swift */ = {isa = PBXFileReference; lastKnownFileType = sourcecode.swift; path = readium_lcp_swiftTests.swift; sourceTree = "<group>"; };
		F3B2C8971F667223007601E4 /* Info.plist */ = {isa = PBXFileReference; lastKnownFileType = text.plist.xml; path = Info.plist; sourceTree = "<group>"; };
		F3B2C8A11F66727C007601E4 /* LicenseDocument.swift */ = {isa = PBXFileReference; fileEncoding = 4; lastKnownFileType = sourcecode.swift; path = LicenseDocument.swift; sourceTree = "<group>"; };
		F3B2C8A21F66727C007601E4 /* StatusDocument.swift */ = {isa = PBXFileReference; fileEncoding = 4; lastKnownFileType = sourcecode.swift; path = StatusDocument.swift; sourceTree = "<group>"; };
		F3B2C8A41F66727C007601E4 /* Event.swift */ = {isa = PBXFileReference; fileEncoding = 4; lastKnownFileType = sourcecode.swift; path = Event.swift; sourceTree = "<group>"; };
		F3B2C8A51F66727C007601E4 /* LCPError.swift */ = {isa = PBXFileReference; fileEncoding = 4; lastKnownFileType = sourcecode.swift; path = LCPError.swift; sourceTree = "<group>"; };
		F3B2C8A61F66727C007601E4 /* Link.swift */ = {isa = PBXFileReference; fileEncoding = 4; lastKnownFileType = sourcecode.swift; path = Link.swift; sourceTree = "<group>"; };
/* End PBXFileReference section */

/* Begin PBXFrameworksBuildPhase section */
		F3B2C8831F667222007601E4 /* Frameworks */ = {
			isa = PBXFrameworksBuildPhase;
			buildActionMask = 2147483647;
			files = (
				CA78C9EB244F53BA00E559B3 /* R2Shared.framework in Frameworks */,
			);
			runOnlyForDeploymentPostprocessing = 0;
		};
/* End PBXFrameworksBuildPhase section */

/* Begin PBXGroup section */
		CA50B87E22B2A768003AFF24 /* Toolkit */ = {
			isa = PBXGroup;
			children = (
				CA50B87F22B2A777003AFF24 /* R2LCPLocalizedString.swift */,
			);
			path = Toolkit;
			sourceTree = "<group>";
		};
		CA50B88122B2A7F2003AFF24 /* Resources */ = {
			isa = PBXGroup;
			children = (
				CAB214E02269C241007E989D /* prod-license.lcpl */,
				CA50B88622B2A822003AFF24 /* Localizable.strings */,
			);
			path = Resources;
			sourceTree = "<group>";
		};
		CAB13214220DB5930097DFB5 /* License */ = {
			isa = PBXGroup;
			children = (
				F35AFA001F6AD54400D3F670 /* License.swift */,
				CAE7FB79220C2E6F00D03587 /* LicenseValidation.swift */,
				CABEB3F52215C86C00090B6C /* LCPError+wrap.swift */,
				CAB13216220DB5C70097DFB5 /* Model */,
				CAB13215220DB5BA0097DFB5 /* Container */,
			);
			path = License;
			sourceTree = "<group>";
		};
		CAB13215220DB5BA0097DFB5 /* Container */ = {
			isa = PBXGroup;
			children = (
				CA4A388B2209873B00599297 /* LicenseContainer.swift */,
				CA4A388D220988C800599297 /* LCPLLicenseContainer.swift */,
				CA4A388F22098A9400599297 /* ZIPLicenseContainer.swift */,
				CA4A3891220994E300599297 /* EPUBLicenseContainer.swift */,
				CA9428FC22B9442300305CDB /* ReadiumLicenseContainer.swift */,
			);
			path = Container;
			sourceTree = "<group>";
		};
		CAB13216220DB5C70097DFB5 /* Model */ = {
			isa = PBXGroup;
			children = (
				F3B2C8A11F66727C007601E4 /* LicenseDocument.swift */,
				F3B2C8A21F66727C007601E4 /* StatusDocument.swift */,
				CAB13217220DB5DB0097DFB5 /* Components */,
			);
			path = Model;
			sourceTree = "<group>";
		};
		CAB13217220DB5DB0097DFB5 /* Components */ = {
			isa = PBXGroup;
			children = (
				CABEB3E22215756D00090B6C /* Links.swift */,
				F3B2C8A61F66727C007601E4 /* Link.swift */,
				CAB13218220DB60C0097DFB5 /* LCP */,
				CAB13219220DB6110097DFB5 /* LSD */,
			);
			path = Components;
			sourceTree = "<group>";
		};
		CAB13218220DB60C0097DFB5 /* LCP */ = {
			isa = PBXGroup;
			children = (
				F38FB0391F6683D800F9D602 /* Encryption.swift */,
				F38FB03D1F66840900F9D602 /* ContentKey.swift */,
				F38FB03B1F6683F300F9D602 /* UserKey.swift */,
				F38FB0351F66837800F9D602 /* User.swift */,
				F38FB0371F66839600F9D602 /* Rights.swift */,
				F38FB0411F66847E00F9D602 /* Signature.swift */,
			);
			path = LCP;
			sourceTree = "<group>";
		};
		CAB13219220DB6110097DFB5 /* LSD */ = {
			isa = PBXGroup;
			children = (
				F3B2C8A41F66727C007601E4 /* Event.swift */,
				F38CDB211F697D3A004156CB /* PotentialRights.swift */,
			);
			path = LSD;
			sourceTree = "<group>";
		};
		CAB1321B220DB6430097DFB5 /* Services */ = {
			isa = PBXGroup;
			children = (
				CAB57BC02204811100E4CB12 /* LicensesService.swift */,
				CAB131F5220D81E60097DFB5 /* LicensesRepository.swift */,
				CA4A388622086F7500599297 /* PassphrasesService.swift */,
				CA4A38732208647400599297 /* PassphrasesRepository.swift */,
				CAE7FB7B220C4B7700D03587 /* DeviceService.swift */,
				CAE7FB7D220C4C5C00D03587 /* DeviceRepository.swift */,
				CAB1321E220DBA470097DFB5 /* NetworkService.swift */,
				CAE7FB81220C64D100D03587 /* CRLService.swift */,
			);
			path = Services;
			sourceTree = "<group>";
		};
		CAB1321C220DB6570097DFB5 /* Persistence */ = {
			isa = PBXGroup;
			children = (
				F331FBF71F8228F8007F16DF /* Database.swift */,
				F36F9E251F826C17001D0DB4 /* Licenses.swift */,
				F36F9E271F8270FC001D0DB4 /* Transactions.swift */,
				CA26EF7B2280331E0011653E /* Connection.swift */,
			);
			path = Persistence;
			sourceTree = "<group>";
		};
		F3B2C87D1F667222007601E4 = {
			isa = PBXGroup;
			children = (
				F3B2C8891F667222007601E4 /* readium-lcp-swift */,
				F3B2C8941F667223007601E4 /* readium-lcp-swiftTests */,
				F3B2C8881F667222007601E4 /* Products */,
				F3B2C8AD1F6672E1007601E4 /* Frameworks */,
			);
			sourceTree = "<group>";
		};
		F3B2C8881F667222007601E4 /* Products */ = {
			isa = PBXGroup;
			children = (
				F3B2C8871F667222007601E4 /* ReadiumLCP.framework */,
			);
			name = Products;
			sourceTree = "<group>";
		};
		F3B2C8891F667222007601E4 /* readium-lcp-swift */ = {
			isa = PBXGroup;
			children = (
				CAB1320A220D9B200097DFB5 /* LCPService.swift */,
				F3B2C8A51F66727C007601E4 /* LCPError.swift */,
				CAB13210220DB2B10097DFB5 /* LCPAuthenticating.swift */,
				CA2AE327221C3CFB008BD18F /* Deprecated.swift */,
				CAB13214220DB5930097DFB5 /* License */,
				CAB1321B220DB6430097DFB5 /* Services */,
				CAB1321C220DB6570097DFB5 /* Persistence */,
				CA50B87E22B2A768003AFF24 /* Toolkit */,
				CA50B88122B2A7F2003AFF24 /* Resources */,
				F3B2C88B1F667223007601E4 /* Info.plist */,
				F3B2C88A1F667223007601E4 /* readium-lcp-swift.h */,
			);
			path = "readium-lcp-swift";
			sourceTree = "<group>";
		};
		F3B2C8941F667223007601E4 /* readium-lcp-swiftTests */ = {
			isa = PBXGroup;
			children = (
				F3B2C8951F667223007601E4 /* readium_lcp_swiftTests.swift */,
				F3B2C8971F667223007601E4 /* Info.plist */,
			);
			path = "readium-lcp-swiftTests";
			sourceTree = "<group>";
		};
		F3B2C8AD1F6672E1007601E4 /* Frameworks */ = {
			isa = PBXGroup;
			children = (
				CA78C9E8244F531A00E559B3 /* R2Shared.framework */,
				03A5DB9F23B78AD500D5FCBD /* R2LCPClient.framework */,
			);
			name = Frameworks;
			sourceTree = "<group>";
		};
/* End PBXGroup section */

/* Begin PBXHeadersBuildPhase section */
		F3B2C8841F667222007601E4 /* Headers */ = {
			isa = PBXHeadersBuildPhase;
			buildActionMask = 2147483647;
			files = (
				F3B2C8981F667223007601E4 /* readium-lcp-swift.h in Headers */,
			);
			runOnlyForDeploymentPostprocessing = 0;
		};
/* End PBXHeadersBuildPhase section */

/* Begin PBXNativeTarget section */
		F3B2C8861F667222007601E4 /* r2-lcp-swift */ = {
			isa = PBXNativeTarget;
			buildConfigurationList = F3B2C89B1F667223007601E4 /* Build configuration list for PBXNativeTarget "r2-lcp-swift" */;
			buildPhases = (
				F3B2C8821F667222007601E4 /* Sources */,
				F3B2C8831F667222007601E4 /* Frameworks */,
				F3B2C8841F667222007601E4 /* Headers */,
				F3B2C8851F667222007601E4 /* Resources */,
			);
			buildRules = (
			);
			dependencies = (
			);
			name = "r2-lcp-swift";
			productName = "readium-lcp-swift";
			productReference = F3B2C8871F667222007601E4 /* ReadiumLCP.framework */;
			productType = "com.apple.product-type.framework";
		};
/* End PBXNativeTarget section */

/* Begin PBXProject section */
		F3B2C87E1F667222007601E4 /* Project object */ = {
			isa = PBXProject;
			attributes = {
				LastSwiftUpdateCheck = 0830;
				LastUpgradeCheck = 1020;
				ORGANIZATIONNAME = Readium;
				TargetAttributes = {
					F3B2C8861F667222007601E4 = {
						CreatedOnToolsVersion = 8.3.3;
						LastSwiftMigration = 1010;
						ProvisioningStyle = Manual;
					};
				};
			};
			buildConfigurationList = F3B2C8811F667222007601E4 /* Build configuration list for PBXProject "r2-lcp-swift" */;
			compatibilityVersion = "Xcode 3.2";
			developmentRegion = en;
			hasScannedForEncodings = 0;
			knownRegions = (
				en,
				Base,
			);
			mainGroup = F3B2C87D1F667222007601E4;
			productRefGroup = F3B2C8881F667222007601E4 /* Products */;
			projectDirPath = "";
			projectRoot = "";
			targets = (
				F3B2C8861F667222007601E4 /* r2-lcp-swift */,
			);
		};
/* End PBXProject section */

/* Begin PBXResourcesBuildPhase section */
		F3B2C8851F667222007601E4 /* Resources */ = {
			isa = PBXResourcesBuildPhase;
			buildActionMask = 2147483647;
			files = (
				CAB214E12269C241007E989D /* prod-license.lcpl in Resources */,
				CA50B88422B2A822003AFF24 /* Localizable.strings in Resources */,
			);
			runOnlyForDeploymentPostprocessing = 0;
		};
/* End PBXResourcesBuildPhase section */

/* Begin PBXSourcesBuildPhase section */
		F3B2C8821F667222007601E4 /* Sources */ = {
			isa = PBXSourcesBuildPhase;
			buildActionMask = 2147483647;
			files = (
				CAE7FB7A220C2E6F00D03587 /* LicenseValidation.swift in Sources */,
				CA4A38742208647400599297 /* PassphrasesRepository.swift in Sources */,
				CA4A3892220994E300599297 /* EPUBLicenseContainer.swift in Sources */,
				CAB1321F220DBA470097DFB5 /* NetworkService.swift in Sources */,
				CA4A388E220988C800599297 /* LCPLLicenseContainer.swift in Sources */,
				CAB131F6220D81E60097DFB5 /* LicensesRepository.swift in Sources */,
				F38CDB221F697D3A004156CB /* PotentialRights.swift in Sources */,
				CABEB3F62215C86C00090B6C /* LCPError+wrap.swift in Sources */,
				CA4A388722086F7500599297 /* PassphrasesService.swift in Sources */,
				CAE7FB82220C64D100D03587 /* CRLService.swift in Sources */,
				CA9428FD22B9442300305CDB /* ReadiumLicenseContainer.swift in Sources */,
				F36F9E261F826C17001D0DB4 /* Licenses.swift in Sources */,
				F35AFA011F6AD54400D3F670 /* License.swift in Sources */,
				F38FB03C1F6683F300F9D602 /* UserKey.swift in Sources */,
				CA4A388C2209873B00599297 /* LicenseContainer.swift in Sources */,
				F3B2C8AB1F66727C007601E4 /* LCPError.swift in Sources */,
				CAB1320B220D9B200097DFB5 /* LCPService.swift in Sources */,
				F3B2C8AA1F66727C007601E4 /* Event.swift in Sources */,
				CAB13211220DB2B10097DFB5 /* LCPAuthenticating.swift in Sources */,
				CA4A389022098A9400599297 /* ZIPLicenseContainer.swift in Sources */,
				F38FB0381F66839600F9D602 /* Rights.swift in Sources */,
				F36F9E281F8270FC001D0DB4 /* Transactions.swift in Sources */,
				F3B2C8A81F66727C007601E4 /* StatusDocument.swift in Sources */,
				CA50B88022B2A777003AFF24 /* R2LCPLocalizedString.swift in Sources */,
				CA2AE328221C3CFB008BD18F /* Deprecated.swift in Sources */,
				F38FB0361F66837800F9D602 /* User.swift in Sources */,
				F38FB0421F66847E00F9D602 /* Signature.swift in Sources */,
				CABEB3E32215756D00090B6C /* Links.swift in Sources */,
				F3B2C8A71F66727C007601E4 /* LicenseDocument.swift in Sources */,
				CA26EF7C2280331E0011653E /* Connection.swift in Sources */,
				CAE7FB7E220C4C5C00D03587 /* DeviceRepository.swift in Sources */,
				F38FB03A1F6683D800F9D602 /* Encryption.swift in Sources */,
				F3B2C8AC1F66727C007601E4 /* Link.swift in Sources */,
				F38FB03E1F66840900F9D602 /* ContentKey.swift in Sources */,
				F331FBF81F8228F8007F16DF /* Database.swift in Sources */,
				CAB57BC12204811100E4CB12 /* LicensesService.swift in Sources */,
				CAE7FB7C220C4B7700D03587 /* DeviceService.swift in Sources */,
			);
			runOnlyForDeploymentPostprocessing = 0;
		};
/* End PBXSourcesBuildPhase section */

/* Begin PBXVariantGroup section */
		CA50B88622B2A822003AFF24 /* Localizable.strings */ = {
			isa = PBXVariantGroup;
			children = (
				CA50B88522B2A822003AFF24 /* en */,
			);
			name = Localizable.strings;
			sourceTree = "<group>";
		};
/* End PBXVariantGroup section */

/* Begin XCBuildConfiguration section */
		F3B2C8991F667223007601E4 /* Debug */ = {
			isa = XCBuildConfiguration;
			buildSettings = {
				ALWAYS_SEARCH_USER_PATHS = NO;
				CLANG_ANALYZER_LOCALIZABILITY_NONLOCALIZED = YES;
				CLANG_ANALYZER_NONNULL = YES;
				CLANG_ANALYZER_NUMBER_OBJECT_CONVERSION = YES_AGGRESSIVE;
				CLANG_CXX_LANGUAGE_STANDARD = "gnu++0x";
				CLANG_CXX_LIBRARY = "libc++";
				CLANG_ENABLE_MODULES = YES;
				CLANG_ENABLE_OBJC_ARC = YES;
				CLANG_WARN_BLOCK_CAPTURE_AUTORELEASING = YES;
				CLANG_WARN_BOOL_CONVERSION = YES;
				CLANG_WARN_COMMA = YES;
				CLANG_WARN_CONSTANT_CONVERSION = YES;
				CLANG_WARN_DEPRECATED_OBJC_IMPLEMENTATIONS = YES;
				CLANG_WARN_DIRECT_OBJC_ISA_USAGE = YES_ERROR;
				CLANG_WARN_DOCUMENTATION_COMMENTS = YES;
				CLANG_WARN_EMPTY_BODY = YES;
				CLANG_WARN_ENUM_CONVERSION = YES;
				CLANG_WARN_INFINITE_RECURSION = YES;
				CLANG_WARN_INT_CONVERSION = YES;
				CLANG_WARN_NON_LITERAL_NULL_CONVERSION = YES;
				CLANG_WARN_OBJC_IMPLICIT_RETAIN_SELF = YES;
				CLANG_WARN_OBJC_LITERAL_CONVERSION = YES;
				CLANG_WARN_OBJC_ROOT_CLASS = YES_ERROR;
				CLANG_WARN_RANGE_LOOP_ANALYSIS = YES;
				CLANG_WARN_STRICT_PROTOTYPES = YES;
				CLANG_WARN_SUSPICIOUS_MOVE = YES;
				CLANG_WARN_UNREACHABLE_CODE = YES;
				CLANG_WARN__DUPLICATE_METHOD_MATCH = YES;
				"CODE_SIGN_IDENTITY[sdk=iphoneos*]" = "iPhone Developer";
				COPY_PHASE_STRIP = NO;
				CURRENT_PROJECT_VERSION = 1;
				DEBUG_INFORMATION_FORMAT = dwarf;
				ENABLE_STRICT_OBJC_MSGSEND = YES;
				ENABLE_TESTABILITY = YES;
				GCC_C_LANGUAGE_STANDARD = gnu99;
				GCC_DYNAMIC_NO_PIC = NO;
				GCC_NO_COMMON_BLOCKS = YES;
				GCC_OPTIMIZATION_LEVEL = 0;
				GCC_PREPROCESSOR_DEFINITIONS = (
					"DEBUG=1",
					"$(inherited)",
				);
				GCC_WARN_64_TO_32_BIT_CONVERSION = YES;
				GCC_WARN_ABOUT_RETURN_TYPE = YES_ERROR;
				GCC_WARN_UNDECLARED_SELECTOR = YES;
				GCC_WARN_UNINITIALIZED_AUTOS = YES_AGGRESSIVE;
				GCC_WARN_UNUSED_FUNCTION = YES;
				GCC_WARN_UNUSED_VARIABLE = YES;
				IPHONEOS_DEPLOYMENT_TARGET = 9.0;
				MTL_ENABLE_DEBUG_INFO = YES;
				ONLY_ACTIVE_ARCH = YES;
				SDKROOT = iphoneos;
				SWIFT_ACTIVE_COMPILATION_CONDITIONS = DEBUG;
				SWIFT_OPTIMIZATION_LEVEL = "-Onone";
				SWIFT_VERSION = 5.0;
				TARGETED_DEVICE_FAMILY = "1,2";
				VERSIONING_SYSTEM = "apple-generic";
				VERSION_INFO_PREFIX = "";
			};
			name = Debug;
		};
		F3B2C89A1F667223007601E4 /* Release */ = {
			isa = XCBuildConfiguration;
			buildSettings = {
				ALWAYS_SEARCH_USER_PATHS = NO;
				CLANG_ANALYZER_LOCALIZABILITY_NONLOCALIZED = YES;
				CLANG_ANALYZER_NONNULL = YES;
				CLANG_ANALYZER_NUMBER_OBJECT_CONVERSION = YES_AGGRESSIVE;
				CLANG_CXX_LANGUAGE_STANDARD = "gnu++0x";
				CLANG_CXX_LIBRARY = "libc++";
				CLANG_ENABLE_MODULES = YES;
				CLANG_ENABLE_OBJC_ARC = YES;
				CLANG_WARN_BLOCK_CAPTURE_AUTORELEASING = YES;
				CLANG_WARN_BOOL_CONVERSION = YES;
				CLANG_WARN_COMMA = YES;
				CLANG_WARN_CONSTANT_CONVERSION = YES;
				CLANG_WARN_DEPRECATED_OBJC_IMPLEMENTATIONS = YES;
				CLANG_WARN_DIRECT_OBJC_ISA_USAGE = YES_ERROR;
				CLANG_WARN_DOCUMENTATION_COMMENTS = YES;
				CLANG_WARN_EMPTY_BODY = YES;
				CLANG_WARN_ENUM_CONVERSION = YES;
				CLANG_WARN_INFINITE_RECURSION = YES;
				CLANG_WARN_INT_CONVERSION = YES;
				CLANG_WARN_NON_LITERAL_NULL_CONVERSION = YES;
				CLANG_WARN_OBJC_IMPLICIT_RETAIN_SELF = YES;
				CLANG_WARN_OBJC_LITERAL_CONVERSION = YES;
				CLANG_WARN_OBJC_ROOT_CLASS = YES_ERROR;
				CLANG_WARN_RANGE_LOOP_ANALYSIS = YES;
				CLANG_WARN_STRICT_PROTOTYPES = YES;
				CLANG_WARN_SUSPICIOUS_MOVE = YES;
				CLANG_WARN_UNREACHABLE_CODE = YES;
				CLANG_WARN__DUPLICATE_METHOD_MATCH = YES;
				"CODE_SIGN_IDENTITY[sdk=iphoneos*]" = "iPhone Developer";
				COPY_PHASE_STRIP = NO;
				CURRENT_PROJECT_VERSION = 1;
				DEBUG_INFORMATION_FORMAT = "dwarf-with-dsym";
				ENABLE_NS_ASSERTIONS = NO;
				ENABLE_STRICT_OBJC_MSGSEND = YES;
				GCC_C_LANGUAGE_STANDARD = gnu99;
				GCC_NO_COMMON_BLOCKS = YES;
				GCC_WARN_64_TO_32_BIT_CONVERSION = YES;
				GCC_WARN_ABOUT_RETURN_TYPE = YES_ERROR;
				GCC_WARN_UNDECLARED_SELECTOR = YES;
				GCC_WARN_UNINITIALIZED_AUTOS = YES_AGGRESSIVE;
				GCC_WARN_UNUSED_FUNCTION = YES;
				GCC_WARN_UNUSED_VARIABLE = YES;
				IPHONEOS_DEPLOYMENT_TARGET = 9.0;
				MTL_ENABLE_DEBUG_INFO = NO;
				SDKROOT = iphoneos;
				SWIFT_OPTIMIZATION_LEVEL = "-Owholemodule";
				SWIFT_VERSION = 5.0;
				TARGETED_DEVICE_FAMILY = "1,2";
				VALIDATE_PRODUCT = YES;
				VERSIONING_SYSTEM = "apple-generic";
				VERSION_INFO_PREFIX = "";
			};
			name = Release;
		};
		F3B2C89C1F667223007601E4 /* Debug */ = {
			isa = XCBuildConfiguration;
			buildSettings = {
				CLANG_ENABLE_CODE_COVERAGE = NO;
				CODE_SIGN_IDENTITY = "";
				CODE_SIGN_STYLE = Manual;
				DEBUG_INFORMATION_FORMAT = "dwarf-with-dsym";
				DEFINES_MODULE = YES;
				DEVELOPMENT_TEAM = "";
				DYLIB_COMPATIBILITY_VERSION = 1;
				DYLIB_CURRENT_VERSION = 1;
				DYLIB_INSTALL_NAME_BASE = "@rpath";
				FRAMEWORK_SEARCH_PATHS = (
					"$(inherited)",
					"$(PROJECT_DIR)/Carthage/Build/iOS",
					"$(PROJECT_DIR)/**",
				);
				INFOPLIST_FILE = "readium-lcp-swift/Info.plist";
				INSTALL_PATH = "$(LOCAL_LIBRARY_DIR)/Frameworks";
				IPHONEOS_DEPLOYMENT_TARGET = 9.0;
				LD_RUNPATH_SEARCH_PATHS = "$(inherited) @executable_path/Frameworks @loader_path/Frameworks $(PROJECT_DIR)/Carthage/Build/iOS";
				LIBRARY_SEARCH_PATHS = (
					"$(inherited)",
					"$(PROJECT_DIR)",
				);
				PRODUCT_BUNDLE_IDENTIFIER = "org.readium.readium-lcp-swift";
				PRODUCT_NAME = ReadiumLCP;
				PROVISIONING_PROFILE_SPECIFIER = "";
				SKIP_INSTALL = YES;
				SUPPORTS_MACCATALYST = NO;
				SWIFT_VERSION = 5.0;
			};
			name = Debug;
		};
		F3B2C89D1F667223007601E4 /* Release */ = {
			isa = XCBuildConfiguration;
			buildSettings = {
				CLANG_ENABLE_CODE_COVERAGE = NO;
				CODE_SIGN_IDENTITY = "";
				CODE_SIGN_STYLE = Manual;
				DEFINES_MODULE = YES;
				DEVELOPMENT_TEAM = "";
				DYLIB_COMPATIBILITY_VERSION = 1;
				DYLIB_CURRENT_VERSION = 1;
				DYLIB_INSTALL_NAME_BASE = "@rpath";
				FRAMEWORK_SEARCH_PATHS = (
					"$(inherited)",
					"$(PROJECT_DIR)/Carthage/Build/iOS",
					"$(PROJECT_DIR)/**",
				);
				INFOPLIST_FILE = "readium-lcp-swift/Info.plist";
				INSTALL_PATH = "$(LOCAL_LIBRARY_DIR)/Frameworks";
				IPHONEOS_DEPLOYMENT_TARGET = 9.0;
				LD_RUNPATH_SEARCH_PATHS = "$(inherited) @executable_path/Frameworks @loader_path/Frameworks $(PROJECT_DIR)/Carthage/Build/iOS";
				LIBRARY_SEARCH_PATHS = (
					"$(inherited)",
					"$(PROJECT_DIR)",
				);
				PRODUCT_BUNDLE_IDENTIFIER = "org.readium.readium-lcp-swift";
				PRODUCT_NAME = ReadiumLCP;
				PROVISIONING_PROFILE_SPECIFIER = "";
				SKIP_INSTALL = YES;
				SUPPORTS_MACCATALYST = NO;
				SWIFT_VERSION = 5.0;
			};
			name = Release;
		};
/* End XCBuildConfiguration section */

/* Begin XCConfigurationList section */
		F3B2C8811F667222007601E4 /* Build configuration list for PBXProject "r2-lcp-swift" */ = {
			isa = XCConfigurationList;
			buildConfigurations = (
				F3B2C8991F667223007601E4 /* Debug */,
				F3B2C89A1F667223007601E4 /* Release */,
			);
			defaultConfigurationIsVisible = 0;
			defaultConfigurationName = Release;
		};
		F3B2C89B1F667223007601E4 /* Build configuration list for PBXNativeTarget "r2-lcp-swift" */ = {
			isa = XCConfigurationList;
			buildConfigurations = (
				F3B2C89C1F667223007601E4 /* Debug */,
				F3B2C89D1F667223007601E4 /* Release */,
			);
			defaultConfigurationIsVisible = 0;
			defaultConfigurationName = Release;
		};
/* End XCConfigurationList section */
	};
	rootObject = F3B2C87E1F667222007601E4 /* Project object */;
}<|MERGE_RESOLUTION|>--- conflicted
+++ resolved
@@ -17,12 +17,8 @@
 		CA4A3892220994E300599297 /* EPUBLicenseContainer.swift in Sources */ = {isa = PBXBuildFile; fileRef = CA4A3891220994E300599297 /* EPUBLicenseContainer.swift */; };
 		CA50B88022B2A777003AFF24 /* R2LCPLocalizedString.swift in Sources */ = {isa = PBXBuildFile; fileRef = CA50B87F22B2A777003AFF24 /* R2LCPLocalizedString.swift */; };
 		CA50B88422B2A822003AFF24 /* Localizable.strings in Resources */ = {isa = PBXBuildFile; fileRef = CA50B88622B2A822003AFF24 /* Localizable.strings */; };
-<<<<<<< HEAD
 		CA9428FD22B9442300305CDB /* ReadiumLicenseContainer.swift in Sources */ = {isa = PBXBuildFile; fileRef = CA9428FC22B9442300305CDB /* ReadiumLicenseContainer.swift */; };
-=======
-		CA9428FD22B9442300305CDB /* LCPDFLicenseContainer.swift in Sources */ = {isa = PBXBuildFile; fileRef = CA9428FC22B9442300305CDB /* LCPDFLicenseContainer.swift */; };
 		CA78C9EB244F53BA00E559B3 /* R2Shared.framework in Frameworks */ = {isa = PBXBuildFile; fileRef = CA78C9E8244F531A00E559B3 /* R2Shared.framework */; };
->>>>>>> 36804b3f
 		CAB131F6220D81E60097DFB5 /* LicensesRepository.swift in Sources */ = {isa = PBXBuildFile; fileRef = CAB131F5220D81E60097DFB5 /* LicensesRepository.swift */; };
 		CAB1320B220D9B200097DFB5 /* LCPService.swift in Sources */ = {isa = PBXBuildFile; fileRef = CAB1320A220D9B200097DFB5 /* LCPService.swift */; };
 		CAB13211220DB2B10097DFB5 /* LCPAuthenticating.swift in Sources */ = {isa = PBXBuildFile; fileRef = CAB13210220DB2B10097DFB5 /* LCPAuthenticating.swift */; };
@@ -66,12 +62,8 @@
 		CA4A3891220994E300599297 /* EPUBLicenseContainer.swift */ = {isa = PBXFileReference; lastKnownFileType = sourcecode.swift; path = EPUBLicenseContainer.swift; sourceTree = "<group>"; };
 		CA50B87F22B2A777003AFF24 /* R2LCPLocalizedString.swift */ = {isa = PBXFileReference; lastKnownFileType = sourcecode.swift; path = R2LCPLocalizedString.swift; sourceTree = "<group>"; };
 		CA50B88522B2A822003AFF24 /* en */ = {isa = PBXFileReference; lastKnownFileType = text.plist.strings; name = en; path = en.lproj/Localizable.strings; sourceTree = "<group>"; };
-<<<<<<< HEAD
 		CA9428FC22B9442300305CDB /* ReadiumLicenseContainer.swift */ = {isa = PBXFileReference; lastKnownFileType = sourcecode.swift; path = ReadiumLicenseContainer.swift; sourceTree = "<group>"; };
-=======
-		CA9428FC22B9442300305CDB /* LCPDFLicenseContainer.swift */ = {isa = PBXFileReference; lastKnownFileType = sourcecode.swift; path = LCPDFLicenseContainer.swift; sourceTree = "<group>"; };
 		CA78C9E8244F531A00E559B3 /* R2Shared.framework */ = {isa = PBXFileReference; explicitFileType = wrapper.framework; path = R2Shared.framework; sourceTree = BUILT_PRODUCTS_DIR; };
->>>>>>> 36804b3f
 		CAB131F5220D81E60097DFB5 /* LicensesRepository.swift */ = {isa = PBXFileReference; lastKnownFileType = sourcecode.swift; path = LicensesRepository.swift; sourceTree = "<group>"; };
 		CAB1320A220D9B200097DFB5 /* LCPService.swift */ = {isa = PBXFileReference; lastKnownFileType = sourcecode.swift; path = LCPService.swift; sourceTree = "<group>"; };
 		CAB13210220DB2B10097DFB5 /* LCPAuthenticating.swift */ = {isa = PBXFileReference; lastKnownFileType = sourcecode.swift; path = LCPAuthenticating.swift; sourceTree = "<group>"; };
