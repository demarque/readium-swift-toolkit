// !$*UTF8*$!
{
	archiveVersion = 1;
	classes = {
	};
	objectVersion = 51;
	objects = {

/* Begin PBXBuildFile section */
		00646E9469D91436235A21FB /* DefaultHTTPClient.swift in Sources */ = {isa = PBXBuildFile; fileRef = 6770362D551A8616EB41CBF1 /* DefaultHTTPClient.swift */; };
		027BC2DD033510C6A2653D37 /* Navigator.swift in Sources */ = {isa = PBXBuildFile; fileRef = 2BD6F93E379D0DC6FA1DCDEE /* Navigator.swift */; };
		037E68E96839B96F547BDD6E /* PublicationCollection.swift in Sources */ = {isa = PBXBuildFile; fileRef = 3B0A149FC97C747F55F6463C /* PublicationCollection.swift */; };
		05532B031FF7520177C83788 /* Properties.swift in Sources */ = {isa = PBXBuildFile; fileRef = 76638D3D1220E4C2620B9A80 /* Properties.swift */; };
		0569BD1E87D26257784F9E58 /* MediaOverlayNode.swift in Sources */ = {isa = PBXBuildFile; fileRef = E1DAAE19E8372F6ECF772E0A /* MediaOverlayNode.swift */; };
		06461C21ECD22CC2360AD0C6 /* MediaNavigator.swift in Sources */ = {isa = PBXBuildFile; fileRef = 25FD89B99234B85BD2A8FC3E /* MediaNavigator.swift */; };
		06CF9F75A9DB1B6241CA7719 /* LCPService.swift in Sources */ = {isa = PBXBuildFile; fileRef = 67DEBFCD9D71243C4ACC3A49 /* LCPService.swift */; };
		077AD829863BD952DEBFB5A0 /* StatusDocument.swift in Sources */ = {isa = PBXBuildFile; fileRef = 45319A96D79565A2CD31B650 /* StatusDocument.swift */; };
		07C42C256FA26D47C96023D6 /* AudioLocatorService.swift in Sources */ = {isa = PBXBuildFile; fileRef = FEB6D68278E0A593C810E2C0 /* AudioLocatorService.swift */; };
		08234B61E941DD78EB24485B /* HTTPError.swift in Sources */ = {isa = PBXBuildFile; fileRef = 3DA7FFAA3EA2B45961391DDF /* HTTPError.swift */; };
		09B7475BC8E63C940BD5881A /* Archive.swift in Sources */ = {isa = PBXBuildFile; fileRef = A90EA81ECD9488CB3CBDAB41 /* Archive.swift */; };
		0A2B8F67BE010E99FBB71561 /* MediaTypeSniffer.swift in Sources */ = {isa = PBXBuildFile; fileRef = F1A5323A428424868B1FDAD5 /* MediaTypeSniffer.swift */; };
		0B3F1407E77E6825F66849DA /* TransformingFetcher.swift in Sources */ = {isa = PBXBuildFile; fileRef = 1FDB5E905D7B4F0E9D8CA56C /* TransformingFetcher.swift */; };
		0B7002F51314AF075F2FB736 /* FileFetcher.swift in Sources */ = {isa = PBXBuildFile; fileRef = F5593049BE86071900520099 /* FileFetcher.swift */; };
		0CEF5A9694388AE9E5F687AD /* Deferred.swift in Sources */ = {isa = PBXBuildFile; fileRef = 17D22986A3ADE9E883691EE2 /* Deferred.swift */; };
		0DD0D8BF86E9562C13EE28FA /* ImageViewController.swift in Sources */ = {isa = PBXBuildFile; fileRef = 87629BF68F1EDBF06FC0AD54 /* ImageViewController.swift */; };
		0DDF1A4B402927D711BB21FB /* PDFNavigatorViewController.swift in Sources */ = {isa = PBXBuildFile; fileRef = 44D0B1BEF4825550464B9F62 /* PDFNavigatorViewController.swift */; };
		0EBFF679451853BFCB718204 /* Bundle.swift in Sources */ = {isa = PBXBuildFile; fileRef = 4944D2DB99CC59F945FDA2CA /* Bundle.swift */; };
		108D833B59AF7643DB45D867 /* Zip.h in Headers */ = {isa = PBXBuildFile; fileRef = CE641F78FD99A426A80B3495 /* Zip.h */; settings = {ATTRIBUTES = (Public, ); }; };
		1136DC853876D905FC33597F /* GCDHTTPServer.swift in Sources */ = {isa = PBXBuildFile; fileRef = 3B1597E4216CF16380AC2811 /* GCDHTTPServer.swift */; };
		1221E200A377D294050B8F00 /* LicenseValidation.swift in Sources */ = {isa = PBXBuildFile; fileRef = BDEFB3D1218817F835A3C5F4 /* LicenseValidation.swift */; };
		134AF2657ABA617255DE2D0A /* Publication.swift in Sources */ = {isa = PBXBuildFile; fileRef = 2DF03272C07D6951ADC1311E /* Publication.swift */; };
		1399283B7E9E39AADA4EE7DD /* AVTTSEngine.swift in Sources */ = {isa = PBXBuildFile; fileRef = B15C9123EA383ED81DE0393A /* AVTTSEngine.swift */; };
		140C2EA93F9215A8F01AB0A3 /* NowPlayingInfo.swift in Sources */ = {isa = PBXBuildFile; fileRef = D6BCDFDD5327AB802F0F6460 /* NowPlayingInfo.swift */; };
		14B95678D1380759F144B2DF /* EPUBMetadataParser.swift in Sources */ = {isa = PBXBuildFile; fileRef = 76E46B10FD5B26A2F41718E0 /* EPUBMetadataParser.swift */; };
		15281EAC52B4B734D4468576 /* EPUBPositionsService.swift in Sources */ = {isa = PBXBuildFile; fileRef = D6C93236E313B55D8B835D9F /* EPUBPositionsService.swift */; };
		162E92D6FA9BCD3F5716CF6E /* String.swift in Sources */ = {isa = PBXBuildFile; fileRef = 57074892837A37E3BFEDB481 /* String.swift */; };
		17CA2D61768F693B8173DBC4 /* PDFParser.swift in Sources */ = {isa = PBXBuildFile; fileRef = D13272E03B63E96D4246F79D /* PDFParser.swift */; };
		18217BC157557A5DDA4BA119 /* User.swift in Sources */ = {isa = PBXBuildFile; fileRef = ADDB8B9906FC78C038203BDD /* User.swift */; };
		185301970A639F99F1C35056 /* Parser+Deprecated.swift in Sources */ = {isa = PBXBuildFile; fileRef = A42F188134C13EB2ECFFB621 /* Parser+Deprecated.swift */; };
		198089C002038C10FDFBA2BF /* HTMLResourceContentIterator.swift in Sources */ = {isa = PBXBuildFile; fileRef = 34AB954525AC159166C96A36 /* HTMLResourceContentIterator.swift */; };
		1BF9469B4574D30E5C9BB75E /* Event.swift in Sources */ = {isa = PBXBuildFile; fileRef = BCF859D4933121BDC376CC8A /* Event.swift */; };
		1CEBFEA40D42C941A49F1A4D /* Localizable.strings in Resources */ = {isa = PBXBuildFile; fileRef = 5507BD4012032A7567175B69 /* Localizable.strings */; };
		1E4805B8E562211F264FB16B /* Logger.swift in Sources */ = {isa = PBXBuildFile; fileRef = BD03AFC9C69E785886FB9620 /* Logger.swift */; };
		1F91AD3BF09CF4122DC53A79 /* R2LCPLocalizedString.swift in Sources */ = {isa = PBXBuildFile; fileRef = FF3109EE9449194A65A752BD /* R2LCPLocalizedString.swift */; };
		20162DA6A4E7291A6F2697BF /* WebServerResourceResponse.swift in Sources */ = {isa = PBXBuildFile; fileRef = D008F7BB187AE82CBB115D0F /* WebServerResourceResponse.swift */; };
		21B27CD89562506DDC1D62D1 /* Signature.swift in Sources */ = {isa = PBXBuildFile; fileRef = A0A5959877EC9688CB0C370E /* Signature.swift */; };
		2207C27B96F098AAF8B31F2C /* PassphrasesService.swift in Sources */ = {isa = PBXBuildFile; fileRef = 606416A552192BF66FBDF3C2 /* PassphrasesService.swift */; };
		2233C405C38E1C17EC313B68 /* EPUBSpreadView.swift in Sources */ = {isa = PBXBuildFile; fileRef = E233289C75C9F73E6E28DDB4 /* EPUBSpreadView.swift */; };
		22BB9F4F0A3D2B9CA3D9BD0D /* PassphrasesRepository.swift in Sources */ = {isa = PBXBuildFile; fileRef = 2C8CDB4833C705FC1D986679 /* PassphrasesRepository.swift */; };
		238F9288A061E26BC1674C4F /* OPDS2Parser.swift in Sources */ = {isa = PBXBuildFile; fileRef = 9935832F8ECA0AB7A7A486FC /* OPDS2Parser.swift */; };
		23C3C4AFA2177CED08E1B39A /* ContentProtection.swift in Sources */ = {isa = PBXBuildFile; fileRef = 59DEE0391E49891939DFDF38 /* ContentProtection.swift */; };
		24BDFB73E1BD8BFBA90AE007 /* SwiftSoup.framework in Frameworks */ = {isa = PBXBuildFile; fileRef = 5729FF7E2E6521E3730A375C /* SwiftSoup.framework */; };
		25349166318EB00EE8A0765C /* LCPError+wrap.swift in Sources */ = {isa = PBXBuildFile; fileRef = A266D398324C20079B0780BC /* LCPError+wrap.swift */; };
		2591F52C9902441176AF38D7 /* Either.swift in Sources */ = {isa = PBXBuildFile; fileRef = 10FB29EDCCE5910C869295F1 /* Either.swift */; };
		263A8A1B0C85D5659B1B8163 /* DataCompression.swift in Sources */ = {isa = PBXBuildFile; fileRef = ACB32E55E1F3CAF1737979CC /* DataCompression.swift */; };
		2718A1F5E4B9D745A270F7B7 /* EditingAction.swift in Sources */ = {isa = PBXBuildFile; fileRef = F5C6D0C5860E802EDA23068C /* EditingAction.swift */; };
		294217B18570409AB1C317AD /* DeviceService.swift in Sources */ = {isa = PBXBuildFile; fileRef = 616C70674FBF020FE4607617 /* DeviceService.swift */; };
		29FB7F9E69739F8458CAEF5B /* Publication+Deprecated.swift in Sources */ = {isa = PBXBuildFile; fileRef = 9627A9AFF7C08010248E1700 /* Publication+Deprecated.swift */; };
		2A6412FED7C3BF0A8F598F5B /* Properties+OPDS.swift in Sources */ = {isa = PBXBuildFile; fileRef = CAD79372361D085CA0500CF4 /* Properties+OPDS.swift */; };
		2B57BE89EFAE517F79A17667 /* HTTPProblemDetails.swift in Sources */ = {isa = PBXBuildFile; fileRef = C05E365EBAFDA0CF841F583B /* HTTPProblemDetails.swift */; };
		2B745CFE55EEBA99BC09475C /* PositionsService.swift in Sources */ = {isa = PBXBuildFile; fileRef = BC45956B8991A9488F957B06 /* PositionsService.swift */; };
		2B8E87DB1360512EFD9D3B0E /* Encryption.swift in Sources */ = {isa = PBXBuildFile; fileRef = 87727AC33D368A88A60A12B9 /* Encryption.swift */; };
		2BD38736DB1971926FA77234 /* Subject.swift in Sources */ = {isa = PBXBuildFile; fileRef = 98CD4C99103DC795E44F56AE /* Subject.swift */; };
		2D65E93D77922E33DA03D638 /* ReadingProgression.swift in Sources */ = {isa = PBXBuildFile; fileRef = 74F646B746EB27124F9456F8 /* ReadingProgression.swift */; };
		2F7730648C4FA4A921038A7F /* Contributor.swift in Sources */ = {isa = PBXBuildFile; fileRef = 456192DBCB3A29ADA9C3CCB9 /* Contributor.swift */; };
		32C722B5C3D03F1945BF8B02 /* Locator+HTML.swift in Sources */ = {isa = PBXBuildFile; fileRef = 8456BF3665A9B9C0AE4CC158 /* Locator+HTML.swift */; };
		3357FC0B0ADBDFFE46A130AA /* FileInputStream.swift in Sources */ = {isa = PBXBuildFile; fileRef = 8456F28921B65C2FC15D28AE /* FileInputStream.swift */; };
		33A5B2D66F24595D3A0836CC /* EPUBNavigatorViewController.swift in Sources */ = {isa = PBXBuildFile; fileRef = EC5ED9E15482AED288A6634F /* EPUBNavigatorViewController.swift */; };
		346C4DA09157847639648F56 /* OPDSParser.swift in Sources */ = {isa = PBXBuildFile; fileRef = 07B5469E40752E598C070E5B /* OPDSParser.swift */; };
		34707004C56089DF8AD4C4BE /* LocatorService.swift in Sources */ = {isa = PBXBuildFile; fileRef = CDA8111A330AB4D7187DD743 /* LocatorService.swift */; };
		34A05B3E26E23B63B5081137 /* ZIPArchive.swift in Sources */ = {isa = PBXBuildFile; fileRef = FA10E1438AE5AF459033776A /* ZIPArchive.swift */; };
		36348948A1C3F2D16DB35874 /* Minizip.framework in Frameworks */ = {isa = PBXBuildFile; fileRef = F7A5480AC007EAA89265A218 /* Minizip.framework */; };
		37304FB79C9ADE733248EA24 /* ResourceInputStream.swift in Sources */ = {isa = PBXBuildFile; fileRef = 36E5D8A1F865EDF9A7DAD31D /* ResourceInputStream.swift */; };
		37D9B0A6B141DDF2FD618B09 /* MediaTypeSnifferContext.swift in Sources */ = {isa = PBXBuildFile; fileRef = 300E15AA6D30BBFB7416AC01 /* MediaTypeSnifferContext.swift */; };
		3899566CA6D41A6D5E495B0B /* FailureResource.swift in Sources */ = {isa = PBXBuildFile; fileRef = A4BE7189EAC1F2DBE7054606 /* FailureResource.swift */; };
		38A50686C70732621B895A80 /* CryptoSwift.framework in Frameworks */ = {isa = PBXBuildFile; fileRef = 138898DB487338AB5A9575C5 /* CryptoSwift.framework */; };
		39FC65D3797EF5069A04F34B /* HTTPFetcher.swift in Sources */ = {isa = PBXBuildFile; fileRef = 049EDB4F925E0AFEDA7318A5 /* HTTPFetcher.swift */; };
		3AA4BD1DA87C0952E4E4DD53 /* Weak.swift in Sources */ = {isa = PBXBuildFile; fileRef = EE7B762C97CFC214997EC677 /* Weak.swift */; };
		3AA922C55CF12B575F5CC9FB /* Properties+Presentation.swift in Sources */ = {isa = PBXBuildFile; fileRef = 7C2787EBE9D5565DA8593711 /* Properties+Presentation.swift */; };
		3B1820FD0226743B1DE41FCF /* Resource.swift in Sources */ = {isa = PBXBuildFile; fileRef = 90AE9BB78C8A3FA5708F6AE6 /* Resource.swift */; };
		3D40B96F2D82B05CBB5F4924 /* Fetcher.swift in Sources */ = {isa = PBXBuildFile; fileRef = D81A35A8B299AD4B74915291 /* Fetcher.swift */; };
		3D9CB0E9FD88A14EEF9D7F2A /* ExplodedArchive.swift in Sources */ = {isa = PBXBuildFile; fileRef = C59803AADFCF32C93C9D9D29 /* ExplodedArchive.swift */; };
		3E7614CCBAD233B2D90BF5DC /* PDFPositionsService.swift in Sources */ = {isa = PBXBuildFile; fileRef = D0C2A38D366CE8560BCBAC8B /* PDFPositionsService.swift */; };
		3ED6D98B993DB299CFB0513A /* Seekable.swift in Sources */ = {isa = PBXBuildFile; fileRef = A37141BCDFDB6BDBB58CDDD8 /* Seekable.swift */; };
		411B624A5AE5189875950DDA /* Language.swift in Sources */ = {isa = PBXBuildFile; fileRef = 68FF131876FA3A63025F2662 /* Language.swift */; };
		41D9812679A98F44DA9E7BFD /* UIColor.swift in Sources */ = {isa = PBXBuildFile; fileRef = 5E788FD34BE635B4B80C18A6 /* UIColor.swift */; };
		4203767BBAACC7B330623F62 /* Cancellable.swift in Sources */ = {isa = PBXBuildFile; fileRef = 7BBD54FD376456C1925316BC /* Cancellable.swift */; };
		44152DBECE34F063AD0E93BC /* Link.swift in Sources */ = {isa = PBXBuildFile; fileRef = EE3E6442F0C7FE2098D71F27 /* Link.swift */; };
		4542CC5374B86D81C4AD0F88 /* PDFDocumentHolder.swift in Sources */ = {isa = PBXBuildFile; fileRef = A6AD227BF7C477BF13B0BB94 /* PDFDocumentHolder.swift */; };
		46840B03E1F84B00E355CA39 /* NavigationDocumentParser.swift in Sources */ = {isa = PBXBuildFile; fileRef = 29AD63CD2A41586290547212 /* NavigationDocumentParser.swift */; };
		46915CF48C01E468FB2DB3B9 /* UserProperties.swift in Sources */ = {isa = PBXBuildFile; fileRef = 707D6D09349FB31406847ABE /* UserProperties.swift */; };
		49DD9F5E42B5270AA5091AEE /* RootFile.swift in Sources */ = {isa = PBXBuildFile; fileRef = 01A72947C91934D96A7EAA23 /* RootFile.swift */; };
		4AD286114A634A74BE78B1A0 /* LicenseContainer.swift in Sources */ = {isa = PBXBuildFile; fileRef = 15980B67505AAF10642B56C8 /* LicenseContainer.swift */; };
		4BDEEF0C05E5DFF22641D9FA /* Fuzi.framework in Frameworks */ = {isa = PBXBuildFile; fileRef = B72B4F486E93FDA8CDF24550 /* Fuzi.framework */; };
		4C22206EA313899BBC6385C6 /* LCPDialogAuthentication.swift in Sources */ = {isa = PBXBuildFile; fileRef = 77392C999C0EFF83C8F2A47F /* LCPDialogAuthentication.swift */; };
		4C6E7DF3D71660E723E148CF /* LCPContentProtection.swift in Sources */ = {isa = PBXBuildFile; fileRef = 2AF56CF04F94B7BE45631897 /* LCPContentProtection.swift */; };
		4C9EACE2732D23C37E627313 /* ContentProtectionService.swift in Sources */ = {isa = PBXBuildFile; fileRef = 8240F845F35439807CE8AF65 /* ContentProtectionService.swift */; };
		4D4D25BA4772674DD6041C01 /* Deprecated.swift in Sources */ = {isa = PBXBuildFile; fileRef = 0E1D7FA19C628EA8F967F580 /* Deprecated.swift */; };
		4E2AF522FFBD929F52153DAE /* R2Shared.framework in Frameworks */ = {isa = PBXBuildFile; fileRef = 41A0528117E270B68AC75C56 /* R2Shared.framework */; };
		4F8168F527F489AB8619A7F1 /* R2Shared.framework in Frameworks */ = {isa = PBXBuildFile; fileRef = 41A0528117E270B68AC75C56 /* R2Shared.framework */; };
		501E7E05DEA11F7A61D60EAF /* Range.swift in Sources */ = {isa = PBXBuildFile; fileRef = 3231F989F7D7E560DD5364B9 /* Range.swift */; };
		502D4ABD63FE9D99AD066F31 /* DOMRange.swift in Sources */ = {isa = PBXBuildFile; fileRef = C084C255A327387F36B97A62 /* DOMRange.swift */; };
		50838C73E245D9F08BFB3159 /* OPDSAcquisition.swift in Sources */ = {isa = PBXBuildFile; fileRef = 3DFAC865449A1A225BF534DA /* OPDSAcquisition.swift */; };
		50ED47D5333272EC72732E42 /* HTMLDecorationTemplate.swift in Sources */ = {isa = PBXBuildFile; fileRef = 8AB3B86AB42261727B2811CF /* HTMLDecorationTemplate.swift */; };
		51A01B251C751D8F817E2EF8 /* LicensesRepository.swift in Sources */ = {isa = PBXBuildFile; fileRef = F1CBEFCBEB8C144A4429C2E9 /* LicensesRepository.swift */; };
		528E6ABCD5825EC6B3D3BF83 /* Logger.swift in Sources */ = {isa = PBXBuildFile; fileRef = 27E446AE5B40C2C4E5531536 /* Logger.swift */; };
		52C4CB868EA5FBFBB43DD65C /* UIImage.swift in Sources */ = {isa = PBXBuildFile; fileRef = 4598F4671CE7BAE9299BF84B /* UIImage.swift */; };
		5396755709F165FA1A945DEE /* R2NavigatorLocalizedString.swift in Sources */ = {isa = PBXBuildFile; fileRef = E0136BC8AC2E0F3171763FEB /* R2NavigatorLocalizedString.swift */; };
		53B94E4C491E914BD9C3F788 /* PublicationContainer.swift in Sources */ = {isa = PBXBuildFile; fileRef = F9436BCD25FD698CB63F997E /* PublicationContainer.swift */; };
		5426A0E4630127F5F630FFB0 /* PerResourcePositionsService.swift in Sources */ = {isa = PBXBuildFile; fileRef = 01CCE64AE9824DCF6D6413BC /* PerResourcePositionsService.swift */; };
		556347E37C3F349D19BC55AB /* ProxyFetcher.swift in Sources */ = {isa = PBXBuildFile; fileRef = AB1F7BC3EC3419CB824E3A70 /* ProxyFetcher.swift */; };
		55AD61DD47FEE19A967EB258 /* PaginationView.swift in Sources */ = {isa = PBXBuildFile; fileRef = 9EA3A43B7709F7539F9410CD /* PaginationView.swift */; };
		564108CE0A85FD08314D7497 /* Fetcher.swift in Sources */ = {isa = PBXBuildFile; fileRef = 6013A51134BA90F51257864B /* Fetcher.swift */; };
		5718571D121C8CBF45277A0D /* DeviceRepository.swift in Sources */ = {isa = PBXBuildFile; fileRef = B15EC41FF314ABF15AB25CAC /* DeviceRepository.swift */; };
		574B5F5FFA5C776B22840CAB /* SQLite.framework in Frameworks */ = {isa = PBXBuildFile; fileRef = CC1D9C1F72F6C7958FE57E27 /* SQLite.framework */; };
		5803D95A1D970EB0F5D24584 /* Transactions.swift in Sources */ = {isa = PBXBuildFile; fileRef = E8C7C39F6E671BB20F2EB351 /* Transactions.swift */; };
		58F961D80665E1EFA31BBBF6 /* Connection.swift in Sources */ = {isa = PBXBuildFile; fileRef = 33FD18E1CF87271DA6A6A783 /* Connection.swift */; };
		59096D8584963C00FED8881D /* R2Shared.framework in Frameworks */ = {isa = PBXBuildFile; fileRef = 41A0528117E270B68AC75C56 /* R2Shared.framework */; };
		59FD0E40847BED23C7E59FBE /* CompletionList.swift in Sources */ = {isa = PBXBuildFile; fileRef = 65C8719E9CC8EF0D2430AD85 /* CompletionList.swift */; };
		5A40B83CF103A9102DF233E2 /* LoggerStub.swift in Sources */ = {isa = PBXBuildFile; fileRef = 72922E22040CEFB3B7BBCDAF /* LoggerStub.swift */; };
		5B166084DFB7FF0DFD1D111B /* OPDSPrice.swift in Sources */ = {isa = PBXBuildFile; fileRef = 1C22408FE1FA81400DE8D5F7 /* OPDSPrice.swift */; };
		5B38F9D78BD04D7385E4B3E4 /* UserRights.swift in Sources */ = {isa = PBXBuildFile; fileRef = 567C115FF0939F69AD83AE82 /* UserRights.swift */; };
		5B4F174B7B13B8FC0699AFC3 /* KeyEvent.swift in Sources */ = {isa = PBXBuildFile; fileRef = 422C1DA91ED351C9ABA139DF /* KeyEvent.swift */; };
		5BF07D73985075F71E70F5D3 /* Deprecated.swift in Sources */ = {isa = PBXBuildFile; fileRef = 1225F795A69CCB10692A56B5 /* Deprecated.swift */; };
		5C051B93B795D76666F4344B /* Metadata.swift in Sources */ = {isa = PBXBuildFile; fileRef = 01B24895126F2A744A8E9E61 /* Metadata.swift */; };
		5C8ED4151A6C7EF6608A03F8 /* AudioSession.swift in Sources */ = {isa = PBXBuildFile; fileRef = 9ECD1D0BE2C4BB5B58E32BFD /* AudioSession.swift */; };
		5C9617AE1B5678A95ABFF1AA /* Link.swift in Sources */ = {isa = PBXBuildFile; fileRef = DF92954C8C8C3EC50C835CBA /* Link.swift */; };
		5DC35B7D73149E615C91438C /* R2Shared.framework in Frameworks */ = {isa = PBXBuildFile; fileRef = 41A0528117E270B68AC75C56 /* R2Shared.framework */; };
		5FA234353FEBF6A46B32C61E /* Fuzi.swift in Sources */ = {isa = PBXBuildFile; fileRef = CFE34EA8AF2D815F7169CA45 /* Fuzi.swift */; };
		61FFC793CCF795278998A19E /* SearchService.swift in Sources */ = {isa = PBXBuildFile; fileRef = 9B5B029CA09EE1F86A19612A /* SearchService.swift */; };
		635220F58D2B5A0BF8CE4B77 /* Assets in Resources */ = {isa = PBXBuildFile; fileRef = DBCE9786DD346E6BDB2E50FF /* Assets */; };
		650ECC5AC05D337B6A618EBD /* WKWebView.swift in Sources */ = {isa = PBXBuildFile; fileRef = 103E0171A3CDEFA1B1F1F180 /* WKWebView.swift */; };
		65C6F8A05A0B3ACD2EE44944 /* PublicationSpeechSynthesizer.swift in Sources */ = {isa = PBXBuildFile; fileRef = 99DE4955327D8C2DE6F866D3 /* PublicationSpeechSynthesizer.swift */; };
		6719F981514309A65D206A85 /* LCPAcquisition.swift in Sources */ = {isa = PBXBuildFile; fileRef = F622773881411FB8BE686B9F /* LCPAcquisition.swift */; };
		69150D0B00F5665C3DA0000B /* LazyResource.swift in Sources */ = {isa = PBXBuildFile; fileRef = 7C3A9CF25E925418A1712C0B /* LazyResource.swift */; };
		69AA254E4A39D9B49FDFD648 /* UserKey.swift in Sources */ = {isa = PBXBuildFile; fileRef = EC96A56AB406203898059B6C /* UserKey.swift */; };
		6D27F5B8C7DBFBF5FB99A4BE /* Bundle.swift in Sources */ = {isa = PBXBuildFile; fileRef = F669F31B0B6EC690C48916EC /* Bundle.swift */; };
		6D3BCAFF29D91DCA08809D71 /* CRLService.swift in Sources */ = {isa = PBXBuildFile; fileRef = D93B0556DAAAF429893B0692 /* CRLService.swift */; };
		6DC52B94BAC4681B6C70BAF9 /* Publication+EPUB.swift in Sources */ = {isa = PBXBuildFile; fileRef = 508E0CD4F9F02CC851E6D1E1 /* Publication+EPUB.swift */; };
		6FB0637E3BF4AC894AC5A13E /* Localizable.strings in Resources */ = {isa = PBXBuildFile; fileRef = CF80CA3985C2D6380D5A9653 /* Localizable.strings */; };
		6FEC3EB9A32B2B57EEEF9DBB /* EPUBSpread.swift in Sources */ = {isa = PBXBuildFile; fileRef = 98D8CC7BC117BBFB206D01CC /* EPUBSpread.swift */; };
		6FEE606C7126F68B5018CAD0 /* Rights.swift in Sources */ = {isa = PBXBuildFile; fileRef = D94EB44EC5A15FF631AE8B2E /* Rights.swift */; };
		6FFC08925BF26902CF49B830 /* LCPLLicenseContainer.swift in Sources */ = {isa = PBXBuildFile; fileRef = 3EC9BDFB5AC6D5E7FC8F6A4C /* LCPLLicenseContainer.swift */; };
		70441F9E94602F32FB5E127E /* MediaOverlays.swift in Sources */ = {isa = PBXBuildFile; fileRef = F1F5FEE0323287B9CAA09F03 /* MediaOverlays.swift */; };
		70E5D945A0B0BBC84F64C173 /* PDFTapGestureController.swift in Sources */ = {isa = PBXBuildFile; fileRef = 3DF324AD5E3E30687AC5262D /* PDFTapGestureController.swift */; };
		718323B1A0C981D1B7A08F91 /* TransformingResource.swift in Sources */ = {isa = PBXBuildFile; fileRef = E6CA450B17BF2F7FDFA4471C /* TransformingResource.swift */; };
		75044A4E2B2011D9DE749847 /* LocalizedString.swift in Sources */ = {isa = PBXBuildFile; fileRef = 600D8714B762FE37DE405C2E /* LocalizedString.swift */; };
		76B36679FD740158FD9C5DCB /* FileAsset.swift in Sources */ = {isa = PBXBuildFile; fileRef = 691C96D23D42A0C6AC03B1AE /* FileAsset.swift */; };
		788C81F1A7B4EED1DB46762C /* EPUBHTMLInjector.swift in Sources */ = {isa = PBXBuildFile; fileRef = A8D12E849DAD3C5EF46D3BE5 /* EPUBHTMLInjector.swift */; };
		7AEDE3769227C2BDE4876333 /* OPDS1Parser.swift in Sources */ = {isa = PBXBuildFile; fileRef = 34B5C938E4973406F110F2E6 /* OPDS1Parser.swift */; };
		7B2C3E92CAE34EE73DDDCF10 /* CBZNavigatorViewController.swift in Sources */ = {isa = PBXBuildFile; fileRef = 239A56BB0E6DAF17E0A13447 /* CBZNavigatorViewController.swift */; };
		7BDC9F1051BDD3BC61D86B09 /* Collection.swift in Sources */ = {isa = PBXBuildFile; fileRef = 194C08173CDF8E3FE15D8D4A /* Collection.swift */; };
		7CD20AED276833F9585B0E3B /* ContentKey.swift in Sources */ = {isa = PBXBuildFile; fileRef = A8F9AFE740CFFFAD65BA095E /* ContentKey.swift */; };
		7CD8DAE24EDA44A63C444076 /* ResourcesServer.swift in Sources */ = {isa = PBXBuildFile; fileRef = E8D7AF06866C53D07E094337 /* ResourcesServer.swift */; };
		7DA1C42DB83F380338AED9AB /* MediaTypeSnifferContent.swift in Sources */ = {isa = PBXBuildFile; fileRef = 1BE032F34E5529E3F5FD62F1 /* MediaTypeSnifferContent.swift */; };
		7DAEC227AE56EDE51F0379A8 /* Minizip.swift in Sources */ = {isa = PBXBuildFile; fileRef = F28FCF8F6D010982BAE858FD /* Minizip.swift */; };
		7DCC2A07AACA3575CE0C0C0E /* ProxyResource.swift in Sources */ = {isa = PBXBuildFile; fileRef = E48D3BA8BAC5EB3D554FC94C /* ProxyResource.swift */; };
		7E249DA773D6B7D2F042429D /* Minizip.framework in Frameworks */ = {isa = PBXBuildFile; fileRef = F7A5480AC007EAA89265A218 /* Minizip.framework */; };
		7F0C0E92322B0386DB0911BC /* WebView.swift in Sources */ = {isa = PBXBuildFile; fileRef = 93BF3947EBA8736BF20F36FB /* WebView.swift */; };
		7F297EC335D8934E50361D39 /* ReadiumLicenseContainer.swift in Sources */ = {isa = PBXBuildFile; fileRef = 01D191FF1BE0BA97581EB070 /* ReadiumLicenseContainer.swift */; };
		80B2146BDF073A2FF1C28426 /* CGRect.swift in Sources */ = {isa = PBXBuildFile; fileRef = 48856E9AB402E2907B5230F3 /* CGRect.swift */; };
		812ED3E1480A1D7AA6149F69 /* ContentService.swift in Sources */ = {isa = PBXBuildFile; fileRef = 18E809378D79D09192A0AAE1 /* ContentService.swift */; };
		81ADB258F083647221CED24F /* DataCompression.swift in Sources */ = {isa = PBXBuildFile; fileRef = 1EBC685D4A0E07997088DD2D /* DataCompression.swift */; };
		825642E013351C922B6510AD /* UTI.swift in Sources */ = {isa = PBXBuildFile; fileRef = 48B28C65845F0575C40877F6 /* UTI.swift */; };
		82BAA3EB081DD29A928958AC /* ContentLayout.swift in Sources */ = {isa = PBXBuildFile; fileRef = E4A496C959F870BAFDB447DA /* ContentLayout.swift */; };
		837C0BC3151E302508B4BC44 /* LCPAuthenticating.swift in Sources */ = {isa = PBXBuildFile; fileRef = 2CB0BFECA8236412881393AA /* LCPAuthenticating.swift */; };
		84F02626EAFAD4F505D123D1 /* FileResource.swift in Sources */ = {isa = PBXBuildFile; fileRef = 4FEFF89765DD889EA81477EA /* FileResource.swift */; };
		861C71906603180ABD01E8FA /* Atomic.swift in Sources */ = {isa = PBXBuildFile; fileRef = CBB57FCAEE605484A7290DBB /* Atomic.swift */; };
		874BD412CBA1D392451B952B /* Assets in Resources */ = {isa = PBXBuildFile; fileRef = 251275D0DF87F85158A5FEA9 /* Assets */; };
		88A171A36700ACF5A4AD6305 /* PublicationService.swift in Sources */ = {isa = PBXBuildFile; fileRef = 667B76C4766DFF58D066D40B /* PublicationService.swift */; };
		895575E8A3FCBB1F99A901CA /* OPFParser.swift in Sources */ = {isa = PBXBuildFile; fileRef = 61575203A3BEB8E218CAFE38 /* OPFParser.swift */; };
		8B8A6E58C84597087280BA20 /* PublicationAsset.swift in Sources */ = {isa = PBXBuildFile; fileRef = 419064D714A90CE07D575629 /* PublicationAsset.swift */; };
		8C19A0DACA19CD3A195B757E /* PDFDocument.swift in Sources */ = {isa = PBXBuildFile; fileRef = DF89316F77F23DACA2E04696 /* PDFDocument.swift */; };
		8D79B9E1D05691E6843D203E /* Fuzi.framework in Frameworks */ = {isa = PBXBuildFile; fileRef = B72B4F486E93FDA8CDF24550 /* Fuzi.framework */; };
		8DA1AE03D9F77E0F009DCCF5 /* PDFDocumentView.swift in Sources */ = {isa = PBXBuildFile; fileRef = 999F16769EC3127CE292B8DB /* PDFDocumentView.swift */; };
		8DACB70852CEA8D64F8BEDB1 /* Group.swift in Sources */ = {isa = PBXBuildFile; fileRef = 9FAAD26EE52713DB9F103610 /* Group.swift */; };
		8E3A8F9AC2DE6F2769C1B69A /* SelectableNavigator.swift in Sources */ = {isa = PBXBuildFile; fileRef = 4567A7ABB678715C37661DE3 /* SelectableNavigator.swift */; };
		8E4C9F5A53A6F9B8FC28B7D4 /* BufferedResource.swift in Sources */ = {isa = PBXBuildFile; fileRef = AE0F9F65A46A9D2B4AF1A0FE /* BufferedResource.swift */; };
		8EE4317BE92998698D48EF72 /* HTTPClient.swift in Sources */ = {isa = PBXBuildFile; fileRef = C4C94659A8749299DBE3628D /* HTTPClient.swift */; };
		8F3175B5E4B494C7E73CDEA5 /* OpdsMetadata.swift in Sources */ = {isa = PBXBuildFile; fileRef = 9DDB25FC1693613B72DFDB6E /* OpdsMetadata.swift */; };
		8F7D8C3FF3FDD10B16F6614A /* CachingResource.swift in Sources */ = {isa = PBXBuildFile; fileRef = 96ABA83305DCD070E3A0D656 /* CachingResource.swift */; };
		904E5378E8CC503A821C1EC6 /* EPUBFixedSpreadView.swift in Sources */ = {isa = PBXBuildFile; fileRef = EF99DAF66659A218CEC25EAE /* EPUBFixedSpreadView.swift */; };
		906FD6884F23DE6B22DDBCE2 /* Fuzi.framework in Frameworks */ = {isa = PBXBuildFile; fileRef = B72B4F486E93FDA8CDF24550 /* Fuzi.framework */; };
		908AED8504EA84152CD26839 /* GCDWebServer.framework in Frameworks */ = {isa = PBXBuildFile; fileRef = 4CAEA09BA4CC5F243E06F1BC /* GCDWebServer.framework */; };
		90CFD62B993F6759716C0AF0 /* LicensesService.swift in Sources */ = {isa = PBXBuildFile; fileRef = 56286133DD0AE093F2C5E9FD /* LicensesService.swift */; };
		917AD2492BFA4FD8B2FC85B8 /* ResourceResponse.swift in Sources */ = {isa = PBXBuildFile; fileRef = 6104651E0A538A99B44B328F /* ResourceResponse.swift */; };
		92570B878B678E9E9138C94F /* Links.swift in Sources */ = {isa = PBXBuildFile; fileRef = 64ED7629E73022C1495081D1 /* Links.swift */; };
		927037EFF0D89FE14A9D1E9F /* SwiftSoup.framework in Frameworks */ = {isa = PBXBuildFile; fileRef = 5729FF7E2E6521E3730A375C /* SwiftSoup.framework */; };
		93B06AC8D059FA2F0F73E720 /* Minizip.framework in Frameworks */ = {isa = PBXBuildFile; fileRef = F7A5480AC007EAA89265A218 /* Minizip.framework */; };
		95B9369AE4743FB7BAB93DCC /* ResourceContentExtractor.swift in Sources */ = {isa = PBXBuildFile; fileRef = 5D8FE0EA948A4FD3AF0DA7D8 /* ResourceContentExtractor.swift */; };
		95DBB33898FFA425A5913F0C /* ContentTokenizer.swift in Sources */ = {isa = PBXBuildFile; fileRef = 060213D1B559927504AFF9AF /* ContentTokenizer.swift */; };
		97A0F3DC6BEC43D63B80B868 /* RoutingFetcher.swift in Sources */ = {isa = PBXBuildFile; fileRef = 2DE48021CF3FED1C3340E458 /* RoutingFetcher.swift */; };
		98018A77E2A1FA2B90C987E1 /* AudioParser.swift in Sources */ = {isa = PBXBuildFile; fileRef = D9FFEB1FF4B5CD74EB35CD63 /* AudioParser.swift */; };
		98702AFB56F9C50F7246CDDA /* LCPError.swift in Sources */ = {isa = PBXBuildFile; fileRef = A5A115134AA0B8F5254C8139 /* LCPError.swift */; };
		98ABD996FB77EDF7DA69B18F /* DiffableDecoration+HTML.swift in Sources */ = {isa = PBXBuildFile; fileRef = 01265194649A8E2A821CC2A4 /* DiffableDecoration+HTML.swift */; };
		99856B9FCC56A9F1946C6A60 /* TextTokenizer.swift in Sources */ = {isa = PBXBuildFile; fileRef = 761D7DFCF307078B7283A14E /* TextTokenizer.swift */; };
		99F3C8988EA41B0376D85F72 /* Bundle.swift in Sources */ = {isa = PBXBuildFile; fileRef = FCEE6DBDF8E3D1ABE990DB33 /* Bundle.swift */; };
		9A22C456F6A73F29AD9B0CE8 /* Database.swift in Sources */ = {isa = PBXBuildFile; fileRef = 11252900E9B0827C0FD2FA4B /* Database.swift */; };
		9A993922691ACA961F3B16A7 /* DataExtension.swift in Sources */ = {isa = PBXBuildFile; fileRef = B2C9762191DAD823E7C925A5 /* DataExtension.swift */; };
		9AB92492A3131CEB524C1D2A /* EPUBEncryptionParser.swift in Sources */ = {isa = PBXBuildFile; fileRef = 893C5F4086D99997DAF9BEDC /* EPUBEncryptionParser.swift */; };
		9B5F31EE78E818F890F7FBD1 /* DecorableNavigator.swift in Sources */ = {isa = PBXBuildFile; fileRef = 626CFFF131E0E840B76428F1 /* DecorableNavigator.swift */; };
		9BD8989B1CADB1712B31E0A4 /* HREF.swift in Sources */ = {isa = PBXBuildFile; fileRef = 34CA9A244D941CB63515EDDE /* HREF.swift */; };
		9BF0647F4760B562545BC926 /* DataResource.swift in Sources */ = {isa = PBXBuildFile; fileRef = C5B28AF73252B570AEAF80B5 /* DataResource.swift */; };
		9C1DD6AEFB6E1D5989EC25D2 /* Loggable.swift in Sources */ = {isa = PBXBuildFile; fileRef = 067E58BE65BCB4F8D1E8B911 /* Loggable.swift */; };
		9C682824485E27814F92285F /* CursorList.swift in Sources */ = {isa = PBXBuildFile; fileRef = C361F965E7A7962CA3E4C0BA /* CursorList.swift */; };
		9C6B7AFB6FB0635EF5B7B71C /* JSON.swift in Sources */ = {isa = PBXBuildFile; fileRef = EDA827FC94F5CB3F9032028F /* JSON.swift */; };
		9D0DB30B8FDC56DBFA70E68F /* DocumentTypes.swift in Sources */ = {isa = PBXBuildFile; fileRef = 8A00FF0C84822A134A353BD4 /* DocumentTypes.swift */; };
		9DF8A7CF028D764E9D6A2BAC /* DiffableDecoration.swift in Sources */ = {isa = PBXBuildFile; fileRef = 41B61198128D628CFB3FD22A /* DiffableDecoration.swift */; };
		A1033D28F06A34B0070F171B /* HTTPContainer.swift in Sources */ = {isa = PBXBuildFile; fileRef = E8B0659E769825834B2FC6A8 /* HTTPContainer.swift */; };
		A13490DA4406382752B8EA2B /* LCPClient.swift in Sources */ = {isa = PBXBuildFile; fileRef = A214B5DC13576FB36935B5EA /* LCPClient.swift */; };
		A1417B1B73BE3EC5243760D2 /* Publication+JSON.swift in Sources */ = {isa = PBXBuildFile; fileRef = 8C0B4302E87880979A441710 /* Publication+JSON.swift */; };
		A15E4DFAA472469080819BB6 /* Date+ISO8601.swift in Sources */ = {isa = PBXBuildFile; fileRef = 728FE6FBE1A1D9199FAEB79A /* Date+ISO8601.swift */; };
		A18842C5051EF84E2DA02300 /* DownloadSession.swift in Sources */ = {isa = PBXBuildFile; fileRef = E76DFDE600369E9D3EF452E1 /* DownloadSession.swift */; };
		A2CDF2E8DC527C19EA348AB8 /* Properties+Archive.swift in Sources */ = {isa = PBXBuildFile; fileRef = 294E01A2E6FF25539EBC1082 /* Properties+Archive.swift */; };
		A3EBB38968F8EB4ABC560678 /* ArchiveFetcher.swift in Sources */ = {isa = PBXBuildFile; fileRef = 3604722B0DFFFBFB66B7F1BF /* ArchiveFetcher.swift */; };
		A46DC4FD105295950D990BEE /* Accessibility.swift in Sources */ = {isa = PBXBuildFile; fileRef = 85570570689D5791F24E6651 /* Accessibility.swift */; };
		A6658BA380A889B8310A558F /* Facet.swift in Sources */ = {isa = PBXBuildFile; fileRef = 387B19B66C4D91A295B5EFA6 /* Facet.swift */; };
		A8E6E488592BDBB97C4B7B87 /* XML.swift in Sources */ = {isa = PBXBuildFile; fileRef = 2CDB1B325928A873012E6149 /* XML.swift */; };
		A90A46957B8B68EE82C4DBAD /* OPDSAvailability.swift in Sources */ = {isa = PBXBuildFile; fileRef = F2E780027410F4B6CC872B3D /* OPDSAvailability.swift */; };
		AA0CDCC2CA63228C1F35E816 /* AudioNavigator.swift in Sources */ = {isa = PBXBuildFile; fileRef = DCE34D74E282834684E1C999 /* AudioNavigator.swift */; };
		AA218336FBD1C23959542515 /* Array.swift in Sources */ = {isa = PBXBuildFile; fileRef = 429DC5F399C506D2256F54A7 /* Array.swift */; };
		AA6EB82E79460DB9362C16D0 /* DRM+Deprecated.swift in Sources */ = {isa = PBXBuildFile; fileRef = 56DCEA1627F7AE84298732CC /* DRM+Deprecated.swift */; };
		AB8A995D97D2C1007706F215 /* CBZParser.swift in Sources */ = {isa = PBXBuildFile; fileRef = 444216A015C73E8B25272F98 /* CBZParser.swift */; };
		AB986C674F50C291ED7011FB /* SMILParser.swift in Sources */ = {isa = PBXBuildFile; fileRef = C38A7D45005927987BFEA228 /* SMILParser.swift */; };
		ABF7231602869044F9B5D4FE /* Presentation+EPUB.swift in Sources */ = {isa = PBXBuildFile; fileRef = 42EFF9139B59D763CE254F92 /* Presentation+EPUB.swift */; };
		AD87094AA40926939955E9F2 /* LCPRenewDelegate.swift in Sources */ = {isa = PBXBuildFile; fileRef = 230985A228FA74F24735D6BB /* LCPRenewDelegate.swift */; };
		AEB46271E6276AF6C1E7EF22 /* Presentation.swift in Sources */ = {isa = PBXBuildFile; fileRef = 8B6A5B12925813FB40C41034 /* Presentation.swift */; };
		AED384BC5E1B570F0AD6F72E /* VisualNavigator.swift in Sources */ = {isa = PBXBuildFile; fileRef = A94DA04D56753CC008F65B1A /* VisualNavigator.swift */; };
		AEF2B742FACAAB5CB9E681EE /* DataInputStream.swift in Sources */ = {isa = PBXBuildFile; fileRef = FFE69E4A69439FC4C17CCEDB /* DataInputStream.swift */; };
		B044F59ED23A3DDD178FC966 /* DifferenceKit.framework in Frameworks */ = {isa = PBXBuildFile; fileRef = 0CB9035705112EB122F74DBE /* DifferenceKit.framework */; };
		B066F9DDCD00A8917478CB6C /* LCPDialogViewController.swift in Sources */ = {isa = PBXBuildFile; fileRef = 0BB64178365BFA9ED75C7078 /* LCPDialogViewController.swift */; };
		B3E2F6C76E3085FC18F7068A /* UserSettings.swift in Sources */ = {isa = PBXBuildFile; fileRef = 9D586820910099E82E7C35B5 /* UserSettings.swift */; };
		B5DC9710E7124907BBFE9EA5 /* StringEncoding.swift in Sources */ = {isa = PBXBuildFile; fileRef = BB11EA964FBB42D44C3E4A50 /* StringEncoding.swift */; };
		B676C73C834E530E5C019F66 /* CancellableResult.swift in Sources */ = {isa = PBXBuildFile; fileRef = 0CB0D3EE83AE0CE1F0B0B0CF /* CancellableResult.swift */; };
		B8662849CA988CD3C92D883A /* PublicationMediaLoader.swift in Sources */ = {isa = PBXBuildFile; fileRef = 56C489452239BF85F4D14E95 /* PublicationMediaLoader.swift */; };
		B8810656578506C00070073A /* HTTPServer.swift in Sources */ = {isa = PBXBuildFile; fileRef = 4BCDF341872EEFB88B6674DE /* HTTPServer.swift */; };
		B94497EBF0B2877CAD6CBF29 /* DefaultLocatorService.swift in Sources */ = {isa = PBXBuildFile; fileRef = 7C28B8CD48F8A660141F5983 /* DefaultLocatorService.swift */; };
		B9AD33C05ECC47AD04D3A98E /* OPDSHolds.swift in Sources */ = {isa = PBXBuildFile; fileRef = D5857B33DB63054593878018 /* OPDSHolds.swift */; };
		BAC8616BD37C22BC5541959A /* PotentialRights.swift in Sources */ = {isa = PBXBuildFile; fileRef = B5CE464C519852D38F873ADB /* PotentialRights.swift */; };
		BB358C017D0458224922C35C /* OPDSCopies.swift in Sources */ = {isa = PBXBuildFile; fileRef = 819D931708B3EE95CF9ADFED /* OPDSCopies.swift */; };
		BB457884B7AFAEC3F52E8CE3 /* LCPDecryptor.swift in Sources */ = {isa = PBXBuildFile; fileRef = 68719C5F09F9193E378DF585 /* LCPDecryptor.swift */; };
		BB9DFD1B35AF515BB1B05B9D /* LicenseDocument.swift in Sources */ = {isa = PBXBuildFile; fileRef = 968B4EB4AD29DFA430C8A563 /* LicenseDocument.swift */; };
		BC959180C51A5E484D328D47 /* UIView.swift in Sources */ = {isa = PBXBuildFile; fileRef = 55D0EAD1ABB7B829A3891D3A /* UIView.swift */; };
		C0FEC68C84946E959E910CC1 /* URL.swift in Sources */ = {isa = PBXBuildFile; fileRef = 733C1DF0A4612D888376358B /* URL.swift */; };
		C19106C4C87C79A9F6B0B325 /* StringExtension.swift in Sources */ = {isa = PBXBuildFile; fileRef = 125BAF5FDFA097BA5CC63539 /* StringExtension.swift */; };
		C283E515CA6A8EEA1C89AD98 /* License.swift in Sources */ = {isa = PBXBuildFile; fileRef = C2C93C33347DC0A41FE15AC6 /* License.swift */; };
		C2A1FAC4ADA33EABA1E45EF8 /* ParseData.swift in Sources */ = {isa = PBXBuildFile; fileRef = B1085F2D690A73984E675D54 /* ParseData.swift */; };
<<<<<<< HEAD
=======
		C2D32286200D850101D8C4FD /* SwiftSoup.xcframework in Frameworks */ = {isa = PBXBuildFile; fileRef = BE09289EB0FEA5FEC8506B1F /* SwiftSoup.xcframework */; };
		C2D8AD7329853B2CACB97B99 /* GCDWebServer.xcframework in Frameworks */ = {isa = PBXBuildFile; fileRef = D92391897F01AC5AFD509B1D /* GCDWebServer.xcframework */; };
>>>>>>> bedc0080
		C35001848411CBCAC8F03763 /* PublicationContentIterator.swift in Sources */ = {isa = PBXBuildFile; fileRef = 4BF38F71FDEC1920325B62D3 /* PublicationContentIterator.swift */; };
		C3BC5A4C44DD8CE26155C0D5 /* PDFFileParser.swift in Sources */ = {isa = PBXBuildFile; fileRef = 8103346E73760F07800EB75E /* PDFFileParser.swift */; };
		C3BEB5CC9C6DD065B2CAE1BE /* Licenses.swift in Sources */ = {isa = PBXBuildFile; fileRef = ED568512FD1304D6B9CC79B0 /* Licenses.swift */; };
		C4AAABD4474B6A5A25B34720 /* Range.swift in Sources */ = {isa = PBXBuildFile; fileRef = AB3E08C8187DCC3099CF9D22 /* Range.swift */; };
		C4F0A98562FDDB478F7DD0A9 /* LCPLicense.swift in Sources */ = {isa = PBXBuildFile; fileRef = 093629E752DE17264B97C598 /* LCPLicense.swift */; };
		C563FF7E2BDFBD5454067ECD /* EPUBLayout.swift in Sources */ = {isa = PBXBuildFile; fileRef = 339637CCF01E665F4CB78B01 /* EPUBLayout.swift */; };
		C5D9F9950D332C7CAA0C387A /* ReadiumWebPubParser.swift in Sources */ = {isa = PBXBuildFile; fileRef = E6E97CCA91F910315C260373 /* ReadiumWebPubParser.swift */; };
		C657A9D08F53A44658962E83 /* CoverService.swift in Sources */ = {isa = PBXBuildFile; fileRef = A4F0C112656C4786F3861973 /* CoverService.swift */; };
		C784A3821288A580700AD1DB /* LinkRelation.swift in Sources */ = {isa = PBXBuildFile; fileRef = AB0EF21FADD12D51D0619C0D /* LinkRelation.swift */; };
		C8769988A8B3E5AF08CBC7FB /* Locator.swift in Sources */ = {isa = PBXBuildFile; fileRef = BE7D07E66B7E820D1A509A27 /* Locator.swift */; };
		C89165FC9D8427961A3ADDD9 /* WarningLogger.swift in Sources */ = {isa = PBXBuildFile; fileRef = 3510E7E84A5361BCECC90569 /* WarningLogger.swift */; };
		C9CD140B788A26AC2604316C /* EPUBDeobfuscator.swift in Sources */ = {isa = PBXBuildFile; fileRef = D3D785FEFDA202A61E620890 /* EPUBDeobfuscator.swift */; };
		CA152829D0654EB38D6BF836 /* R2LocalizedString.swift in Sources */ = {isa = PBXBuildFile; fileRef = 972DC46120E457918E69EBD0 /* R2LocalizedString.swift */; };
		CC1EBC553CE8A5C873E7A9BB /* PublicationServicesBuilder.swift in Sources */ = {isa = PBXBuildFile; fileRef = 7768FC212BAC1669A5ED08C5 /* PublicationServicesBuilder.swift */; };
		CD7DF8DC7B346AA86DECE596 /* Tokenizer.swift in Sources */ = {isa = PBXBuildFile; fileRef = 8DA31089FCAD8DFB9AC46E4E /* Tokenizer.swift */; };
		CE31AFB76CC1A587AC62BBDB /* EPUBContainerParser.swift in Sources */ = {isa = PBXBuildFile; fileRef = 78033AFDF98C92351785D17F /* EPUBContainerParser.swift */; };
		D13F342C611C6495554EE3DF /* NCXParser.swift in Sources */ = {isa = PBXBuildFile; fileRef = 4363E8A92B1EA9AF2561DCE9 /* NCXParser.swift */; };
		D248F68B569EDADA445E341D /* TargetAction.swift in Sources */ = {isa = PBXBuildFile; fileRef = 4E564AE6D5137499C81FEBE2 /* TargetAction.swift */; };
		D26AE818524611D4B6279787 /* Manifest.swift in Sources */ = {isa = PBXBuildFile; fileRef = FCA5481C26E0513D55F4DE48 /* Manifest.swift */; };
		D29D1F6AC5C7D1384F93A520 /* Properties+EPUB.swift in Sources */ = {isa = PBXBuildFile; fileRef = 6BC71BAFF7A20D7903E6EE4D /* Properties+EPUB.swift */; };
		D362CE558C13C60E46E3B2EE /* R2Shared.framework in Frameworks */ = {isa = PBXBuildFile; fileRef = 41A0528117E270B68AC75C56 /* R2Shared.framework */; };
		D426BFD641700B2C24D428DB /* Result.swift in Sources */ = {isa = PBXBuildFile; fileRef = 634444C3FD707BD99E337CDC /* Result.swift */; };
		D50FE2B82BB34E2881723BE9 /* ZIPLicenseContainer.swift in Sources */ = {isa = PBXBuildFile; fileRef = A6453ABD6DF237362C6EECD2 /* ZIPLicenseContainer.swift */; };
		D59E4F649A970E1F8A95E6DA /* ImageParser.swift in Sources */ = {isa = PBXBuildFile; fileRef = 37087C0D0B36FE7F20F1C891 /* ImageParser.swift */; };
		D7FB0CC13190A17DAB7D7DB1 /* Localizable.strings in Resources */ = {isa = PBXBuildFile; fileRef = 866AEA533E1F119928F17990 /* Localizable.strings */; };
		D80CD187D5C06AF7304B1393 /* PublicationParser.swift in Sources */ = {isa = PBXBuildFile; fileRef = F609C27F073E40D662CFE093 /* PublicationParser.swift */; };
		D931CA82789A1519BB22BBB5 /* NSRegularExpression.swift in Sources */ = {isa = PBXBuildFile; fileRef = C7931CB2A5658CAAECD150B0 /* NSRegularExpression.swift */; };
		D94A07E9627214888D37C6DF /* Bundle.swift in Sources */ = {isa = PBXBuildFile; fileRef = F64FBE3CA5C1B0C73A22E86D /* Bundle.swift */; };
		D9D47DE8D3C0BD48CFCBA8DA /* PublicationServer.swift in Sources */ = {isa = PBXBuildFile; fileRef = F6D87AB6FB1B213E6269736B /* PublicationServer.swift */; };
		DA732235A8E5D6011DAFF31C /* Minizip.framework in Frameworks */ = {isa = PBXBuildFile; fileRef = F7A5480AC007EAA89265A218 /* Minizip.framework */; };
		DB82C032876BF0C45FE4F35B /* Minizip.framework in Frameworks */ = {isa = PBXBuildFile; fileRef = F7A5480AC007EAA89265A218 /* Minizip.framework */; };
		DC0487666F03A3FAFE49D0B9 /* EPUBLicenseContainer.swift in Sources */ = {isa = PBXBuildFile; fileRef = 500E55D9CA753D6D6AA76D10 /* EPUBLicenseContainer.swift */; };
		DE8FFE058B087A30A29D827A /* Container.swift in Sources */ = {isa = PBXBuildFile; fileRef = FEE539CA654121413F911402 /* Container.swift */; };
		E0291D347EB7F8F3C5D41970 /* MediaType.swift in Sources */ = {isa = PBXBuildFile; fileRef = 6599A2A3F66206997E700303 /* MediaType.swift */; };
		E234B4BF37B3F80BCC5C92AF /* Metadata+Presentation.swift in Sources */ = {isa = PBXBuildFile; fileRef = EC59A963F316359DF8B119AC /* Metadata+Presentation.swift */; };
		E303E21BA9C131E9A4E6424A /* MediaType+Deprecated.swift in Sources */ = {isa = PBXBuildFile; fileRef = 49C8CE772EF8EF683D0DEE57 /* MediaType+Deprecated.swift */; };
		E356D67B77C65D294F60D58A /* HTTPClient.swift in Sources */ = {isa = PBXBuildFile; fileRef = DD8FA524D4C8D19FBDDE23F5 /* HTTPClient.swift */; };
		E3848BCC92B4B7E03A4FEE76 /* EPUBReflowableSpreadView.swift in Sources */ = {isa = PBXBuildFile; fileRef = 0C45688D0A9C1F81F463FF92 /* EPUBReflowableSpreadView.swift */; };
		E55B69F79BB4E2EAC4BE34D0 /* Publication+OPDS.swift in Sources */ = {isa = PBXBuildFile; fileRef = 4BB5D42EEF0083D833E2A572 /* Publication+OPDS.swift */; };
		E69BA16E04FBEAA061759895 /* UserSettings.swift in Sources */ = {isa = PBXBuildFile; fileRef = F4937644CB65AE6801CE3295 /* UserSettings.swift */; };
		E6B6841AFFF9EFECAEE77ECC /* Content.swift in Sources */ = {isa = PBXBuildFile; fileRef = 1039900AC78465AD989D7464 /* Content.swift */; };
		E6BF3A99E6C6AAC4FEE1099F /* ControlFlow.swift in Sources */ = {isa = PBXBuildFile; fileRef = 55BC4119B8937D17ED80B1AB /* ControlFlow.swift */; };
		E7D731030584957DAD52683C /* Deferred.swift in Sources */ = {isa = PBXBuildFile; fileRef = 10CFCE63856A801FB14A0633 /* Deferred.swift */; };
		E8293787CB5E5CECE38A63B2 /* Encryption.swift in Sources */ = {isa = PBXBuildFile; fileRef = 54699BC0E00F327E67908F6A /* Encryption.swift */; };
		E84974640DF5323C4CA3BDDF /* Fuzi.framework in Frameworks */ = {isa = PBXBuildFile; fileRef = B72B4F486E93FDA8CDF24550 /* Fuzi.framework */; };
		E8948585183675905ABA51F1 /* Observable.swift in Sources */ = {isa = PBXBuildFile; fileRef = 5BC6AE42A31D77B548CB0BB4 /* Observable.swift */; };
		E8CB4E5729E7000FC55FC937 /* CoreServices.framework in Frameworks */ = {isa = PBXBuildFile; fileRef = 342D5C0FEE79A2ABEE24A43E /* CoreServices.framework */; };
		E90A5FDF5271435A1B3F4A5D /* Fuzi.framework in Frameworks */ = {isa = PBXBuildFile; fileRef = B72B4F486E93FDA8CDF24550 /* Fuzi.framework */; };
		E9AADF25494C968A44979B66 /* UInt64.swift in Sources */ = {isa = PBXBuildFile; fileRef = 57338C29681D4872D425AB81 /* UInt64.swift */; };
		E9EE047B89D0084523F7C888 /* Feed.swift in Sources */ = {isa = PBXBuildFile; fileRef = C5E7CEDF6EA681FE8119791B /* Feed.swift */; };
		EA8C7F894E3BE8D6D954DC47 /* InMemoryPositionsService.swift in Sources */ = {isa = PBXBuildFile; fileRef = 505BF8A630F7C7B96754E333 /* InMemoryPositionsService.swift */; };
		EB4D11D2D1A0C64FF0E982C3 /* Optional.swift in Sources */ = {isa = PBXBuildFile; fileRef = CC925E451D875E5F74748EDC /* Optional.swift */; };
		EDCA3449EA5683B37D82FEBE /* PDFKit.swift in Sources */ = {isa = PBXBuildFile; fileRef = ABAF1D0444B94E2CDD80087D /* PDFKit.swift */; };
		EE951A131E38E316BF7A1129 /* LCPDialogViewController.xib in Resources */ = {isa = PBXBuildFile; fileRef = ED5C6546C24E5E619E4CC9D1 /* LCPDialogViewController.xib */; };
		EF8EE67A14F96F0D445422C4 /* EPUBParser.swift in Sources */ = {isa = PBXBuildFile; fileRef = 03C234075C7F7573BA54B77D /* EPUBParser.swift */; };
		F09863D8D014DFF822A36B00 /* ZIPFoundation.framework in Frameworks */ = {isa = PBXBuildFile; fileRef = 2BA37D808903302DC0DFCEAA /* ZIPFoundation.framework */; };
		F297BFBADCEFC21E140BEA30 /* Properties+Encryption.swift in Sources */ = {isa = PBXBuildFile; fileRef = 1E175BF1A1F97687B4119BB1 /* Properties+Encryption.swift */; };
		F2B89E29EBFF1B96981490CD /* Streamer.swift in Sources */ = {isa = PBXBuildFile; fileRef = FE961CB4827D937CE3862B51 /* Streamer.swift */; };
		F2BDD94FFFBD08526B56E337 /* URLHelper.swift in Sources */ = {isa = PBXBuildFile; fileRef = E19D31097B3A8050A46CDAA5 /* URLHelper.swift */; };
		F48C88FECB4F1FE52B0306BC /* CGPDF.swift in Sources */ = {isa = PBXBuildFile; fileRef = F6EB7CAF6D058380A2AB711A /* CGPDF.swift */; };
		F5A304B1D0BF425C8E3850AC /* OPFMeta.swift in Sources */ = {isa = PBXBuildFile; fileRef = 0FC49AFB32B525AAC5BF7612 /* OPFMeta.swift */; };
		F90CF6CE1D4F5FA195E19D76 /* LCPPassphraseAuthentication.swift in Sources */ = {isa = PBXBuildFile; fileRef = 1D5053C2151DDDE4E8F06513 /* LCPPassphraseAuthentication.swift */; };
		F96C29471F3EF0CEE568AA53 /* prod-license.lcpl in Resources */ = {isa = PBXBuildFile; fileRef = 9BD31F314E7B3A61C55635E5 /* prod-license.lcpl */; };
		FAF2C0923D6A2DDB25A2AD1E /* LCPDFPositionsService.swift in Sources */ = {isa = PBXBuildFile; fileRef = 47B9196192A22B8AB80E6B2F /* LCPDFPositionsService.swift */; };
		FBA2EFCD6258B97659EDE5BC /* GeneratedCoverService.swift in Sources */ = {isa = PBXBuildFile; fileRef = 925CDE3176715EBEBF40B21F /* GeneratedCoverService.swift */; };
		FC4E26C0ED78E6CE02762156 /* CryptoSwift.framework in Frameworks */ = {isa = PBXBuildFile; fileRef = 138898DB487338AB5A9575C5 /* CryptoSwift.framework */; };
		FCC1E4CA5DE12AFBB80A3C37 /* URITemplate.swift in Sources */ = {isa = PBXBuildFile; fileRef = D5A6F75A226DE424A0515AC3 /* URITemplate.swift */; };
		FD13DEAC62A3ED6714841B7A /* HTTPRequest.swift in Sources */ = {isa = PBXBuildFile; fileRef = 7214B2366A4E024517FF8C76 /* HTTPRequest.swift */; };
		FD1468D898D5B4CEE52378F2 /* TTSEngine.swift in Sources */ = {isa = PBXBuildFile; fileRef = D88E58FF0AC7D506273FD8D9 /* TTSEngine.swift */; };
		FD16EA6468E99FB52ED97A5D /* PDFOutlineNode.swift in Sources */ = {isa = PBXBuildFile; fileRef = E5D7B566F794F356878AE8E0 /* PDFOutlineNode.swift */; };
		FD80A1458442254E194888F4 /* ZIPInputStream.swift in Sources */ = {isa = PBXBuildFile; fileRef = B0276C0D645E8013EE0F86FA /* ZIPInputStream.swift */; };
		FE690C9C116731D017E7DB43 /* ContentProtectionService+WS.swift in Sources */ = {isa = PBXBuildFile; fileRef = 33C422C1CFB72372FC343AE4 /* ContentProtectionService+WS.swift */; };
		FFC0D2E981B9AB2246831B56 /* StringSearchService.swift in Sources */ = {isa = PBXBuildFile; fileRef = 9E3543F628B017E9BF65DD08 /* StringSearchService.swift */; };
/* End PBXBuildFile section */

/* Begin PBXContainerItemProxy section */
		1B58C19E78E1B2C3293CF280 /* PBXContainerItemProxy */ = {
			isa = PBXContainerItemProxy;
			containerPortal = 6A907415FD50E4A36E33B555 /* Project object */;
			proxyType = 1;
			remoteGlobalIDString = 775EF03FA0776FAD5958EC01;
			remoteInfo = R2Shared;
		};
		65C57BDA97BF899AB60FC9F0 /* PBXContainerItemProxy */ = {
			isa = PBXContainerItemProxy;
			containerPortal = 6A907415FD50E4A36E33B555 /* Project object */;
			proxyType = 1;
			remoteGlobalIDString = 775EF03FA0776FAD5958EC01;
			remoteInfo = R2Shared;
		};
		7486CC47FF69DB292B71A82D /* PBXContainerItemProxy */ = {
			isa = PBXContainerItemProxy;
			containerPortal = 6A907415FD50E4A36E33B555 /* Project object */;
			proxyType = 1;
			remoteGlobalIDString = 775EF03FA0776FAD5958EC01;
			remoteInfo = R2Shared;
		};
		79288BA7DBB906029064DF6C /* PBXContainerItemProxy */ = {
			isa = PBXContainerItemProxy;
			containerPortal = 6A907415FD50E4A36E33B555 /* Project object */;
			proxyType = 1;
			remoteGlobalIDString = 775EF03FA0776FAD5958EC01;
			remoteInfo = R2Shared;
		};
		84E46CB5F2A96B5E9CE0FC86 /* PBXContainerItemProxy */ = {
			isa = PBXContainerItemProxy;
			containerPortal = 6A907415FD50E4A36E33B555 /* Project object */;
			proxyType = 1;
			remoteGlobalIDString = 775EF03FA0776FAD5958EC01;
			remoteInfo = R2Shared;
		};
/* End PBXContainerItemProxy section */

/* Begin PBXFileReference section */
		01265194649A8E2A821CC2A4 /* DiffableDecoration+HTML.swift */ = {isa = PBXFileReference; lastKnownFileType = sourcecode.swift; path = "DiffableDecoration+HTML.swift"; sourceTree = "<group>"; };
		01A72947C91934D96A7EAA23 /* RootFile.swift */ = {isa = PBXFileReference; lastKnownFileType = sourcecode.swift; path = RootFile.swift; sourceTree = "<group>"; };
		01B24895126F2A744A8E9E61 /* Metadata.swift */ = {isa = PBXFileReference; lastKnownFileType = sourcecode.swift; path = Metadata.swift; sourceTree = "<group>"; };
		01CCE64AE9824DCF6D6413BC /* PerResourcePositionsService.swift */ = {isa = PBXFileReference; lastKnownFileType = sourcecode.swift; path = PerResourcePositionsService.swift; sourceTree = "<group>"; };
		01D191FF1BE0BA97581EB070 /* ReadiumLicenseContainer.swift */ = {isa = PBXFileReference; lastKnownFileType = sourcecode.swift; path = ReadiumLicenseContainer.swift; sourceTree = "<group>"; };
		031593240E2CCD681E652D7E /* ReadiumAdapterGCDWebServer.framework */ = {isa = PBXFileReference; explicitFileType = wrapper.framework; includeInIndex = 0; path = ReadiumAdapterGCDWebServer.framework; sourceTree = BUILT_PRODUCTS_DIR; };
		03C234075C7F7573BA54B77D /* EPUBParser.swift */ = {isa = PBXFileReference; lastKnownFileType = sourcecode.swift; path = EPUBParser.swift; sourceTree = "<group>"; };
		049EDB4F925E0AFEDA7318A5 /* HTTPFetcher.swift */ = {isa = PBXFileReference; lastKnownFileType = sourcecode.swift; path = HTTPFetcher.swift; sourceTree = "<group>"; };
		060213D1B559927504AFF9AF /* ContentTokenizer.swift */ = {isa = PBXFileReference; lastKnownFileType = sourcecode.swift; path = ContentTokenizer.swift; sourceTree = "<group>"; };
		067E58BE65BCB4F8D1E8B911 /* Loggable.swift */ = {isa = PBXFileReference; lastKnownFileType = sourcecode.swift; path = Loggable.swift; sourceTree = "<group>"; };
		07B5469E40752E598C070E5B /* OPDSParser.swift */ = {isa = PBXFileReference; lastKnownFileType = sourcecode.swift; path = OPDSParser.swift; sourceTree = "<group>"; };
		093629E752DE17264B97C598 /* LCPLicense.swift */ = {isa = PBXFileReference; lastKnownFileType = sourcecode.swift; path = LCPLicense.swift; sourceTree = "<group>"; };
		0BB64178365BFA9ED75C7078 /* LCPDialogViewController.swift */ = {isa = PBXFileReference; lastKnownFileType = sourcecode.swift; path = LCPDialogViewController.swift; sourceTree = "<group>"; };
		0C45688D0A9C1F81F463FF92 /* EPUBReflowableSpreadView.swift */ = {isa = PBXFileReference; lastKnownFileType = sourcecode.swift; path = EPUBReflowableSpreadView.swift; sourceTree = "<group>"; };
		0CB0D3EE83AE0CE1F0B0B0CF /* CancellableResult.swift */ = {isa = PBXFileReference; lastKnownFileType = sourcecode.swift; path = CancellableResult.swift; sourceTree = "<group>"; };
		0CB9035705112EB122F74DBE /* DifferenceKit.framework */ = {isa = PBXFileReference; lastKnownFileType = wrapper.framework; path = DifferenceKit.framework; sourceTree = "<group>"; };
		0E1D7FA19C628EA8F967F580 /* Deprecated.swift */ = {isa = PBXFileReference; lastKnownFileType = sourcecode.swift; path = Deprecated.swift; sourceTree = "<group>"; };
		0FC49AFB32B525AAC5BF7612 /* OPFMeta.swift */ = {isa = PBXFileReference; lastKnownFileType = sourcecode.swift; path = OPFMeta.swift; sourceTree = "<group>"; };
		1039900AC78465AD989D7464 /* Content.swift */ = {isa = PBXFileReference; lastKnownFileType = sourcecode.swift; path = Content.swift; sourceTree = "<group>"; };
		103E0171A3CDEFA1B1F1F180 /* WKWebView.swift */ = {isa = PBXFileReference; lastKnownFileType = sourcecode.swift; path = WKWebView.swift; sourceTree = "<group>"; };
		10CFCE63856A801FB14A0633 /* Deferred.swift */ = {isa = PBXFileReference; lastKnownFileType = sourcecode.swift; path = Deferred.swift; sourceTree = "<group>"; };
		10FB29EDCCE5910C869295F1 /* Either.swift */ = {isa = PBXFileReference; lastKnownFileType = sourcecode.swift; path = Either.swift; sourceTree = "<group>"; };
		11252900E9B0827C0FD2FA4B /* Database.swift */ = {isa = PBXFileReference; lastKnownFileType = sourcecode.swift; path = Database.swift; sourceTree = "<group>"; };
		1225F795A69CCB10692A56B5 /* Deprecated.swift */ = {isa = PBXFileReference; lastKnownFileType = sourcecode.swift; path = Deprecated.swift; sourceTree = "<group>"; };
		125BAF5FDFA097BA5CC63539 /* StringExtension.swift */ = {isa = PBXFileReference; lastKnownFileType = sourcecode.swift; path = StringExtension.swift; sourceTree = "<group>"; };
		138898DB487338AB5A9575C5 /* CryptoSwift.framework */ = {isa = PBXFileReference; lastKnownFileType = wrapper.framework; path = CryptoSwift.framework; sourceTree = "<group>"; };
		15980B67505AAF10642B56C8 /* LicenseContainer.swift */ = {isa = PBXFileReference; lastKnownFileType = sourcecode.swift; path = LicenseContainer.swift; sourceTree = "<group>"; };
		17D22986A3ADE9E883691EE2 /* Deferred.swift */ = {isa = PBXFileReference; lastKnownFileType = sourcecode.swift; path = Deferred.swift; sourceTree = "<group>"; };
		18E809378D79D09192A0AAE1 /* ContentService.swift */ = {isa = PBXFileReference; lastKnownFileType = sourcecode.swift; path = ContentService.swift; sourceTree = "<group>"; };
		194C08173CDF8E3FE15D8D4A /* Collection.swift */ = {isa = PBXFileReference; lastKnownFileType = sourcecode.swift; path = Collection.swift; sourceTree = "<group>"; };
		1BE032F34E5529E3F5FD62F1 /* MediaTypeSnifferContent.swift */ = {isa = PBXFileReference; lastKnownFileType = sourcecode.swift; path = MediaTypeSnifferContent.swift; sourceTree = "<group>"; };
		1C22408FE1FA81400DE8D5F7 /* OPDSPrice.swift */ = {isa = PBXFileReference; lastKnownFileType = sourcecode.swift; path = OPDSPrice.swift; sourceTree = "<group>"; };
		1D5053C2151DDDE4E8F06513 /* LCPPassphraseAuthentication.swift */ = {isa = PBXFileReference; lastKnownFileType = sourcecode.swift; path = LCPPassphraseAuthentication.swift; sourceTree = "<group>"; };
		1E175BF1A1F97687B4119BB1 /* Properties+Encryption.swift */ = {isa = PBXFileReference; lastKnownFileType = sourcecode.swift; path = "Properties+Encryption.swift"; sourceTree = "<group>"; };
		1EBC685D4A0E07997088DD2D /* DataCompression.swift */ = {isa = PBXFileReference; lastKnownFileType = sourcecode.swift; path = DataCompression.swift; sourceTree = "<group>"; };
		1FDB5E905D7B4F0E9D8CA56C /* TransformingFetcher.swift */ = {isa = PBXFileReference; lastKnownFileType = sourcecode.swift; path = TransformingFetcher.swift; sourceTree = "<group>"; };
		230985A228FA74F24735D6BB /* LCPRenewDelegate.swift */ = {isa = PBXFileReference; lastKnownFileType = sourcecode.swift; path = LCPRenewDelegate.swift; sourceTree = "<group>"; };
		239A56BB0E6DAF17E0A13447 /* CBZNavigatorViewController.swift */ = {isa = PBXFileReference; lastKnownFileType = sourcecode.swift; path = CBZNavigatorViewController.swift; sourceTree = "<group>"; };
		251275D0DF87F85158A5FEA9 /* Assets */ = {isa = PBXFileReference; lastKnownFileType = folder; name = Assets; path = ../../Sources/Navigator/EPUB/Assets; sourceTree = SOURCE_ROOT; };
		25FD89B99234B85BD2A8FC3E /* MediaNavigator.swift */ = {isa = PBXFileReference; lastKnownFileType = sourcecode.swift; path = MediaNavigator.swift; sourceTree = "<group>"; };
		27E446AE5B40C2C4E5531536 /* Logger.swift */ = {isa = PBXFileReference; lastKnownFileType = sourcecode.swift; path = Logger.swift; sourceTree = "<group>"; };
		294E01A2E6FF25539EBC1082 /* Properties+Archive.swift */ = {isa = PBXFileReference; lastKnownFileType = sourcecode.swift; path = "Properties+Archive.swift"; sourceTree = "<group>"; };
		29AD63CD2A41586290547212 /* NavigationDocumentParser.swift */ = {isa = PBXFileReference; lastKnownFileType = sourcecode.swift; path = NavigationDocumentParser.swift; sourceTree = "<group>"; };
		2AF56CF04F94B7BE45631897 /* LCPContentProtection.swift */ = {isa = PBXFileReference; lastKnownFileType = sourcecode.swift; path = LCPContentProtection.swift; sourceTree = "<group>"; };
		2BA37D808903302DC0DFCEAA /* ZIPFoundation.framework */ = {isa = PBXFileReference; lastKnownFileType = wrapper.framework; path = ZIPFoundation.framework; sourceTree = "<group>"; };
		2BD6F93E379D0DC6FA1DCDEE /* Navigator.swift */ = {isa = PBXFileReference; lastKnownFileType = sourcecode.swift; path = Navigator.swift; sourceTree = "<group>"; };
		2C8CDB4833C705FC1D986679 /* PassphrasesRepository.swift */ = {isa = PBXFileReference; lastKnownFileType = sourcecode.swift; path = PassphrasesRepository.swift; sourceTree = "<group>"; };
		2CB0BFECA8236412881393AA /* LCPAuthenticating.swift */ = {isa = PBXFileReference; lastKnownFileType = sourcecode.swift; path = LCPAuthenticating.swift; sourceTree = "<group>"; };
		2CDB1B325928A873012E6149 /* XML.swift */ = {isa = PBXFileReference; lastKnownFileType = sourcecode.swift; path = XML.swift; sourceTree = "<group>"; };
		2DE48021CF3FED1C3340E458 /* RoutingFetcher.swift */ = {isa = PBXFileReference; lastKnownFileType = sourcecode.swift; path = RoutingFetcher.swift; sourceTree = "<group>"; };
		2DF03272C07D6951ADC1311E /* Publication.swift */ = {isa = PBXFileReference; lastKnownFileType = sourcecode.swift; path = Publication.swift; sourceTree = "<group>"; };
		300E15AA6D30BBFB7416AC01 /* MediaTypeSnifferContext.swift */ = {isa = PBXFileReference; lastKnownFileType = sourcecode.swift; path = MediaTypeSnifferContext.swift; sourceTree = "<group>"; };
		3231F989F7D7E560DD5364B9 /* Range.swift */ = {isa = PBXFileReference; lastKnownFileType = sourcecode.swift; path = Range.swift; sourceTree = "<group>"; };
		339637CCF01E665F4CB78B01 /* EPUBLayout.swift */ = {isa = PBXFileReference; lastKnownFileType = sourcecode.swift; path = EPUBLayout.swift; sourceTree = "<group>"; };
		33C422C1CFB72372FC343AE4 /* ContentProtectionService+WS.swift */ = {isa = PBXFileReference; lastKnownFileType = sourcecode.swift; path = "ContentProtectionService+WS.swift"; sourceTree = "<group>"; };
		33FD18E1CF87271DA6A6A783 /* Connection.swift */ = {isa = PBXFileReference; lastKnownFileType = sourcecode.swift; path = Connection.swift; sourceTree = "<group>"; };
		342D5C0FEE79A2ABEE24A43E /* CoreServices.framework */ = {isa = PBXFileReference; lastKnownFileType = wrapper.framework; name = CoreServices.framework; path = System/Library/Frameworks/CoreServices.framework; sourceTree = SDKROOT; };
		34AB954525AC159166C96A36 /* HTMLResourceContentIterator.swift */ = {isa = PBXFileReference; lastKnownFileType = sourcecode.swift; path = HTMLResourceContentIterator.swift; sourceTree = "<group>"; };
		34B5C938E4973406F110F2E6 /* OPDS1Parser.swift */ = {isa = PBXFileReference; lastKnownFileType = sourcecode.swift; path = OPDS1Parser.swift; sourceTree = "<group>"; };
		34CA9A244D941CB63515EDDE /* HREF.swift */ = {isa = PBXFileReference; lastKnownFileType = sourcecode.swift; path = HREF.swift; sourceTree = "<group>"; };
		3510E7E84A5361BCECC90569 /* WarningLogger.swift */ = {isa = PBXFileReference; lastKnownFileType = sourcecode.swift; path = WarningLogger.swift; sourceTree = "<group>"; };
		3604722B0DFFFBFB66B7F1BF /* ArchiveFetcher.swift */ = {isa = PBXFileReference; lastKnownFileType = sourcecode.swift; path = ArchiveFetcher.swift; sourceTree = "<group>"; };
		36E5D8A1F865EDF9A7DAD31D /* ResourceInputStream.swift */ = {isa = PBXFileReference; lastKnownFileType = sourcecode.swift; path = ResourceInputStream.swift; sourceTree = "<group>"; };
		37087C0D0B36FE7F20F1C891 /* ImageParser.swift */ = {isa = PBXFileReference; lastKnownFileType = sourcecode.swift; path = ImageParser.swift; sourceTree = "<group>"; };
		37120DA973F5C438B59BC014 /* ReadiumLCP.framework */ = {isa = PBXFileReference; explicitFileType = wrapper.framework; includeInIndex = 0; path = ReadiumLCP.framework; sourceTree = BUILT_PRODUCTS_DIR; };
		387B19B66C4D91A295B5EFA6 /* Facet.swift */ = {isa = PBXFileReference; lastKnownFileType = sourcecode.swift; path = Facet.swift; sourceTree = "<group>"; };
		3B0A149FC97C747F55F6463C /* PublicationCollection.swift */ = {isa = PBXFileReference; lastKnownFileType = sourcecode.swift; path = PublicationCollection.swift; sourceTree = "<group>"; };
		3B1597E4216CF16380AC2811 /* GCDHTTPServer.swift */ = {isa = PBXFileReference; lastKnownFileType = sourcecode.swift; path = GCDHTTPServer.swift; sourceTree = "<group>"; };
		3DA7FFAA3EA2B45961391DDF /* HTTPError.swift */ = {isa = PBXFileReference; lastKnownFileType = sourcecode.swift; path = HTTPError.swift; sourceTree = "<group>"; };
		3DF324AD5E3E30687AC5262D /* PDFTapGestureController.swift */ = {isa = PBXFileReference; lastKnownFileType = sourcecode.swift; path = PDFTapGestureController.swift; sourceTree = "<group>"; };
		3DFAC865449A1A225BF534DA /* OPDSAcquisition.swift */ = {isa = PBXFileReference; lastKnownFileType = sourcecode.swift; path = OPDSAcquisition.swift; sourceTree = "<group>"; };
		3EC9BDFB5AC6D5E7FC8F6A4C /* LCPLLicenseContainer.swift */ = {isa = PBXFileReference; lastKnownFileType = sourcecode.swift; path = LCPLLicenseContainer.swift; sourceTree = "<group>"; };
		419064D714A90CE07D575629 /* PublicationAsset.swift */ = {isa = PBXFileReference; lastKnownFileType = sourcecode.swift; path = PublicationAsset.swift; sourceTree = "<group>"; };
		41A0528117E270B68AC75C56 /* R2Shared.framework */ = {isa = PBXFileReference; explicitFileType = wrapper.framework; includeInIndex = 0; path = R2Shared.framework; sourceTree = BUILT_PRODUCTS_DIR; };
		41B61198128D628CFB3FD22A /* DiffableDecoration.swift */ = {isa = PBXFileReference; lastKnownFileType = sourcecode.swift; path = DiffableDecoration.swift; sourceTree = "<group>"; };
		422C1DA91ED351C9ABA139DF /* KeyEvent.swift */ = {isa = PBXFileReference; lastKnownFileType = sourcecode.swift; path = KeyEvent.swift; sourceTree = "<group>"; };
		429DC5F399C506D2256F54A7 /* Array.swift */ = {isa = PBXFileReference; lastKnownFileType = sourcecode.swift; path = Array.swift; sourceTree = "<group>"; };
		42EFF9139B59D763CE254F92 /* Presentation+EPUB.swift */ = {isa = PBXFileReference; lastKnownFileType = sourcecode.swift; path = "Presentation+EPUB.swift"; sourceTree = "<group>"; };
		4363E8A92B1EA9AF2561DCE9 /* NCXParser.swift */ = {isa = PBXFileReference; lastKnownFileType = sourcecode.swift; path = NCXParser.swift; sourceTree = "<group>"; };
		444216A015C73E8B25272F98 /* CBZParser.swift */ = {isa = PBXFileReference; lastKnownFileType = sourcecode.swift; path = CBZParser.swift; sourceTree = "<group>"; };
		44D0B1BEF4825550464B9F62 /* PDFNavigatorViewController.swift */ = {isa = PBXFileReference; lastKnownFileType = sourcecode.swift; path = PDFNavigatorViewController.swift; sourceTree = "<group>"; };
		45319A96D79565A2CD31B650 /* StatusDocument.swift */ = {isa = PBXFileReference; lastKnownFileType = sourcecode.swift; path = StatusDocument.swift; sourceTree = "<group>"; };
		456192DBCB3A29ADA9C3CCB9 /* Contributor.swift */ = {isa = PBXFileReference; lastKnownFileType = sourcecode.swift; path = Contributor.swift; sourceTree = "<group>"; };
		4567A7ABB678715C37661DE3 /* SelectableNavigator.swift */ = {isa = PBXFileReference; lastKnownFileType = sourcecode.swift; path = SelectableNavigator.swift; sourceTree = "<group>"; };
		4598F4671CE7BAE9299BF84B /* UIImage.swift */ = {isa = PBXFileReference; lastKnownFileType = sourcecode.swift; path = UIImage.swift; sourceTree = "<group>"; };
		47B9196192A22B8AB80E6B2F /* LCPDFPositionsService.swift */ = {isa = PBXFileReference; lastKnownFileType = sourcecode.swift; path = LCPDFPositionsService.swift; sourceTree = "<group>"; };
		48856E9AB402E2907B5230F3 /* CGRect.swift */ = {isa = PBXFileReference; lastKnownFileType = sourcecode.swift; path = CGRect.swift; sourceTree = "<group>"; };
		48B28C65845F0575C40877F6 /* UTI.swift */ = {isa = PBXFileReference; lastKnownFileType = sourcecode.swift; path = UTI.swift; sourceTree = "<group>"; };
		4944D2DB99CC59F945FDA2CA /* Bundle.swift */ = {isa = PBXFileReference; lastKnownFileType = sourcecode.swift; path = Bundle.swift; sourceTree = "<group>"; };
		49C8CE772EF8EF683D0DEE57 /* MediaType+Deprecated.swift */ = {isa = PBXFileReference; lastKnownFileType = sourcecode.swift; path = "MediaType+Deprecated.swift"; sourceTree = "<group>"; };
		4BB5D42EEF0083D833E2A572 /* Publication+OPDS.swift */ = {isa = PBXFileReference; lastKnownFileType = sourcecode.swift; path = "Publication+OPDS.swift"; sourceTree = "<group>"; };
		4BCDF341872EEFB88B6674DE /* HTTPServer.swift */ = {isa = PBXFileReference; lastKnownFileType = sourcecode.swift; path = HTTPServer.swift; sourceTree = "<group>"; };
		4BF38F71FDEC1920325B62D3 /* PublicationContentIterator.swift */ = {isa = PBXFileReference; lastKnownFileType = sourcecode.swift; path = PublicationContentIterator.swift; sourceTree = "<group>"; };
		4CAEA09BA4CC5F243E06F1BC /* GCDWebServer.framework */ = {isa = PBXFileReference; lastKnownFileType = wrapper.framework; path = GCDWebServer.framework; sourceTree = "<group>"; };
		4E564AE6D5137499C81FEBE2 /* TargetAction.swift */ = {isa = PBXFileReference; lastKnownFileType = sourcecode.swift; path = TargetAction.swift; sourceTree = "<group>"; };
		4FEFF89765DD889EA81477EA /* FileResource.swift */ = {isa = PBXFileReference; lastKnownFileType = sourcecode.swift; path = FileResource.swift; sourceTree = "<group>"; };
		500E55D9CA753D6D6AA76D10 /* EPUBLicenseContainer.swift */ = {isa = PBXFileReference; lastKnownFileType = sourcecode.swift; path = EPUBLicenseContainer.swift; sourceTree = "<group>"; };
		505BF8A630F7C7B96754E333 /* InMemoryPositionsService.swift */ = {isa = PBXFileReference; lastKnownFileType = sourcecode.swift; path = InMemoryPositionsService.swift; sourceTree = "<group>"; };
		508E0CD4F9F02CC851E6D1E1 /* Publication+EPUB.swift */ = {isa = PBXFileReference; lastKnownFileType = sourcecode.swift; path = "Publication+EPUB.swift"; sourceTree = "<group>"; };
		54699BC0E00F327E67908F6A /* Encryption.swift */ = {isa = PBXFileReference; lastKnownFileType = sourcecode.swift; path = Encryption.swift; sourceTree = "<group>"; };
		55BC4119B8937D17ED80B1AB /* ControlFlow.swift */ = {isa = PBXFileReference; lastKnownFileType = sourcecode.swift; path = ControlFlow.swift; sourceTree = "<group>"; };
		55C712D8027F92F5057C36F5 /* en */ = {isa = PBXFileReference; lastKnownFileType = text.plist.strings; name = en; path = en.lproj/Localizable.strings; sourceTree = "<group>"; };
		55D0EAD1ABB7B829A3891D3A /* UIView.swift */ = {isa = PBXFileReference; lastKnownFileType = sourcecode.swift; path = UIView.swift; sourceTree = "<group>"; };
		56286133DD0AE093F2C5E9FD /* LicensesService.swift */ = {isa = PBXFileReference; lastKnownFileType = sourcecode.swift; path = LicensesService.swift; sourceTree = "<group>"; };
		567C115FF0939F69AD83AE82 /* UserRights.swift */ = {isa = PBXFileReference; lastKnownFileType = sourcecode.swift; path = UserRights.swift; sourceTree = "<group>"; };
		56C489452239BF85F4D14E95 /* PublicationMediaLoader.swift */ = {isa = PBXFileReference; lastKnownFileType = sourcecode.swift; path = PublicationMediaLoader.swift; sourceTree = "<group>"; };
		56DCEA1627F7AE84298732CC /* DRM+Deprecated.swift */ = {isa = PBXFileReference; lastKnownFileType = sourcecode.swift; path = "DRM+Deprecated.swift"; sourceTree = "<group>"; };
		57074892837A37E3BFEDB481 /* String.swift */ = {isa = PBXFileReference; lastKnownFileType = sourcecode.swift; path = String.swift; sourceTree = "<group>"; };
		5729FF7E2E6521E3730A375C /* SwiftSoup.framework */ = {isa = PBXFileReference; lastKnownFileType = wrapper.framework; path = SwiftSoup.framework; sourceTree = "<group>"; };
		57338C29681D4872D425AB81 /* UInt64.swift */ = {isa = PBXFileReference; lastKnownFileType = sourcecode.swift; path = UInt64.swift; sourceTree = "<group>"; };
		59DEE0391E49891939DFDF38 /* ContentProtection.swift */ = {isa = PBXFileReference; lastKnownFileType = sourcecode.swift; path = ContentProtection.swift; sourceTree = "<group>"; };
		5BC6AE42A31D77B548CB0BB4 /* Observable.swift */ = {isa = PBXFileReference; lastKnownFileType = sourcecode.swift; path = Observable.swift; sourceTree = "<group>"; };
		5D8FE0EA948A4FD3AF0DA7D8 /* ResourceContentExtractor.swift */ = {isa = PBXFileReference; lastKnownFileType = sourcecode.swift; path = ResourceContentExtractor.swift; sourceTree = "<group>"; };
		5E788FD34BE635B4B80C18A6 /* UIColor.swift */ = {isa = PBXFileReference; lastKnownFileType = sourcecode.swift; path = UIColor.swift; sourceTree = "<group>"; };
		600D8714B762FE37DE405C2E /* LocalizedString.swift */ = {isa = PBXFileReference; lastKnownFileType = sourcecode.swift; path = LocalizedString.swift; sourceTree = "<group>"; };
		6013A51134BA90F51257864B /* Fetcher.swift */ = {isa = PBXFileReference; lastKnownFileType = sourcecode.swift; path = Fetcher.swift; sourceTree = "<group>"; };
		606416A552192BF66FBDF3C2 /* PassphrasesService.swift */ = {isa = PBXFileReference; lastKnownFileType = sourcecode.swift; path = PassphrasesService.swift; sourceTree = "<group>"; };
		6104651E0A538A99B44B328F /* ResourceResponse.swift */ = {isa = PBXFileReference; lastKnownFileType = sourcecode.swift; path = ResourceResponse.swift; sourceTree = "<group>"; };
		61575203A3BEB8E218CAFE38 /* OPFParser.swift */ = {isa = PBXFileReference; lastKnownFileType = sourcecode.swift; path = OPFParser.swift; sourceTree = "<group>"; };
		616C70674FBF020FE4607617 /* DeviceService.swift */ = {isa = PBXFileReference; lastKnownFileType = sourcecode.swift; path = DeviceService.swift; sourceTree = "<group>"; };
		626CFFF131E0E840B76428F1 /* DecorableNavigator.swift */ = {isa = PBXFileReference; lastKnownFileType = sourcecode.swift; path = DecorableNavigator.swift; sourceTree = "<group>"; };
		634444C3FD707BD99E337CDC /* Result.swift */ = {isa = PBXFileReference; lastKnownFileType = sourcecode.swift; path = Result.swift; sourceTree = "<group>"; };
		64ED7629E73022C1495081D1 /* Links.swift */ = {isa = PBXFileReference; lastKnownFileType = sourcecode.swift; path = Links.swift; sourceTree = "<group>"; };
		6599A2A3F66206997E700303 /* MediaType.swift */ = {isa = PBXFileReference; lastKnownFileType = sourcecode.swift; path = MediaType.swift; sourceTree = "<group>"; };
		65C8719E9CC8EF0D2430AD85 /* CompletionList.swift */ = {isa = PBXFileReference; lastKnownFileType = sourcecode.swift; path = CompletionList.swift; sourceTree = "<group>"; };
		667B76C4766DFF58D066D40B /* PublicationService.swift */ = {isa = PBXFileReference; lastKnownFileType = sourcecode.swift; path = PublicationService.swift; sourceTree = "<group>"; };
		6770362D551A8616EB41CBF1 /* DefaultHTTPClient.swift */ = {isa = PBXFileReference; lastKnownFileType = sourcecode.swift; path = DefaultHTTPClient.swift; sourceTree = "<group>"; };
		67DEBFCD9D71243C4ACC3A49 /* LCPService.swift */ = {isa = PBXFileReference; lastKnownFileType = sourcecode.swift; path = LCPService.swift; sourceTree = "<group>"; };
		68719C5F09F9193E378DF585 /* LCPDecryptor.swift */ = {isa = PBXFileReference; lastKnownFileType = sourcecode.swift; path = LCPDecryptor.swift; sourceTree = "<group>"; };
		68FF131876FA3A63025F2662 /* Language.swift */ = {isa = PBXFileReference; lastKnownFileType = sourcecode.swift; path = Language.swift; sourceTree = "<group>"; };
		691C96D23D42A0C6AC03B1AE /* FileAsset.swift */ = {isa = PBXFileReference; lastKnownFileType = sourcecode.swift; path = FileAsset.swift; sourceTree = "<group>"; };
		6BC71BAFF7A20D7903E6EE4D /* Properties+EPUB.swift */ = {isa = PBXFileReference; lastKnownFileType = sourcecode.swift; path = "Properties+EPUB.swift"; sourceTree = "<group>"; };
		707D6D09349FB31406847ABE /* UserProperties.swift */ = {isa = PBXFileReference; lastKnownFileType = sourcecode.swift; path = UserProperties.swift; sourceTree = "<group>"; };
		7214B2366A4E024517FF8C76 /* HTTPRequest.swift */ = {isa = PBXFileReference; lastKnownFileType = sourcecode.swift; path = HTTPRequest.swift; sourceTree = "<group>"; };
		728FE6FBE1A1D9199FAEB79A /* Date+ISO8601.swift */ = {isa = PBXFileReference; lastKnownFileType = sourcecode.swift; path = "Date+ISO8601.swift"; sourceTree = "<group>"; };
		72922E22040CEFB3B7BBCDAF /* LoggerStub.swift */ = {isa = PBXFileReference; lastKnownFileType = sourcecode.swift; path = LoggerStub.swift; sourceTree = "<group>"; };
		733C1DF0A4612D888376358B /* URL.swift */ = {isa = PBXFileReference; lastKnownFileType = sourcecode.swift; path = URL.swift; sourceTree = "<group>"; };
		74F646B746EB27124F9456F8 /* ReadingProgression.swift */ = {isa = PBXFileReference; lastKnownFileType = sourcecode.swift; path = ReadingProgression.swift; sourceTree = "<group>"; };
		75DFA22C741A09C81E23D084 /* Base */ = {isa = PBXFileReference; lastKnownFileType = file.xib; name = Base; path = Base.lproj/LCPDialogViewController.xib; sourceTree = "<group>"; };
		761D7DFCF307078B7283A14E /* TextTokenizer.swift */ = {isa = PBXFileReference; lastKnownFileType = sourcecode.swift; path = TextTokenizer.swift; sourceTree = "<group>"; };
		76638D3D1220E4C2620B9A80 /* Properties.swift */ = {isa = PBXFileReference; lastKnownFileType = sourcecode.swift; path = Properties.swift; sourceTree = "<group>"; };
		76E46B10FD5B26A2F41718E0 /* EPUBMetadataParser.swift */ = {isa = PBXFileReference; lastKnownFileType = sourcecode.swift; path = EPUBMetadataParser.swift; sourceTree = "<group>"; };
		77392C999C0EFF83C8F2A47F /* LCPDialogAuthentication.swift */ = {isa = PBXFileReference; lastKnownFileType = sourcecode.swift; path = LCPDialogAuthentication.swift; sourceTree = "<group>"; };
		7768FC212BAC1669A5ED08C5 /* PublicationServicesBuilder.swift */ = {isa = PBXFileReference; lastKnownFileType = sourcecode.swift; path = PublicationServicesBuilder.swift; sourceTree = "<group>"; };
		78033AFDF98C92351785D17F /* EPUBContainerParser.swift */ = {isa = PBXFileReference; lastKnownFileType = sourcecode.swift; path = EPUBContainerParser.swift; sourceTree = "<group>"; };
		7BBD54FD376456C1925316BC /* Cancellable.swift */ = {isa = PBXFileReference; lastKnownFileType = sourcecode.swift; path = Cancellable.swift; sourceTree = "<group>"; };
		7C2787EBE9D5565DA8593711 /* Properties+Presentation.swift */ = {isa = PBXFileReference; lastKnownFileType = sourcecode.swift; path = "Properties+Presentation.swift"; sourceTree = "<group>"; };
		7C28B8CD48F8A660141F5983 /* DefaultLocatorService.swift */ = {isa = PBXFileReference; lastKnownFileType = sourcecode.swift; path = DefaultLocatorService.swift; sourceTree = "<group>"; };
		7C3A9CF25E925418A1712C0B /* LazyResource.swift */ = {isa = PBXFileReference; lastKnownFileType = sourcecode.swift; path = LazyResource.swift; sourceTree = "<group>"; };
		8103346E73760F07800EB75E /* PDFFileParser.swift */ = {isa = PBXFileReference; lastKnownFileType = sourcecode.swift; path = PDFFileParser.swift; sourceTree = "<group>"; };
		819D931708B3EE95CF9ADFED /* OPDSCopies.swift */ = {isa = PBXFileReference; lastKnownFileType = sourcecode.swift; path = OPDSCopies.swift; sourceTree = "<group>"; };
		8240F845F35439807CE8AF65 /* ContentProtectionService.swift */ = {isa = PBXFileReference; lastKnownFileType = sourcecode.swift; path = ContentProtectionService.swift; sourceTree = "<group>"; };
		8456BF3665A9B9C0AE4CC158 /* Locator+HTML.swift */ = {isa = PBXFileReference; lastKnownFileType = sourcecode.swift; path = "Locator+HTML.swift"; sourceTree = "<group>"; };
		8456F28921B65C2FC15D28AE /* FileInputStream.swift */ = {isa = PBXFileReference; lastKnownFileType = sourcecode.swift; path = FileInputStream.swift; sourceTree = "<group>"; };
		85570570689D5791F24E6651 /* Accessibility.swift */ = {isa = PBXFileReference; lastKnownFileType = sourcecode.swift; path = Accessibility.swift; sourceTree = "<group>"; };
		87629BF68F1EDBF06FC0AD54 /* ImageViewController.swift */ = {isa = PBXFileReference; lastKnownFileType = sourcecode.swift; path = ImageViewController.swift; sourceTree = "<group>"; };
		87727AC33D368A88A60A12B9 /* Encryption.swift */ = {isa = PBXFileReference; lastKnownFileType = sourcecode.swift; path = Encryption.swift; sourceTree = "<group>"; };
		893C5F4086D99997DAF9BEDC /* EPUBEncryptionParser.swift */ = {isa = PBXFileReference; lastKnownFileType = sourcecode.swift; path = EPUBEncryptionParser.swift; sourceTree = "<group>"; };
		8A00FF0C84822A134A353BD4 /* DocumentTypes.swift */ = {isa = PBXFileReference; lastKnownFileType = sourcecode.swift; path = DocumentTypes.swift; sourceTree = "<group>"; };
		8AB3B86AB42261727B2811CF /* HTMLDecorationTemplate.swift */ = {isa = PBXFileReference; lastKnownFileType = sourcecode.swift; path = HTMLDecorationTemplate.swift; sourceTree = "<group>"; };
		8B6A5B12925813FB40C41034 /* Presentation.swift */ = {isa = PBXFileReference; lastKnownFileType = sourcecode.swift; path = Presentation.swift; sourceTree = "<group>"; };
		8C0B4302E87880979A441710 /* Publication+JSON.swift */ = {isa = PBXFileReference; lastKnownFileType = sourcecode.swift; path = "Publication+JSON.swift"; sourceTree = "<group>"; };
		8DA31089FCAD8DFB9AC46E4E /* Tokenizer.swift */ = {isa = PBXFileReference; lastKnownFileType = sourcecode.swift; path = Tokenizer.swift; sourceTree = "<group>"; };
		90AE9BB78C8A3FA5708F6AE6 /* Resource.swift */ = {isa = PBXFileReference; lastKnownFileType = sourcecode.swift; path = Resource.swift; sourceTree = "<group>"; };
		925CDE3176715EBEBF40B21F /* GeneratedCoverService.swift */ = {isa = PBXFileReference; lastKnownFileType = sourcecode.swift; path = GeneratedCoverService.swift; sourceTree = "<group>"; };
		93BF3947EBA8736BF20F36FB /* WebView.swift */ = {isa = PBXFileReference; lastKnownFileType = sourcecode.swift; path = WebView.swift; sourceTree = "<group>"; };
		9627A9AFF7C08010248E1700 /* Publication+Deprecated.swift */ = {isa = PBXFileReference; lastKnownFileType = sourcecode.swift; path = "Publication+Deprecated.swift"; sourceTree = "<group>"; };
		968B4EB4AD29DFA430C8A563 /* LicenseDocument.swift */ = {isa = PBXFileReference; lastKnownFileType = sourcecode.swift; path = LicenseDocument.swift; sourceTree = "<group>"; };
		96ABA83305DCD070E3A0D656 /* CachingResource.swift */ = {isa = PBXFileReference; lastKnownFileType = sourcecode.swift; path = CachingResource.swift; sourceTree = "<group>"; };
		972DC46120E457918E69EBD0 /* R2LocalizedString.swift */ = {isa = PBXFileReference; lastKnownFileType = sourcecode.swift; path = R2LocalizedString.swift; sourceTree = "<group>"; };
		98CD4C99103DC795E44F56AE /* Subject.swift */ = {isa = PBXFileReference; lastKnownFileType = sourcecode.swift; path = Subject.swift; sourceTree = "<group>"; };
		98D8CC7BC117BBFB206D01CC /* EPUBSpread.swift */ = {isa = PBXFileReference; lastKnownFileType = sourcecode.swift; path = EPUBSpread.swift; sourceTree = "<group>"; };
		9935832F8ECA0AB7A7A486FC /* OPDS2Parser.swift */ = {isa = PBXFileReference; lastKnownFileType = sourcecode.swift; path = OPDS2Parser.swift; sourceTree = "<group>"; };
		999F16769EC3127CE292B8DB /* PDFDocumentView.swift */ = {isa = PBXFileReference; lastKnownFileType = sourcecode.swift; path = PDFDocumentView.swift; sourceTree = "<group>"; };
		99DE4955327D8C2DE6F866D3 /* PublicationSpeechSynthesizer.swift */ = {isa = PBXFileReference; lastKnownFileType = sourcecode.swift; path = PublicationSpeechSynthesizer.swift; sourceTree = "<group>"; };
		9B5B029CA09EE1F86A19612A /* SearchService.swift */ = {isa = PBXFileReference; lastKnownFileType = sourcecode.swift; path = SearchService.swift; sourceTree = "<group>"; };
		9BD31F314E7B3A61C55635E5 /* prod-license.lcpl */ = {isa = PBXFileReference; path = "prod-license.lcpl"; sourceTree = "<group>"; };
		9D586820910099E82E7C35B5 /* UserSettings.swift */ = {isa = PBXFileReference; lastKnownFileType = sourcecode.swift; path = UserSettings.swift; sourceTree = "<group>"; };
		9DDB25FC1693613B72DFDB6E /* OpdsMetadata.swift */ = {isa = PBXFileReference; lastKnownFileType = sourcecode.swift; path = OpdsMetadata.swift; sourceTree = "<group>"; };
		9E3543F628B017E9BF65DD08 /* StringSearchService.swift */ = {isa = PBXFileReference; lastKnownFileType = sourcecode.swift; path = StringSearchService.swift; sourceTree = "<group>"; };
		9EA3A43B7709F7539F9410CD /* PaginationView.swift */ = {isa = PBXFileReference; lastKnownFileType = sourcecode.swift; path = PaginationView.swift; sourceTree = "<group>"; };
		9ECD1D0BE2C4BB5B58E32BFD /* AudioSession.swift */ = {isa = PBXFileReference; lastKnownFileType = sourcecode.swift; path = AudioSession.swift; sourceTree = "<group>"; };
		9FAAD26EE52713DB9F103610 /* Group.swift */ = {isa = PBXFileReference; lastKnownFileType = sourcecode.swift; path = Group.swift; sourceTree = "<group>"; };
		A0A5959877EC9688CB0C370E /* Signature.swift */ = {isa = PBXFileReference; lastKnownFileType = sourcecode.swift; path = Signature.swift; sourceTree = "<group>"; };
		A214B5DC13576FB36935B5EA /* LCPClient.swift */ = {isa = PBXFileReference; lastKnownFileType = sourcecode.swift; path = LCPClient.swift; sourceTree = "<group>"; };
		A266D398324C20079B0780BC /* LCPError+wrap.swift */ = {isa = PBXFileReference; lastKnownFileType = sourcecode.swift; path = "LCPError+wrap.swift"; sourceTree = "<group>"; };
		A37141BCDFDB6BDBB58CDDD8 /* Seekable.swift */ = {isa = PBXFileReference; lastKnownFileType = sourcecode.swift; path = Seekable.swift; sourceTree = "<group>"; };
		A42F188134C13EB2ECFFB621 /* Parser+Deprecated.swift */ = {isa = PBXFileReference; lastKnownFileType = sourcecode.swift; path = "Parser+Deprecated.swift"; sourceTree = "<group>"; };
		A4BE7189EAC1F2DBE7054606 /* FailureResource.swift */ = {isa = PBXFileReference; lastKnownFileType = sourcecode.swift; path = FailureResource.swift; sourceTree = "<group>"; };
		A4F0C112656C4786F3861973 /* CoverService.swift */ = {isa = PBXFileReference; lastKnownFileType = sourcecode.swift; path = CoverService.swift; sourceTree = "<group>"; };
		A5A115134AA0B8F5254C8139 /* LCPError.swift */ = {isa = PBXFileReference; lastKnownFileType = sourcecode.swift; path = LCPError.swift; sourceTree = "<group>"; };
		A6453ABD6DF237362C6EECD2 /* ZIPLicenseContainer.swift */ = {isa = PBXFileReference; lastKnownFileType = sourcecode.swift; path = ZIPLicenseContainer.swift; sourceTree = "<group>"; };
		A6AD227BF7C477BF13B0BB94 /* PDFDocumentHolder.swift */ = {isa = PBXFileReference; lastKnownFileType = sourcecode.swift; path = PDFDocumentHolder.swift; sourceTree = "<group>"; };
		A8D12E849DAD3C5EF46D3BE5 /* EPUBHTMLInjector.swift */ = {isa = PBXFileReference; lastKnownFileType = sourcecode.swift; path = EPUBHTMLInjector.swift; sourceTree = "<group>"; };
		A8F9AFE740CFFFAD65BA095E /* ContentKey.swift */ = {isa = PBXFileReference; lastKnownFileType = sourcecode.swift; path = ContentKey.swift; sourceTree = "<group>"; };
		A90EA81ECD9488CB3CBDAB41 /* Archive.swift */ = {isa = PBXFileReference; lastKnownFileType = sourcecode.swift; path = Archive.swift; sourceTree = "<group>"; };
		A94DA04D56753CC008F65B1A /* VisualNavigator.swift */ = {isa = PBXFileReference; lastKnownFileType = sourcecode.swift; path = VisualNavigator.swift; sourceTree = "<group>"; };
		AB0EF21FADD12D51D0619C0D /* LinkRelation.swift */ = {isa = PBXFileReference; lastKnownFileType = sourcecode.swift; path = LinkRelation.swift; sourceTree = "<group>"; };
		AB1F7BC3EC3419CB824E3A70 /* ProxyFetcher.swift */ = {isa = PBXFileReference; lastKnownFileType = sourcecode.swift; path = ProxyFetcher.swift; sourceTree = "<group>"; };
		AB3E08C8187DCC3099CF9D22 /* Range.swift */ = {isa = PBXFileReference; lastKnownFileType = sourcecode.swift; path = Range.swift; sourceTree = "<group>"; };
		ABAF1D0444B94E2CDD80087D /* PDFKit.swift */ = {isa = PBXFileReference; lastKnownFileType = sourcecode.swift; path = PDFKit.swift; sourceTree = "<group>"; };
		ACB32E55E1F3CAF1737979CC /* DataCompression.swift */ = {isa = PBXFileReference; lastKnownFileType = sourcecode.swift; path = DataCompression.swift; sourceTree = "<group>"; };
		ADDB8B9906FC78C038203BDD /* User.swift */ = {isa = PBXFileReference; lastKnownFileType = sourcecode.swift; path = User.swift; sourceTree = "<group>"; };
		AE0F9F65A46A9D2B4AF1A0FE /* BufferedResource.swift */ = {isa = PBXFileReference; lastKnownFileType = sourcecode.swift; path = BufferedResource.swift; sourceTree = "<group>"; };
		B0276C0D645E8013EE0F86FA /* ZIPInputStream.swift */ = {isa = PBXFileReference; lastKnownFileType = sourcecode.swift; path = ZIPInputStream.swift; sourceTree = "<group>"; };
		B1085F2D690A73984E675D54 /* ParseData.swift */ = {isa = PBXFileReference; lastKnownFileType = sourcecode.swift; path = ParseData.swift; sourceTree = "<group>"; };
		B15C9123EA383ED81DE0393A /* AVTTSEngine.swift */ = {isa = PBXFileReference; lastKnownFileType = sourcecode.swift; path = AVTTSEngine.swift; sourceTree = "<group>"; };
		B15EC41FF314ABF15AB25CAC /* DeviceRepository.swift */ = {isa = PBXFileReference; lastKnownFileType = sourcecode.swift; path = DeviceRepository.swift; sourceTree = "<group>"; };
		B2C9762191DAD823E7C925A5 /* DataExtension.swift */ = {isa = PBXFileReference; lastKnownFileType = sourcecode.swift; path = DataExtension.swift; sourceTree = "<group>"; };
		B5CE464C519852D38F873ADB /* PotentialRights.swift */ = {isa = PBXFileReference; lastKnownFileType = sourcecode.swift; path = PotentialRights.swift; sourceTree = "<group>"; };
		B72B4F486E93FDA8CDF24550 /* Fuzi.framework */ = {isa = PBXFileReference; lastKnownFileType = wrapper.framework; path = Fuzi.framework; sourceTree = "<group>"; };
		B7C9D54352714641A87F64A0 /* en */ = {isa = PBXFileReference; lastKnownFileType = text.plist.strings; name = en; path = en.lproj/Localizable.strings; sourceTree = "<group>"; };
		BB11EA964FBB42D44C3E4A50 /* StringEncoding.swift */ = {isa = PBXFileReference; lastKnownFileType = sourcecode.swift; path = StringEncoding.swift; sourceTree = "<group>"; };
		BC45956B8991A9488F957B06 /* PositionsService.swift */ = {isa = PBXFileReference; lastKnownFileType = sourcecode.swift; path = PositionsService.swift; sourceTree = "<group>"; };
		BCF859D4933121BDC376CC8A /* Event.swift */ = {isa = PBXFileReference; lastKnownFileType = sourcecode.swift; path = Event.swift; sourceTree = "<group>"; };
		BD03AFC9C69E785886FB9620 /* Logger.swift */ = {isa = PBXFileReference; lastKnownFileType = sourcecode.swift; path = Logger.swift; sourceTree = "<group>"; };
		BDEFB3D1218817F835A3C5F4 /* LicenseValidation.swift */ = {isa = PBXFileReference; lastKnownFileType = sourcecode.swift; path = LicenseValidation.swift; sourceTree = "<group>"; };
		BE7D07E66B7E820D1A509A27 /* Locator.swift */ = {isa = PBXFileReference; lastKnownFileType = sourcecode.swift; path = Locator.swift; sourceTree = "<group>"; };
		C05E365EBAFDA0CF841F583B /* HTTPProblemDetails.swift */ = {isa = PBXFileReference; lastKnownFileType = sourcecode.swift; path = HTTPProblemDetails.swift; sourceTree = "<group>"; };
		C084C255A327387F36B97A62 /* DOMRange.swift */ = {isa = PBXFileReference; lastKnownFileType = sourcecode.swift; path = DOMRange.swift; sourceTree = "<group>"; };
		C13A00D67725D378EB9E386C /* R2Navigator.framework */ = {isa = PBXFileReference; explicitFileType = wrapper.framework; includeInIndex = 0; path = R2Navigator.framework; sourceTree = BUILT_PRODUCTS_DIR; };
		C2C93C33347DC0A41FE15AC6 /* License.swift */ = {isa = PBXFileReference; lastKnownFileType = sourcecode.swift; path = License.swift; sourceTree = "<group>"; };
		C361F965E7A7962CA3E4C0BA /* CursorList.swift */ = {isa = PBXFileReference; lastKnownFileType = sourcecode.swift; path = CursorList.swift; sourceTree = "<group>"; };
		C38A7D45005927987BFEA228 /* SMILParser.swift */ = {isa = PBXFileReference; lastKnownFileType = sourcecode.swift; path = SMILParser.swift; sourceTree = "<group>"; };
		C4C94659A8749299DBE3628D /* HTTPClient.swift */ = {isa = PBXFileReference; lastKnownFileType = sourcecode.swift; path = HTTPClient.swift; sourceTree = "<group>"; };
		C59803AADFCF32C93C9D9D29 /* ExplodedArchive.swift */ = {isa = PBXFileReference; lastKnownFileType = sourcecode.swift; path = ExplodedArchive.swift; sourceTree = "<group>"; };
		C5B28AF73252B570AEAF80B5 /* DataResource.swift */ = {isa = PBXFileReference; lastKnownFileType = sourcecode.swift; path = DataResource.swift; sourceTree = "<group>"; };
		C5E7CEDF6EA681FE8119791B /* Feed.swift */ = {isa = PBXFileReference; lastKnownFileType = sourcecode.swift; path = Feed.swift; sourceTree = "<group>"; };
		C7931CB2A5658CAAECD150B0 /* NSRegularExpression.swift */ = {isa = PBXFileReference; lastKnownFileType = sourcecode.swift; path = NSRegularExpression.swift; sourceTree = "<group>"; };
		CAD79372361D085CA0500CF4 /* Properties+OPDS.swift */ = {isa = PBXFileReference; lastKnownFileType = sourcecode.swift; path = "Properties+OPDS.swift"; sourceTree = "<group>"; };
		CBB57FCAEE605484A7290DBB /* Atomic.swift */ = {isa = PBXFileReference; lastKnownFileType = sourcecode.swift; path = Atomic.swift; sourceTree = "<group>"; };
		CC1D9C1F72F6C7958FE57E27 /* SQLite.framework */ = {isa = PBXFileReference; lastKnownFileType = wrapper.framework; path = SQLite.framework; sourceTree = "<group>"; };
		CC925E451D875E5F74748EDC /* Optional.swift */ = {isa = PBXFileReference; lastKnownFileType = sourcecode.swift; path = Optional.swift; sourceTree = "<group>"; };
		CDA8111A330AB4D7187DD743 /* LocatorService.swift */ = {isa = PBXFileReference; lastKnownFileType = sourcecode.swift; path = LocatorService.swift; sourceTree = "<group>"; };
		CE641F78FD99A426A80B3495 /* Zip.h */ = {isa = PBXFileReference; lastKnownFileType = sourcecode.c.h; path = Zip.h; sourceTree = "<group>"; };
		CFE34EA8AF2D815F7169CA45 /* Fuzi.swift */ = {isa = PBXFileReference; lastKnownFileType = sourcecode.swift; path = Fuzi.swift; sourceTree = "<group>"; };
		D008F7BB187AE82CBB115D0F /* WebServerResourceResponse.swift */ = {isa = PBXFileReference; lastKnownFileType = sourcecode.swift; path = WebServerResourceResponse.swift; sourceTree = "<group>"; };
		D0C2A38D366CE8560BCBAC8B /* PDFPositionsService.swift */ = {isa = PBXFileReference; lastKnownFileType = sourcecode.swift; path = PDFPositionsService.swift; sourceTree = "<group>"; };
		D13272E03B63E96D4246F79D /* PDFParser.swift */ = {isa = PBXFileReference; lastKnownFileType = sourcecode.swift; path = PDFParser.swift; sourceTree = "<group>"; };
		D3D785FEFDA202A61E620890 /* EPUBDeobfuscator.swift */ = {isa = PBXFileReference; lastKnownFileType = sourcecode.swift; path = EPUBDeobfuscator.swift; sourceTree = "<group>"; };
		D5857B33DB63054593878018 /* OPDSHolds.swift */ = {isa = PBXFileReference; lastKnownFileType = sourcecode.swift; path = OPDSHolds.swift; sourceTree = "<group>"; };
		D5A6F75A226DE424A0515AC3 /* URITemplate.swift */ = {isa = PBXFileReference; lastKnownFileType = sourcecode.swift; path = URITemplate.swift; sourceTree = "<group>"; };
		D6BCDFDD5327AB802F0F6460 /* NowPlayingInfo.swift */ = {isa = PBXFileReference; lastKnownFileType = sourcecode.swift; path = NowPlayingInfo.swift; sourceTree = "<group>"; };
		D6C93236E313B55D8B835D9F /* EPUBPositionsService.swift */ = {isa = PBXFileReference; lastKnownFileType = sourcecode.swift; path = EPUBPositionsService.swift; sourceTree = "<group>"; };
		D81A35A8B299AD4B74915291 /* Fetcher.swift */ = {isa = PBXFileReference; lastKnownFileType = sourcecode.swift; path = Fetcher.swift; sourceTree = "<group>"; };
		D88E58FF0AC7D506273FD8D9 /* TTSEngine.swift */ = {isa = PBXFileReference; lastKnownFileType = sourcecode.swift; path = TTSEngine.swift; sourceTree = "<group>"; };
		D93B0556DAAAF429893B0692 /* CRLService.swift */ = {isa = PBXFileReference; lastKnownFileType = sourcecode.swift; path = CRLService.swift; sourceTree = "<group>"; };
		D94EB44EC5A15FF631AE8B2E /* Rights.swift */ = {isa = PBXFileReference; lastKnownFileType = sourcecode.swift; path = Rights.swift; sourceTree = "<group>"; };
		D9FFEB1FF4B5CD74EB35CD63 /* AudioParser.swift */ = {isa = PBXFileReference; lastKnownFileType = sourcecode.swift; path = AudioParser.swift; sourceTree = "<group>"; };
		DBCE9786DD346E6BDB2E50FF /* Assets */ = {isa = PBXFileReference; lastKnownFileType = folder; name = Assets; path = ../../Sources/Streamer/Assets; sourceTree = SOURCE_ROOT; };
		DCE34D74E282834684E1C999 /* AudioNavigator.swift */ = {isa = PBXFileReference; lastKnownFileType = sourcecode.swift; path = AudioNavigator.swift; sourceTree = "<group>"; };
		DD8FA524D4C8D19FBDDE23F5 /* HTTPClient.swift */ = {isa = PBXFileReference; lastKnownFileType = sourcecode.swift; path = HTTPClient.swift; sourceTree = "<group>"; };
		DF89316F77F23DACA2E04696 /* PDFDocument.swift */ = {isa = PBXFileReference; lastKnownFileType = sourcecode.swift; path = PDFDocument.swift; sourceTree = "<group>"; };
		DF92954C8C8C3EC50C835CBA /* Link.swift */ = {isa = PBXFileReference; lastKnownFileType = sourcecode.swift; path = Link.swift; sourceTree = "<group>"; };
		E0136BC8AC2E0F3171763FEB /* R2NavigatorLocalizedString.swift */ = {isa = PBXFileReference; lastKnownFileType = sourcecode.swift; path = R2NavigatorLocalizedString.swift; sourceTree = "<group>"; };
		E19D31097B3A8050A46CDAA5 /* URLHelper.swift */ = {isa = PBXFileReference; lastKnownFileType = sourcecode.swift; path = URLHelper.swift; sourceTree = "<group>"; };
		E1D37040B2925CD18734EE97 /* R2Streamer.framework */ = {isa = PBXFileReference; explicitFileType = wrapper.framework; includeInIndex = 0; path = R2Streamer.framework; sourceTree = BUILT_PRODUCTS_DIR; };
		E1DAAE19E8372F6ECF772E0A /* MediaOverlayNode.swift */ = {isa = PBXFileReference; lastKnownFileType = sourcecode.swift; path = MediaOverlayNode.swift; sourceTree = "<group>"; };
		E233289C75C9F73E6E28DDB4 /* EPUBSpreadView.swift */ = {isa = PBXFileReference; lastKnownFileType = sourcecode.swift; path = EPUBSpreadView.swift; sourceTree = "<group>"; };
		E48D3BA8BAC5EB3D554FC94C /* ProxyResource.swift */ = {isa = PBXFileReference; lastKnownFileType = sourcecode.swift; path = ProxyResource.swift; sourceTree = "<group>"; };
		E4A496C959F870BAFDB447DA /* ContentLayout.swift */ = {isa = PBXFileReference; lastKnownFileType = sourcecode.swift; path = ContentLayout.swift; sourceTree = "<group>"; };
		E5D7B566F794F356878AE8E0 /* PDFOutlineNode.swift */ = {isa = PBXFileReference; lastKnownFileType = sourcecode.swift; path = PDFOutlineNode.swift; sourceTree = "<group>"; };
		E6CA450B17BF2F7FDFA4471C /* TransformingResource.swift */ = {isa = PBXFileReference; lastKnownFileType = sourcecode.swift; path = TransformingResource.swift; sourceTree = "<group>"; };
		E6E97CCA91F910315C260373 /* ReadiumWebPubParser.swift */ = {isa = PBXFileReference; lastKnownFileType = sourcecode.swift; path = ReadiumWebPubParser.swift; sourceTree = "<group>"; };
		E76DFDE600369E9D3EF452E1 /* DownloadSession.swift */ = {isa = PBXFileReference; lastKnownFileType = sourcecode.swift; path = DownloadSession.swift; sourceTree = "<group>"; };
		E8B0659E769825834B2FC6A8 /* HTTPContainer.swift */ = {isa = PBXFileReference; lastKnownFileType = sourcecode.swift; path = HTTPContainer.swift; sourceTree = "<group>"; };
		E8C7C39F6E671BB20F2EB351 /* Transactions.swift */ = {isa = PBXFileReference; lastKnownFileType = sourcecode.swift; path = Transactions.swift; sourceTree = "<group>"; };
		E8D7AF06866C53D07E094337 /* ResourcesServer.swift */ = {isa = PBXFileReference; lastKnownFileType = sourcecode.swift; path = ResourcesServer.swift; sourceTree = "<group>"; };
		EC329362A0E8AC6CC018452A /* ReadiumOPDS.framework */ = {isa = PBXFileReference; explicitFileType = wrapper.framework; includeInIndex = 0; path = ReadiumOPDS.framework; sourceTree = BUILT_PRODUCTS_DIR; };
		EC59A963F316359DF8B119AC /* Metadata+Presentation.swift */ = {isa = PBXFileReference; lastKnownFileType = sourcecode.swift; path = "Metadata+Presentation.swift"; sourceTree = "<group>"; };
		EC5ED9E15482AED288A6634F /* EPUBNavigatorViewController.swift */ = {isa = PBXFileReference; lastKnownFileType = sourcecode.swift; path = EPUBNavigatorViewController.swift; sourceTree = "<group>"; };
		EC96A56AB406203898059B6C /* UserKey.swift */ = {isa = PBXFileReference; lastKnownFileType = sourcecode.swift; path = UserKey.swift; sourceTree = "<group>"; };
		ED568512FD1304D6B9CC79B0 /* Licenses.swift */ = {isa = PBXFileReference; lastKnownFileType = sourcecode.swift; path = Licenses.swift; sourceTree = "<group>"; };
		EDA827FC94F5CB3F9032028F /* JSON.swift */ = {isa = PBXFileReference; lastKnownFileType = sourcecode.swift; path = JSON.swift; sourceTree = "<group>"; };
		EE3E6442F0C7FE2098D71F27 /* Link.swift */ = {isa = PBXFileReference; lastKnownFileType = sourcecode.swift; path = Link.swift; sourceTree = "<group>"; };
		EE7B762C97CFC214997EC677 /* Weak.swift */ = {isa = PBXFileReference; lastKnownFileType = sourcecode.swift; path = Weak.swift; sourceTree = "<group>"; };
		EF99DAF66659A218CEC25EAE /* EPUBFixedSpreadView.swift */ = {isa = PBXFileReference; lastKnownFileType = sourcecode.swift; path = EPUBFixedSpreadView.swift; sourceTree = "<group>"; };
		F1A5323A428424868B1FDAD5 /* MediaTypeSniffer.swift */ = {isa = PBXFileReference; lastKnownFileType = sourcecode.swift; path = MediaTypeSniffer.swift; sourceTree = "<group>"; };
		F1CBEFCBEB8C144A4429C2E9 /* LicensesRepository.swift */ = {isa = PBXFileReference; lastKnownFileType = sourcecode.swift; path = LicensesRepository.swift; sourceTree = "<group>"; };
		F1F5FEE0323287B9CAA09F03 /* MediaOverlays.swift */ = {isa = PBXFileReference; lastKnownFileType = sourcecode.swift; path = MediaOverlays.swift; sourceTree = "<group>"; };
		F28FCF8F6D010982BAE858FD /* Minizip.swift */ = {isa = PBXFileReference; lastKnownFileType = sourcecode.swift; path = Minizip.swift; sourceTree = "<group>"; };
		F2E780027410F4B6CC872B3D /* OPDSAvailability.swift */ = {isa = PBXFileReference; lastKnownFileType = sourcecode.swift; path = OPDSAvailability.swift; sourceTree = "<group>"; };
		F4937644CB65AE6801CE3295 /* UserSettings.swift */ = {isa = PBXFileReference; lastKnownFileType = sourcecode.swift; path = UserSettings.swift; sourceTree = "<group>"; };
		F4FC8F971F00B5876803B62A /* en */ = {isa = PBXFileReference; lastKnownFileType = text.plist.strings; name = en; path = en.lproj/Localizable.strings; sourceTree = "<group>"; };
		F5593049BE86071900520099 /* FileFetcher.swift */ = {isa = PBXFileReference; lastKnownFileType = sourcecode.swift; path = FileFetcher.swift; sourceTree = "<group>"; };
		F5C6D0C5860E802EDA23068C /* EditingAction.swift */ = {isa = PBXFileReference; lastKnownFileType = sourcecode.swift; path = EditingAction.swift; sourceTree = "<group>"; };
		F609C27F073E40D662CFE093 /* PublicationParser.swift */ = {isa = PBXFileReference; lastKnownFileType = sourcecode.swift; path = PublicationParser.swift; sourceTree = "<group>"; };
		F622773881411FB8BE686B9F /* LCPAcquisition.swift */ = {isa = PBXFileReference; lastKnownFileType = sourcecode.swift; path = LCPAcquisition.swift; sourceTree = "<group>"; };
		F64FBE3CA5C1B0C73A22E86D /* Bundle.swift */ = {isa = PBXFileReference; lastKnownFileType = sourcecode.swift; path = Bundle.swift; sourceTree = "<group>"; };
		F669F31B0B6EC690C48916EC /* Bundle.swift */ = {isa = PBXFileReference; lastKnownFileType = sourcecode.swift; path = Bundle.swift; sourceTree = "<group>"; };
		F6D87AB6FB1B213E6269736B /* PublicationServer.swift */ = {isa = PBXFileReference; lastKnownFileType = sourcecode.swift; path = PublicationServer.swift; sourceTree = "<group>"; };
		F6EB7CAF6D058380A2AB711A /* CGPDF.swift */ = {isa = PBXFileReference; lastKnownFileType = sourcecode.swift; path = CGPDF.swift; sourceTree = "<group>"; };
		F7A5480AC007EAA89265A218 /* Minizip.framework */ = {isa = PBXFileReference; lastKnownFileType = wrapper.framework; path = Minizip.framework; sourceTree = "<group>"; };
		F9436BCD25FD698CB63F997E /* PublicationContainer.swift */ = {isa = PBXFileReference; lastKnownFileType = sourcecode.swift; path = PublicationContainer.swift; sourceTree = "<group>"; };
		FA10E1438AE5AF459033776A /* ZIPArchive.swift */ = {isa = PBXFileReference; lastKnownFileType = sourcecode.swift; path = ZIPArchive.swift; sourceTree = "<group>"; };
		FCA5481C26E0513D55F4DE48 /* Manifest.swift */ = {isa = PBXFileReference; lastKnownFileType = sourcecode.swift; path = Manifest.swift; sourceTree = "<group>"; };
		FCEE6DBDF8E3D1ABE990DB33 /* Bundle.swift */ = {isa = PBXFileReference; lastKnownFileType = sourcecode.swift; path = Bundle.swift; sourceTree = "<group>"; };
		FE961CB4827D937CE3862B51 /* Streamer.swift */ = {isa = PBXFileReference; lastKnownFileType = sourcecode.swift; path = Streamer.swift; sourceTree = "<group>"; };
		FEB6D68278E0A593C810E2C0 /* AudioLocatorService.swift */ = {isa = PBXFileReference; lastKnownFileType = sourcecode.swift; path = AudioLocatorService.swift; sourceTree = "<group>"; };
		FEE539CA654121413F911402 /* Container.swift */ = {isa = PBXFileReference; lastKnownFileType = sourcecode.swift; path = Container.swift; sourceTree = "<group>"; };
		FF3109EE9449194A65A752BD /* R2LCPLocalizedString.swift */ = {isa = PBXFileReference; lastKnownFileType = sourcecode.swift; path = R2LCPLocalizedString.swift; sourceTree = "<group>"; };
		FFE69E4A69439FC4C17CCEDB /* DataInputStream.swift */ = {isa = PBXFileReference; lastKnownFileType = sourcecode.swift; path = DataInputStream.swift; sourceTree = "<group>"; };
/* End PBXFileReference section */

/* Begin PBXFrameworksBuildPhase section */
		1D30962BE469B43E9601FAEA /* Frameworks */ = {
			isa = PBXFrameworksBuildPhase;
			buildActionMask = 2147483647;
			files = (
				FC4E26C0ED78E6CE02762156 /* CryptoSwift.framework in Frameworks */,
				8D79B9E1D05691E6843D203E /* Fuzi.framework in Frameworks */,
				93B06AC8D059FA2F0F73E720 /* Minizip.framework in Frameworks */,
				574B5F5FFA5C776B22840CAB /* SQLite.framework in Frameworks */,
				F09863D8D014DFF822A36B00 /* ZIPFoundation.framework in Frameworks */,
				4E2AF522FFBD929F52153DAE /* R2Shared.framework in Frameworks */,
			);
			runOnlyForDeploymentPostprocessing = 0;
		};
		88717AEF1BEFA94ACFD5D894 /* Frameworks */ = {
			isa = PBXFrameworksBuildPhase;
			buildActionMask = 2147483647;
			files = (
				E90A5FDF5271435A1B3F4A5D /* Fuzi.framework in Frameworks */,
				7E249DA773D6B7D2F042429D /* Minizip.framework in Frameworks */,
				24BDFB73E1BD8BFBA90AE007 /* SwiftSoup.framework in Frameworks */,
				E8CB4E5729E7000FC55FC937 /* CoreServices.framework in Frameworks */,
			);
			runOnlyForDeploymentPostprocessing = 0;
		};
		8C73709EE2871CD50A323CFC /* Frameworks */ = {
			isa = PBXFrameworksBuildPhase;
			buildActionMask = 2147483647;
			files = (
				38A50686C70732621B895A80 /* CryptoSwift.framework in Frameworks */,
				4BDEEF0C05E5DFF22641D9FA /* Fuzi.framework in Frameworks */,
				908AED8504EA84152CD26839 /* GCDWebServer.framework in Frameworks */,
				DA732235A8E5D6011DAFF31C /* Minizip.framework in Frameworks */,
				4F8168F527F489AB8619A7F1 /* R2Shared.framework in Frameworks */,
			);
			runOnlyForDeploymentPostprocessing = 0;
		};
		9E41E41E6EAC80FFB5A55069 /* Frameworks */ = {
			isa = PBXFrameworksBuildPhase;
			buildActionMask = 2147483647;
			files = (
				B044F59ED23A3DDD178FC966 /* DifferenceKit.framework in Frameworks */,
				E84974640DF5323C4CA3BDDF /* Fuzi.framework in Frameworks */,
				DB82C032876BF0C45FE4F35B /* Minizip.framework in Frameworks */,
				927037EFF0D89FE14A9D1E9F /* SwiftSoup.framework in Frameworks */,
				5DC35B7D73149E615C91438C /* R2Shared.framework in Frameworks */,
			);
			runOnlyForDeploymentPostprocessing = 0;
		};
		C4D242F883D491674DDF2B45 /* Frameworks */ = {
			isa = PBXFrameworksBuildPhase;
			buildActionMask = 2147483647;
			files = (
				C2D8AD7329853B2CACB97B99 /* GCDWebServer.xcframework in Frameworks */,
				D362CE558C13C60E46E3B2EE /* R2Shared.framework in Frameworks */,
			);
			runOnlyForDeploymentPostprocessing = 0;
		};
		D16C6C1E80D545D5310B16AB /* Frameworks */ = {
			isa = PBXFrameworksBuildPhase;
			buildActionMask = 2147483647;
			files = (
				906FD6884F23DE6B22DDBCE2 /* Fuzi.framework in Frameworks */,
				36348948A1C3F2D16DB35874 /* Minizip.framework in Frameworks */,
				59096D8584963C00FED8881D /* R2Shared.framework in Frameworks */,
			);
			runOnlyForDeploymentPostprocessing = 0;
		};
/* End PBXFrameworksBuildPhase section */

/* Begin PBXGroup section */
		00753735EE68A5BCEF35D787 /* Extensions */ = {
			isa = PBXGroup;
			children = (
				42EFF9139B59D763CE254F92 /* Presentation+EPUB.swift */,
			);
			path = Extensions;
			sourceTree = "<group>";
		};
		055166DFDEE6C6A17D04D42D /* Extensions */ = {
			isa = PBXGroup;
			children = (
				AA3FD5799DED3538040C1959 /* Archive */,
				EDEF56C60A6E1D06CED9F70F /* Encryption */,
				FE5A502BD008E6EFA1C84FD8 /* EPUB */,
				FEA7D2248CE1C22F1AECD5DD /* HTML */,
				E542E031B49E9700933B81D4 /* OPDS */,
				9D82F6BFCF8F6B48D37FA36E /* Presentation */,
			);
			path = Extensions;
			sourceTree = "<group>";
		};
		08D09A44D576111182909F09 /* PDF */ = {
			isa = PBXGroup;
			children = (
				A6AD227BF7C477BF13B0BB94 /* PDFDocumentHolder.swift */,
				999F16769EC3127CE292B8DB /* PDFDocumentView.swift */,
				44D0B1BEF4825550464B9F62 /* PDFNavigatorViewController.swift */,
				3DF324AD5E3E30687AC5262D /* PDFTapGestureController.swift */,
			);
			path = PDF;
			sourceTree = "<group>";
		};
		099ACCDBBF9DE18DCDCAB123 /* Container */ = {
			isa = PBXGroup;
			children = (
				500E55D9CA753D6D6AA76D10 /* EPUBLicenseContainer.swift */,
				3EC9BDFB5AC6D5E7FC8F6A4C /* LCPLLicenseContainer.swift */,
				15980B67505AAF10642B56C8 /* LicenseContainer.swift */,
				01D191FF1BE0BA97581EB070 /* ReadiumLicenseContainer.swift */,
				A6453ABD6DF237362C6EECD2 /* ZIPLicenseContainer.swift */,
			);
			path = Container;
			sourceTree = "<group>";
		};
		11502B18FA9A9C92352052CE /* Services */ = {
			isa = PBXGroup;
			children = (
				D93B0556DAAAF429893B0692 /* CRLService.swift */,
				B15EC41FF314ABF15AB25CAC /* DeviceRepository.swift */,
				616C70674FBF020FE4607617 /* DeviceService.swift */,
				F1CBEFCBEB8C144A4429C2E9 /* LicensesRepository.swift */,
				56286133DD0AE093F2C5E9FD /* LicensesService.swift */,
				2C8CDB4833C705FC1D986679 /* PassphrasesRepository.swift */,
				606416A552192BF66FBDF3C2 /* PassphrasesService.swift */,
			);
			path = Services;
			sourceTree = "<group>";
		};
		12C1C2B751E510527A156332 /* Extensions */ = {
			isa = PBXGroup;
			children = (
				FCEE6DBDF8E3D1ABE990DB33 /* Bundle.swift */,
				48856E9AB402E2907B5230F3 /* CGRect.swift */,
				AB3E08C8187DCC3099CF9D22 /* Range.swift */,
				5E788FD34BE635B4B80C18A6 /* UIColor.swift */,
				55D0EAD1ABB7B829A3891D3A /* UIView.swift */,
				103E0171A3CDEFA1B1F1F180 /* WKWebView.swift */,
			);
			path = Extensions;
			sourceTree = "<group>";
		};
		14202851C5A61498AAC9D709 /* EPUB */ = {
			isa = PBXGroup;
			children = (
				01265194649A8E2A821CC2A4 /* DiffableDecoration+HTML.swift */,
				EF99DAF66659A218CEC25EAE /* EPUBFixedSpreadView.swift */,
				EC5ED9E15482AED288A6634F /* EPUBNavigatorViewController.swift */,
				0C45688D0A9C1F81F463FF92 /* EPUBReflowableSpreadView.swift */,
				98D8CC7BC117BBFB206D01CC /* EPUBSpread.swift */,
				E233289C75C9F73E6E28DDB4 /* EPUBSpreadView.swift */,
				8AB3B86AB42261727B2811CF /* HTMLDecorationTemplate.swift */,
				F4937644CB65AE6801CE3295 /* UserSettings.swift */,
			);
			path = EPUB;
			sourceTree = "<group>";
		};
		1C708ABF037ECFAF5BFE72F5 /* Shared */ = {
			isa = PBXGroup;
			children = (
				01A72947C91934D96A7EAA23 /* RootFile.swift */,
				ACF678E2BE7B4761BD204AA7 /* DRM */,
				ECD3E07CBAEDA1F36EFA7842 /* Fetcher */,
				9481E4E9060E976FB3516CD1 /* Logger */,
				EAD9C6E09408F5B976CFDC91 /* OPDS */,
				F0C92101E0A9644DB8CFD31C /* Publication */,
				699E0FDF48F79D5EEACE0436 /* Resources */,
				C42B511253C3D9C6DA8AA5CC /* Toolkit */,
			);
			name = Shared;
			path = ../../Sources/Shared;
			sourceTree = "<group>";
		};
		202F578327920242583B6BCB /* Services */ = {
			isa = PBXGroup;
			children = (
				47B9196192A22B8AB80E6B2F /* LCPDFPositionsService.swift */,
				D0C2A38D366CE8560BCBAC8B /* PDFPositionsService.swift */,
			);
			path = Services;
			sourceTree = "<group>";
		};
		2366E58C8AB8EFE3E305751A /* LSD */ = {
			isa = PBXGroup;
			children = (
				BCF859D4933121BDC376CC8A /* Event.swift */,
				B5CE464C519852D38F873ADB /* PotentialRights.swift */,
			);
			path = LSD;
			sourceTree = "<group>";
		};
		24A344E0A0C0CFFB22A2D40C /* Components */ = {
			isa = PBXGroup;
			children = (
				EE3E6442F0C7FE2098D71F27 /* Link.swift */,
				64ED7629E73022C1495081D1 /* Links.swift */,
				F11451971B20D93A4688AF5B /* LCP */,
				2366E58C8AB8EFE3E305751A /* LSD */,
			);
			path = Components;
			sourceTree = "<group>";
		};
		2C4C6FBF69B19C83DFCCF835 /* License */ = {
			isa = PBXGroup;
			children = (
				A266D398324C20079B0780BC /* LCPError+wrap.swift */,
				C2C93C33347DC0A41FE15AC6 /* License.swift */,
				BDEFB3D1218817F835A3C5F4 /* LicenseValidation.swift */,
				099ACCDBBF9DE18DCDCAB123 /* Container */,
				5532F6CE3C677EB3F9B857D6 /* Model */,
			);
			path = License;
			sourceTree = "<group>";
		};
		2C63ECC3CC1230CCA416F55F = {
			isa = PBXGroup;
			children = (
				251275D0DF87F85158A5FEA9 /* Assets */,
				DBCE9786DD346E6BDB2E50FF /* Assets */,
				9B1F1158C3B7B687CE85EC87 /* GCDWebServer */,
				D4358DF9D15D9ADE4F9E8BE4 /* LCP */,
				DC3A6058ECFBC6D0ADCE4CF2 /* Navigator */,
				6AC2BCCC17BAA1F2AD19B5FF /* OPDS */,
				1C708ABF037ECFAF5BFE72F5 /* Shared */,
				F6157A0611A8122BC25855A1 /* Streamer */,
				BB48D1D58C5C58C23E1BE0A3 /* Frameworks */,
				AE0099F78A65150DDA19FF5A /* Products */,
			);
			sourceTree = "<group>";
		};
		3118D7E15D685347720A0651 /* Locator */ = {
			isa = PBXGroup;
			children = (
				7C28B8CD48F8A660141F5983 /* DefaultLocatorService.swift */,
				CDA8111A330AB4D7187DD743 /* LocatorService.swift */,
			);
			path = Locator;
			sourceTree = "<group>";
		};
		33B6E1542712449105E9E9F1 /* CBZ */ = {
			isa = PBXGroup;
			children = (
				239A56BB0E6DAF17E0A13447 /* CBZNavigatorViewController.swift */,
				87629BF68F1EDBF06FC0AD54 /* ImageViewController.swift */,
			);
			path = CBZ;
			sourceTree = "<group>";
		};
		36AE60D6C483E1F4BBE7AAE0 /* Services */ = {
			isa = PBXGroup;
			children = (
				D6C93236E313B55D8B835D9F /* EPUBPositionsService.swift */,
			);
			path = Services;
			sourceTree = "<group>";
		};
		371E5D46DEBBE58A793B2546 /* Archive */ = {
			isa = PBXGroup;
			children = (
				A90EA81ECD9488CB3CBDAB41 /* Archive.swift */,
				C59803AADFCF32C93C9D9D29 /* ExplodedArchive.swift */,
				F28FCF8F6D010982BAE858FD /* Minizip.swift */,
			);
			path = Archive;
			sourceTree = "<group>";
		};
		3723879A352B0300CCC0006E /* Cover */ = {
			isa = PBXGroup;
			children = (
				A4F0C112656C4786F3861973 /* CoverService.swift */,
				925CDE3176715EBEBF40B21F /* GeneratedCoverService.swift */,
			);
			path = Cover;
			sourceTree = "<group>";
		};
		3A7CB92C7D781A9129602C5B /* PDF */ = {
			isa = PBXGroup;
			children = (
				8103346E73760F07800EB75E /* PDFFileParser.swift */,
				D13272E03B63E96D4246F79D /* PDFParser.swift */,
				202F578327920242583B6BCB /* Services */,
			);
			path = PDF;
			sourceTree = "<group>";
		};
		3BFF1F7D49E56F39A1136954 /* Resource */ = {
			isa = PBXGroup;
			children = (
				AE0F9F65A46A9D2B4AF1A0FE /* BufferedResource.swift */,
				96ABA83305DCD070E3A0D656 /* CachingResource.swift */,
				C5B28AF73252B570AEAF80B5 /* DataResource.swift */,
				A4BE7189EAC1F2DBE7054606 /* FailureResource.swift */,
				4FEFF89765DD889EA81477EA /* FileResource.swift */,
				7C3A9CF25E925418A1712C0B /* LazyResource.swift */,
				E48D3BA8BAC5EB3D554FC94C /* ProxyResource.swift */,
				90AE9BB78C8A3FA5708F6AE6 /* Resource.swift */,
				5D8FE0EA948A4FD3AF0DA7D8 /* ResourceContentExtractor.swift */,
				E6CA450B17BF2F7FDFA4471C /* TransformingResource.swift */,
			);
			path = Resource;
			sourceTree = "<group>";
		};
		3DEAB9E5B6D2F30246C7884E /* Toolkit */ = {
			isa = PBXGroup;
			children = (
				ACB32E55E1F3CAF1737979CC /* DataCompression.swift */,
				B2C9762191DAD823E7C925A5 /* DataExtension.swift */,
				27E446AE5B40C2C4E5531536 /* Logger.swift */,
				125BAF5FDFA097BA5CC63539 /* StringExtension.swift */,
				C436D1FEFF82645FF9286F52 /* Extensions */,
				52CA50E613E1A60E520CF496 /* Streams */,
				C134ADFADD569A8A7471178E /* ZIPArchive */,
			);
			path = Toolkit;
			sourceTree = "<group>";
		};
		47FCB3FC286AD1053854444A /* Content */ = {
			isa = PBXGroup;
			children = (
				1039900AC78465AD989D7464 /* Content.swift */,
				18E809378D79D09192A0AAE1 /* ContentService.swift */,
				060213D1B559927504AFF9AF /* ContentTokenizer.swift */,
				6D06DC650D45E72A37A19E25 /* Iterators */,
			);
			path = Content;
			sourceTree = "<group>";
		};
		4898F65BFF048F7966C82B74 /* Services */ = {
			isa = PBXGroup;
			children = (
				667B76C4766DFF58D066D40B /* PublicationService.swift */,
				7768FC212BAC1669A5ED08C5 /* PublicationServicesBuilder.swift */,
				47FCB3FC286AD1053854444A /* Content */,
				A4A409DF92515874F2F0DF6B /* Content Protection */,
				3723879A352B0300CCC0006E /* Cover */,
				3118D7E15D685347720A0651 /* Locator */,
				5BC52D8F4F854FDA56D10A8E /* Positions */,
				F818D082B369A3D4BE617D46 /* Search */,
			);
			path = Services;
			sourceTree = "<group>";
		};
		48D2E957121153D23938AD8E /* Extensions */ = {
			isa = PBXGroup;
			children = (
				429DC5F399C506D2256F54A7 /* Array.swift */,
				F669F31B0B6EC690C48916EC /* Bundle.swift */,
				194C08173CDF8E3FE15D8D4A /* Collection.swift */,
				C7931CB2A5658CAAECD150B0 /* NSRegularExpression.swift */,
				CC925E451D875E5F74748EDC /* Optional.swift */,
				3231F989F7D7E560DD5364B9 /* Range.swift */,
				634444C3FD707BD99E337CDC /* Result.swift */,
				57074892837A37E3BFEDB481 /* String.swift */,
				BB11EA964FBB42D44C3E4A50 /* StringEncoding.swift */,
				4598F4671CE7BAE9299BF84B /* UIImage.swift */,
				57338C29681D4872D425AB81 /* UInt64.swift */,
				733C1DF0A4612D888376358B /* URL.swift */,
			);
			path = Extensions;
			sourceTree = "<group>";
		};
		52CA50E613E1A60E520CF496 /* Streams */ = {
			isa = PBXGroup;
			children = (
				FFE69E4A69439FC4C17CCEDB /* DataInputStream.swift */,
				8456F28921B65C2FC15D28AE /* FileInputStream.swift */,
				36E5D8A1F865EDF9A7DAD31D /* ResourceInputStream.swift */,
				A37141BCDFDB6BDBB58CDDD8 /* Seekable.swift */,
				B0276C0D645E8013EE0F86FA /* ZIPInputStream.swift */,
			);
			path = Streams;
			sourceTree = "<group>";
		};
		55198591F887417680938950 /* Tokenizer */ = {
			isa = PBXGroup;
			children = (
				761D7DFCF307078B7283A14E /* TextTokenizer.swift */,
				8DA31089FCAD8DFB9AC46E4E /* Tokenizer.swift */,
			);
			path = Tokenizer;
			sourceTree = "<group>";
		};
		5532F6CE3C677EB3F9B857D6 /* Model */ = {
			isa = PBXGroup;
			children = (
				968B4EB4AD29DFA430C8A563 /* LicenseDocument.swift */,
				45319A96D79565A2CD31B650 /* StatusDocument.swift */,
				24A344E0A0C0CFFB22A2D40C /* Components */,
			);
			path = Model;
			sourceTree = "<group>";
		};
		5B825E49F38CA674DAD208D6 /* PDF */ = {
			isa = PBXGroup;
			children = (
				F6EB7CAF6D058380A2AB711A /* CGPDF.swift */,
				DF89316F77F23DACA2E04696 /* PDFDocument.swift */,
				ABAF1D0444B94E2CDD80087D /* PDFKit.swift */,
				E5D7B566F794F356878AE8E0 /* PDFOutlineNode.swift */,
			);
			path = PDF;
			sourceTree = "<group>";
		};
		5BC52D8F4F854FDA56D10A8E /* Positions */ = {
			isa = PBXGroup;
			children = (
				505BF8A630F7C7B96754E333 /* InMemoryPositionsService.swift */,
				01CCE64AE9824DCF6D6413BC /* PerResourcePositionsService.swift */,
				BC45956B8991A9488F957B06 /* PositionsService.swift */,
			);
			path = Positions;
			sourceTree = "<group>";
		};
		5EC23231F487889071301718 /* Resource Transformers */ = {
			isa = PBXGroup;
			children = (
				D3D785FEFDA202A61E620890 /* EPUBDeobfuscator.swift */,
				A8D12E849DAD3C5EF46D3BE5 /* EPUBHTMLInjector.swift */,
			);
			path = "Resource Transformers";
			sourceTree = "<group>";
		};
		5FE17BAA4251441D5F8627B5 /* EPUB */ = {
			isa = PBXGroup;
			children = (
				78033AFDF98C92351785D17F /* EPUBContainerParser.swift */,
				893C5F4086D99997DAF9BEDC /* EPUBEncryptionParser.swift */,
				76E46B10FD5B26A2F41718E0 /* EPUBMetadataParser.swift */,
				03C234075C7F7573BA54B77D /* EPUBParser.swift */,
				29AD63CD2A41586290547212 /* NavigationDocumentParser.swift */,
				4363E8A92B1EA9AF2561DCE9 /* NCXParser.swift */,
				0FC49AFB32B525AAC5BF7612 /* OPFMeta.swift */,
				61575203A3BEB8E218CAFE38 /* OPFParser.swift */,
				C38A7D45005927987BFEA228 /* SMILParser.swift */,
				00753735EE68A5BCEF35D787 /* Extensions */,
				5EC23231F487889071301718 /* Resource Transformers */,
				36AE60D6C483E1F4BBE7AAE0 /* Services */,
			);
			path = EPUB;
			sourceTree = "<group>";
		};
		603E5E5883DB5CD38F766761 /* Persistence */ = {
			isa = PBXGroup;
			children = (
				33FD18E1CF87271DA6A6A783 /* Connection.swift */,
				11252900E9B0827C0FD2FA4B /* Database.swift */,
				ED568512FD1304D6B9CC79B0 /* Licenses.swift */,
				E8C7C39F6E671BB20F2EB351 /* Transactions.swift */,
			);
			path = Persistence;
			sourceTree = "<group>";
		};
		699E0FDF48F79D5EEACE0436 /* Resources */ = {
			isa = PBXGroup;
			children = (
				CF80CA3985C2D6380D5A9653 /* Localizable.strings */,
			);
			path = Resources;
			sourceTree = "<group>";
		};
		6AC2BCCC17BAA1F2AD19B5FF /* OPDS */ = {
			isa = PBXGroup;
			children = (
				1225F795A69CCB10692A56B5 /* Deprecated.swift */,
				34B5C938E4973406F110F2E6 /* OPDS1Parser.swift */,
				9935832F8ECA0AB7A7A486FC /* OPDS2Parser.swift */,
				07B5469E40752E598C070E5B /* OPDSParser.swift */,
				B1085F2D690A73984E675D54 /* ParseData.swift */,
				E19D31097B3A8050A46CDAA5 /* URLHelper.swift */,
			);
			name = OPDS;
			path = ../../Sources/OPDS;
			sourceTree = "<group>";
		};
		6D06DC650D45E72A37A19E25 /* Iterators */ = {
			isa = PBXGroup;
			children = (
				34AB954525AC159166C96A36 /* HTMLResourceContentIterator.swift */,
				4BF38F71FDEC1920325B62D3 /* PublicationContentIterator.swift */,
			);
			path = Iterators;
			sourceTree = "<group>";
		};
		6D6ED6A7FC09537109EB01BF /* HTTP */ = {
			isa = PBXGroup;
			children = (
				6770362D551A8616EB41CBF1 /* DefaultHTTPClient.swift */,
				C4C94659A8749299DBE3628D /* HTTPClient.swift */,
				3DA7FFAA3EA2B45961391DDF /* HTTPError.swift */,
				C05E365EBAFDA0CF841F583B /* HTTPProblemDetails.swift */,
				7214B2366A4E024517FF8C76 /* HTTPRequest.swift */,
				4BCDF341872EEFB88B6674DE /* HTTPServer.swift */,
			);
			path = HTTP;
			sourceTree = "<group>";
		};
		7392F4972991E267A1561E30 /* XML */ = {
			isa = PBXGroup;
			children = (
				CFE34EA8AF2D815F7169CA45 /* Fuzi.swift */,
				2CDB1B325928A873012E6149 /* XML.swift */,
			);
			path = XML;
			sourceTree = "<group>";
		};
		7DFC8FFCF762A897AC53DDAF /* Toolkit */ = {
			isa = PBXGroup;
			children = (
				65C8719E9CC8EF0D2430AD85 /* CompletionList.swift */,
				C361F965E7A7962CA3E4C0BA /* CursorList.swift */,
				9EA3A43B7709F7539F9410CD /* PaginationView.swift */,
				E0136BC8AC2E0F3171763FEB /* R2NavigatorLocalizedString.swift */,
				4E564AE6D5137499C81FEBE2 /* TargetAction.swift */,
				93BF3947EBA8736BF20F36FB /* WebView.swift */,
				12C1C2B751E510527A156332 /* Extensions */,
			);
			path = Toolkit;
			sourceTree = "<group>";
		};
		7F01FB1E5DDEA0BA0A04EA49 /* Resources */ = {
			isa = PBXGroup;
			children = (
				5507BD4012032A7567175B69 /* Localizable.strings */,
			);
			path = Resources;
			sourceTree = "<group>";
		};
		7F295F683A7D4F3D3F74724F /* User Settings */ = {
			isa = PBXGroup;
			children = (
				707D6D09349FB31406847ABE /* UserProperties.swift */,
				9D586820910099E82E7C35B5 /* UserSettings.swift */,
			);
			path = "User Settings";
			sourceTree = "<group>";
		};
		7F42F058A2DC364B554BF7F2 /* Authentications */ = {
			isa = PBXGroup;
			children = (
				2CB0BFECA8236412881393AA /* LCPAuthenticating.swift */,
				77392C999C0EFF83C8F2A47F /* LCPDialogAuthentication.swift */,
				0BB64178365BFA9ED75C7078 /* LCPDialogViewController.swift */,
				ED5C6546C24E5E619E4CC9D1 /* LCPDialogViewController.xib */,
				1D5053C2151DDDE4E8F06513 /* LCPPassphraseAuthentication.swift */,
			);
			path = Authentications;
			sourceTree = "<group>";
		};
		87352D29A81641A4B9054319 /* Asset */ = {
			isa = PBXGroup;
			children = (
				691C96D23D42A0C6AC03B1AE /* FileAsset.swift */,
				419064D714A90CE07D575629 /* PublicationAsset.swift */,
			);
			path = Asset;
			sourceTree = "<group>";
		};
		8B081F7BB4E12998397F575A /* Server */ = {
			isa = PBXGroup;
			children = (
				F6D87AB6FB1B213E6269736B /* PublicationServer.swift */,
				D008F7BB187AE82CBB115D0F /* WebServerResourceResponse.swift */,
			);
			path = Server;
			sourceTree = "<group>";
		};
		9481E4E9060E976FB3516CD1 /* Logger */ = {
			isa = PBXGroup;
			children = (
				067E58BE65BCB4F8D1E8B911 /* Loggable.swift */,
				BD03AFC9C69E785886FB9620 /* Logger.swift */,
				72922E22040CEFB3B7BBCDAF /* LoggerStub.swift */,
			);
			path = Logger;
			sourceTree = "<group>";
		};
		9B1F1158C3B7B687CE85EC87 /* GCDWebServer */ = {
			isa = PBXGroup;
			children = (
				3B1597E4216CF16380AC2811 /* GCDHTTPServer.swift */,
				6104651E0A538A99B44B328F /* ResourceResponse.swift */,
			);
			name = GCDWebServer;
			path = ../../Sources/Adapters/GCDWebServer;
			sourceTree = "<group>";
		};
		9D82F6BFCF8F6B48D37FA36E /* Presentation */ = {
			isa = PBXGroup;
			children = (
				EC59A963F316359DF8B119AC /* Metadata+Presentation.swift */,
				8B6A5B12925813FB40C41034 /* Presentation.swift */,
				7C2787EBE9D5565DA8593711 /* Properties+Presentation.swift */,
			);
			path = Presentation;
			sourceTree = "<group>";
		};
		A4A409DF92515874F2F0DF6B /* Content Protection */ = {
			isa = PBXGroup;
			children = (
				8240F845F35439807CE8AF65 /* ContentProtectionService.swift */,
				33C422C1CFB72372FC343AE4 /* ContentProtectionService+WS.swift */,
				567C115FF0939F69AD83AE82 /* UserRights.swift */,
			);
			path = "Content Protection";
			sourceTree = "<group>";
		};
		A640EC1D9AF67158A5570F4E /* Decorator */ = {
			isa = PBXGroup;
			children = (
				626CFFF131E0E840B76428F1 /* DecorableNavigator.swift */,
				41B61198128D628CFB3FD22A /* DiffableDecoration.swift */,
			);
			path = Decorator;
			sourceTree = "<group>";
		};
		A9CBB09E0B9D74FC0D4F8A19 /* Media */ = {
			isa = PBXGroup;
			children = (
				9ECD1D0BE2C4BB5B58E32BFD /* AudioSession.swift */,
				D6BCDFDD5327AB802F0F6460 /* NowPlayingInfo.swift */,
			);
			path = Media;
			sourceTree = "<group>";
		};
		AA3FD5799DED3538040C1959 /* Archive */ = {
			isa = PBXGroup;
			children = (
				294E01A2E6FF25539EBC1082 /* Properties+Archive.swift */,
			);
			path = Archive;
			sourceTree = "<group>";
		};
		ACF678E2BE7B4761BD204AA7 /* DRM */ = {
			isa = PBXGroup;
			children = (
				56DCEA1627F7AE84298732CC /* DRM+Deprecated.swift */,
			);
			path = DRM;
			sourceTree = "<group>";
		};
		AE0099F78A65150DDA19FF5A /* Products */ = {
			isa = PBXGroup;
			children = (
				C13A00D67725D378EB9E386C /* R2Navigator.framework */,
				41A0528117E270B68AC75C56 /* R2Shared.framework */,
				E1D37040B2925CD18734EE97 /* R2Streamer.framework */,
				031593240E2CCD681E652D7E /* ReadiumAdapterGCDWebServer.framework */,
				37120DA973F5C438B59BC014 /* ReadiumLCP.framework */,
				EC329362A0E8AC6CC018452A /* ReadiumOPDS.framework */,
			);
			name = Products;
			sourceTree = "<group>";
		};
		AF2FAB48FA2FE848D1E2BA2D /* Audio */ = {
			isa = PBXGroup;
			children = (
				D9FFEB1FF4B5CD74EB35CD63 /* AudioParser.swift */,
				EA77F9FCF66C67516A1033F0 /* Services */,
			);
			path = Audio;
			sourceTree = "<group>";
		};
		B25D1AE9818E91E1D1497ABB /* Toolkit */ = {
			isa = PBXGroup;
			children = (
				F64FBE3CA5C1B0C73A22E86D /* Bundle.swift */,
				1EBC685D4A0E07997088DD2D /* DataCompression.swift */,
				10CFCE63856A801FB14A0633 /* Deferred.swift */,
				DD8FA524D4C8D19FBDDE23F5 /* HTTPClient.swift */,
				FF3109EE9449194A65A752BD /* R2LCPLocalizedString.swift */,
			);
			path = Toolkit;
			sourceTree = "<group>";
		};
		B74FB52A54096777BE883182 /* Readium */ = {
			isa = PBXGroup;
			children = (
				E6E97CCA91F910315C260373 /* ReadiumWebPubParser.swift */,
			);
			path = Readium;
			sourceTree = "<group>";
		};
		BB48D1D58C5C58C23E1BE0A3 /* Frameworks */ = {
			isa = PBXGroup;
			children = (
				342D5C0FEE79A2ABEE24A43E /* CoreServices.framework */,
				138898DB487338AB5A9575C5 /* CryptoSwift.framework */,
				0CB9035705112EB122F74DBE /* DifferenceKit.framework */,
				B72B4F486E93FDA8CDF24550 /* Fuzi.framework */,
				4CAEA09BA4CC5F243E06F1BC /* GCDWebServer.framework */,
				F7A5480AC007EAA89265A218 /* Minizip.framework */,
				CC1D9C1F72F6C7958FE57E27 /* SQLite.framework */,
				5729FF7E2E6521E3730A375C /* SwiftSoup.framework */,
				2BA37D808903302DC0DFCEAA /* ZIPFoundation.framework */,
			);
			name = Frameworks;
			sourceTree = "<group>";
		};
		BCC039E3D9F05F3D89FF5D71 /* TTS */ = {
			isa = PBXGroup;
			children = (
				B15C9123EA383ED81DE0393A /* AVTTSEngine.swift */,
				99DE4955327D8C2DE6F866D3 /* PublicationSpeechSynthesizer.swift */,
				D88E58FF0AC7D506273FD8D9 /* TTSEngine.swift */,
			);
			path = TTS;
			sourceTree = "<group>";
		};
		BDC4852234E517B6C18397E2 /* Media Type */ = {
			isa = PBXGroup;
			children = (
				6599A2A3F66206997E700303 /* MediaType.swift */,
				49C8CE772EF8EF683D0DEE57 /* MediaType+Deprecated.swift */,
				F1A5323A428424868B1FDAD5 /* MediaTypeSniffer.swift */,
				1BE032F34E5529E3F5FD62F1 /* MediaTypeSnifferContent.swift */,
				300E15AA6D30BBFB7416AC01 /* MediaTypeSnifferContext.swift */,
			);
			path = "Media Type";
			sourceTree = "<group>";
		};
		C1002695D860AE505D689C26 /* Media Overlays */ = {
			isa = PBXGroup;
			children = (
				E1DAAE19E8372F6ECF772E0A /* MediaOverlayNode.swift */,
				F1F5FEE0323287B9CAA09F03 /* MediaOverlays.swift */,
			);
			path = "Media Overlays";
			sourceTree = "<group>";
		};
		C134ADFADD569A8A7471178E /* ZIPArchive */ = {
			isa = PBXGroup;
			children = (
				CE641F78FD99A426A80B3495 /* Zip.h */,
				FA10E1438AE5AF459033776A /* ZIPArchive.swift */,
			);
			path = ZIPArchive;
			sourceTree = "<group>";
		};
		C42B511253C3D9C6DA8AA5CC /* Toolkit */ = {
			isa = PBXGroup;
			children = (
				CBB57FCAEE605484A7290DBB /* Atomic.swift */,
				7BBD54FD376456C1925316BC /* Cancellable.swift */,
				0CB0D3EE83AE0CE1F0B0B0CF /* CancellableResult.swift */,
				55BC4119B8937D17ED80B1AB /* ControlFlow.swift */,
				728FE6FBE1A1D9199FAEB79A /* Date+ISO8601.swift */,
				17D22986A3ADE9E883691EE2 /* Deferred.swift */,
				8A00FF0C84822A134A353BD4 /* DocumentTypes.swift */,
				E76DFDE600369E9D3EF452E1 /* DownloadSession.swift */,
				10FB29EDCCE5910C869295F1 /* Either.swift */,
				34CA9A244D941CB63515EDDE /* HREF.swift */,
				EDA827FC94F5CB3F9032028F /* JSON.swift */,
				68FF131876FA3A63025F2662 /* Language.swift */,
				5BC6AE42A31D77B548CB0BB4 /* Observable.swift */,
				972DC46120E457918E69EBD0 /* R2LocalizedString.swift */,
				E8D7AF06866C53D07E094337 /* ResourcesServer.swift */,
				D5A6F75A226DE424A0515AC3 /* URITemplate.swift */,
				48B28C65845F0575C40877F6 /* UTI.swift */,
				EE7B762C97CFC214997EC677 /* Weak.swift */,
				371E5D46DEBBE58A793B2546 /* Archive */,
				48D2E957121153D23938AD8E /* Extensions */,
				6D6ED6A7FC09537109EB01BF /* HTTP */,
				F81A40117ADE54FC4D143FC1 /* Logging */,
				A9CBB09E0B9D74FC0D4F8A19 /* Media */,
				BDC4852234E517B6C18397E2 /* Media Type */,
				5B825E49F38CA674DAD208D6 /* PDF */,
				55198591F887417680938950 /* Tokenizer */,
				7392F4972991E267A1561E30 /* XML */,
			);
			path = Toolkit;
			sourceTree = "<group>";
		};
		C436D1FEFF82645FF9286F52 /* Extensions */ = {
			isa = PBXGroup;
			children = (
				4944D2DB99CC59F945FDA2CA /* Bundle.swift */,
				6013A51134BA90F51257864B /* Fetcher.swift */,
			);
			path = Extensions;
			sourceTree = "<group>";
		};
		C6D767E6D0B9374779FD7D84 /* Parser */ = {
			isa = PBXGroup;
			children = (
				A42F188134C13EB2ECFFB621 /* Parser+Deprecated.swift */,
				F609C27F073E40D662CFE093 /* PublicationParser.swift */,
				AF2FAB48FA2FE848D1E2BA2D /* Audio */,
				5FE17BAA4251441D5F8627B5 /* EPUB */,
				E830BA9857151F8B2BA9705D /* Image */,
				3A7CB92C7D781A9129602C5B /* PDF */,
				B74FB52A54096777BE883182 /* Readium */,
			);
			path = Parser;
			sourceTree = "<group>";
		};
		C9162673C4ED48734447823A /* Model */ = {
			isa = PBXGroup;
			children = (
				FEE539CA654121413F911402 /* Container.swift */,
				E8B0659E769825834B2FC6A8 /* HTTPContainer.swift */,
				F9436BCD25FD698CB63F997E /* PublicationContainer.swift */,
			);
			path = Model;
			sourceTree = "<group>";
		};
		D4358DF9D15D9ADE4F9E8BE4 /* LCP */ = {
			isa = PBXGroup;
			children = (
				0E1D7FA19C628EA8F967F580 /* Deprecated.swift */,
				F622773881411FB8BE686B9F /* LCPAcquisition.swift */,
				A214B5DC13576FB36935B5EA /* LCPClient.swift */,
				A5A115134AA0B8F5254C8139 /* LCPError.swift */,
				093629E752DE17264B97C598 /* LCPLicense.swift */,
				230985A228FA74F24735D6BB /* LCPRenewDelegate.swift */,
				67DEBFCD9D71243C4ACC3A49 /* LCPService.swift */,
				7F42F058A2DC364B554BF7F2 /* Authentications */,
				F9064CEF2968AEDCDCCFD399 /* Content Protection */,
				2C4C6FBF69B19C83DFCCF835 /* License */,
				603E5E5883DB5CD38F766761 /* Persistence */,
				F389B1290B1CAA8E5F65573B /* Resources */,
				11502B18FA9A9C92352052CE /* Services */,
				B25D1AE9818E91E1D1497ABB /* Toolkit */,
			);
			name = LCP;
			path = ../../Sources/LCP;
			sourceTree = "<group>";
		};
		DC3A6058ECFBC6D0ADCE4CF2 /* Navigator */ = {
			isa = PBXGroup;
			children = (
				F5C6D0C5860E802EDA23068C /* EditingAction.swift */,
				422C1DA91ED351C9ABA139DF /* KeyEvent.swift */,
				25FD89B99234B85BD2A8FC3E /* MediaNavigator.swift */,
				2BD6F93E379D0DC6FA1DCDEE /* Navigator.swift */,
				4567A7ABB678715C37661DE3 /* SelectableNavigator.swift */,
				A94DA04D56753CC008F65B1A /* VisualNavigator.swift */,
				E51C5679EBD721E9AFACFE2A /* Audiobook */,
				33B6E1542712449105E9E9F1 /* CBZ */,
				A640EC1D9AF67158A5570F4E /* Decorator */,
				14202851C5A61498AAC9D709 /* EPUB */,
				08D09A44D576111182909F09 /* PDF */,
				7F01FB1E5DDEA0BA0A04EA49 /* Resources */,
				7DFC8FFCF762A897AC53DDAF /* Toolkit */,
				BCC039E3D9F05F3D89FF5D71 /* TTS */,
			);
			name = Navigator;
			path = ../../Sources/Navigator;
			sourceTree = "<group>";
		};
		E51C5679EBD721E9AFACFE2A /* Audiobook */ = {
			isa = PBXGroup;
			children = (
				DCE34D74E282834684E1C999 /* AudioNavigator.swift */,
				56C489452239BF85F4D14E95 /* PublicationMediaLoader.swift */,
			);
			path = Audiobook;
			sourceTree = "<group>";
		};
		E542E031B49E9700933B81D4 /* OPDS */ = {
			isa = PBXGroup;
			children = (
				CAD79372361D085CA0500CF4 /* Properties+OPDS.swift */,
				4BB5D42EEF0083D833E2A572 /* Publication+OPDS.swift */,
			);
			path = OPDS;
			sourceTree = "<group>";
		};
		E830BA9857151F8B2BA9705D /* Image */ = {
			isa = PBXGroup;
			children = (
				444216A015C73E8B25272F98 /* CBZParser.swift */,
				37087C0D0B36FE7F20F1C891 /* ImageParser.swift */,
			);
			path = Image;
			sourceTree = "<group>";
		};
		EA77F9FCF66C67516A1033F0 /* Services */ = {
			isa = PBXGroup;
			children = (
				FEB6D68278E0A593C810E2C0 /* AudioLocatorService.swift */,
			);
			path = Services;
			sourceTree = "<group>";
		};
		EAD9C6E09408F5B976CFDC91 /* OPDS */ = {
			isa = PBXGroup;
			children = (
				387B19B66C4D91A295B5EFA6 /* Facet.swift */,
				C5E7CEDF6EA681FE8119791B /* Feed.swift */,
				9FAAD26EE52713DB9F103610 /* Group.swift */,
				3DFAC865449A1A225BF534DA /* OPDSAcquisition.swift */,
				F2E780027410F4B6CC872B3D /* OPDSAvailability.swift */,
				819D931708B3EE95CF9ADFED /* OPDSCopies.swift */,
				D5857B33DB63054593878018 /* OPDSHolds.swift */,
				9DDB25FC1693613B72DFDB6E /* OpdsMetadata.swift */,
				1C22408FE1FA81400DE8D5F7 /* OPDSPrice.swift */,
			);
			path = OPDS;
			sourceTree = "<group>";
		};
		ECD3E07CBAEDA1F36EFA7842 /* Fetcher */ = {
			isa = PBXGroup;
			children = (
				3604722B0DFFFBFB66B7F1BF /* ArchiveFetcher.swift */,
				D81A35A8B299AD4B74915291 /* Fetcher.swift */,
				F5593049BE86071900520099 /* FileFetcher.swift */,
				049EDB4F925E0AFEDA7318A5 /* HTTPFetcher.swift */,
				AB1F7BC3EC3419CB824E3A70 /* ProxyFetcher.swift */,
				2DE48021CF3FED1C3340E458 /* RoutingFetcher.swift */,
				1FDB5E905D7B4F0E9D8CA56C /* TransformingFetcher.swift */,
				3BFF1F7D49E56F39A1136954 /* Resource */,
			);
			path = Fetcher;
			sourceTree = "<group>";
		};
		EDEF56C60A6E1D06CED9F70F /* Encryption */ = {
			isa = PBXGroup;
			children = (
				87727AC33D368A88A60A12B9 /* Encryption.swift */,
				1E175BF1A1F97687B4119BB1 /* Properties+Encryption.swift */,
			);
			path = Encryption;
			sourceTree = "<group>";
		};
		F0C92101E0A9644DB8CFD31C /* Publication */ = {
			isa = PBXGroup;
			children = (
				85570570689D5791F24E6651 /* Accessibility.swift */,
				E4A496C959F870BAFDB447DA /* ContentLayout.swift */,
				59DEE0391E49891939DFDF38 /* ContentProtection.swift */,
				456192DBCB3A29ADA9C3CCB9 /* Contributor.swift */,
				DF92954C8C8C3EC50C835CBA /* Link.swift */,
				AB0EF21FADD12D51D0619C0D /* LinkRelation.swift */,
				600D8714B762FE37DE405C2E /* LocalizedString.swift */,
				BE7D07E66B7E820D1A509A27 /* Locator.swift */,
				FCA5481C26E0513D55F4DE48 /* Manifest.swift */,
				01B24895126F2A744A8E9E61 /* Metadata.swift */,
				76638D3D1220E4C2620B9A80 /* Properties.swift */,
				2DF03272C07D6951ADC1311E /* Publication.swift */,
				9627A9AFF7C08010248E1700 /* Publication+Deprecated.swift */,
				8C0B4302E87880979A441710 /* Publication+JSON.swift */,
				3B0A149FC97C747F55F6463C /* PublicationCollection.swift */,
				74F646B746EB27124F9456F8 /* ReadingProgression.swift */,
				98CD4C99103DC795E44F56AE /* Subject.swift */,
				87352D29A81641A4B9054319 /* Asset */,
				055166DFDEE6C6A17D04D42D /* Extensions */,
				C1002695D860AE505D689C26 /* Media Overlays */,
				4898F65BFF048F7966C82B74 /* Services */,
				7F295F683A7D4F3D3F74724F /* User Settings */,
			);
			path = Publication;
			sourceTree = "<group>";
		};
		F11451971B20D93A4688AF5B /* LCP */ = {
			isa = PBXGroup;
			children = (
				A8F9AFE740CFFFAD65BA095E /* ContentKey.swift */,
				54699BC0E00F327E67908F6A /* Encryption.swift */,
				D94EB44EC5A15FF631AE8B2E /* Rights.swift */,
				A0A5959877EC9688CB0C370E /* Signature.swift */,
				ADDB8B9906FC78C038203BDD /* User.swift */,
				EC96A56AB406203898059B6C /* UserKey.swift */,
			);
			path = LCP;
			sourceTree = "<group>";
		};
		F389B1290B1CAA8E5F65573B /* Resources */ = {
			isa = PBXGroup;
			children = (
				866AEA533E1F119928F17990 /* Localizable.strings */,
				9BD31F314E7B3A61C55635E5 /* prod-license.lcpl */,
			);
			path = Resources;
			sourceTree = "<group>";
		};
		F6157A0611A8122BC25855A1 /* Streamer */ = {
			isa = PBXGroup;
			children = (
				FE961CB4827D937CE3862B51 /* Streamer.swift */,
				C9162673C4ED48734447823A /* Model */,
				C6D767E6D0B9374779FD7D84 /* Parser */,
				8B081F7BB4E12998397F575A /* Server */,
				3DEAB9E5B6D2F30246C7884E /* Toolkit */,
			);
			name = Streamer;
			path = ../../Sources/Streamer;
			sourceTree = "<group>";
		};
		F818D082B369A3D4BE617D46 /* Search */ = {
			isa = PBXGroup;
			children = (
				9B5B029CA09EE1F86A19612A /* SearchService.swift */,
				9E3543F628B017E9BF65DD08 /* StringSearchService.swift */,
			);
			path = Search;
			sourceTree = "<group>";
		};
		F81A40117ADE54FC4D143FC1 /* Logging */ = {
			isa = PBXGroup;
			children = (
				3510E7E84A5361BCECC90569 /* WarningLogger.swift */,
			);
			path = Logging;
			sourceTree = "<group>";
		};
		F9064CEF2968AEDCDCCFD399 /* Content Protection */ = {
			isa = PBXGroup;
			children = (
				2AF56CF04F94B7BE45631897 /* LCPContentProtection.swift */,
				68719C5F09F9193E378DF585 /* LCPDecryptor.swift */,
			);
			path = "Content Protection";
			sourceTree = "<group>";
		};
		FE5A502BD008E6EFA1C84FD8 /* EPUB */ = {
			isa = PBXGroup;
			children = (
				339637CCF01E665F4CB78B01 /* EPUBLayout.swift */,
				6BC71BAFF7A20D7903E6EE4D /* Properties+EPUB.swift */,
				508E0CD4F9F02CC851E6D1E1 /* Publication+EPUB.swift */,
			);
			path = EPUB;
			sourceTree = "<group>";
		};
		FEA7D2248CE1C22F1AECD5DD /* HTML */ = {
			isa = PBXGroup;
			children = (
				C084C255A327387F36B97A62 /* DOMRange.swift */,
				8456BF3665A9B9C0AE4CC158 /* Locator+HTML.swift */,
			);
			path = HTML;
			sourceTree = "<group>";
		};
/* End PBXGroup section */

/* Begin PBXHeadersBuildPhase section */
		6CD207EA5BC77D5FC1E67BE3 /* Headers */ = {
			isa = PBXHeadersBuildPhase;
			buildActionMask = 2147483647;
			files = (
				108D833B59AF7643DB45D867 /* Zip.h in Headers */,
			);
			runOnlyForDeploymentPostprocessing = 0;
		};
/* End PBXHeadersBuildPhase section */

/* Begin PBXNativeTarget section */
		4AB147A840EB6BF7ECE05940 /* R2Streamer */ = {
			isa = PBXNativeTarget;
			buildConfigurationList = 0779979379B16B11F7AB4E80 /* Build configuration list for PBXNativeTarget "R2Streamer" */;
			buildPhases = (
				6CD207EA5BC77D5FC1E67BE3 /* Headers */,
				857A6B201CF2A1BDA903F14F /* Sources */,
				66CB7A12ECC58417D2656E09 /* Resources */,
				8C73709EE2871CD50A323CFC /* Frameworks */,
			);
			buildRules = (
			);
			dependencies = (
				1FD467476617E7FBC244D318 /* PBXTargetDependency */,
			);
			name = R2Streamer;
			productName = R2Streamer;
			productReference = E1D37040B2925CD18734EE97 /* R2Streamer.framework */;
			productType = "com.apple.product-type.framework";
		};
		4BF2ED542535B0B85C2AADA5 /* ReadiumLCP */ = {
			isa = PBXNativeTarget;
			buildConfigurationList = 501C4C36DD8FD715F514D176 /* Build configuration list for PBXNativeTarget "ReadiumLCP" */;
			buildPhases = (
				C838BE0B99F9BE98533BD189 /* Sources */,
				3730713519F0AF3F9C5A58A1 /* Resources */,
				1D30962BE469B43E9601FAEA /* Frameworks */,
			);
			buildRules = (
			);
			dependencies = (
				29DD6AD3996381ECD1A15DDB /* PBXTargetDependency */,
			);
			name = ReadiumLCP;
			productName = ReadiumLCP;
			productReference = 37120DA973F5C438B59BC014 /* ReadiumLCP.framework */;
			productType = "com.apple.product-type.framework";
		};
		54F2C27F15FA1CB5F89B57EE /* ReadiumAdapterGCDWebServer */ = {
			isa = PBXNativeTarget;
			buildConfigurationList = C17C6CCB90A7F2D09F6B4AD4 /* Build configuration list for PBXNativeTarget "ReadiumAdapterGCDWebServer" */;
			buildPhases = (
				7D4B711657884FAE36B28CD5 /* Sources */,
				C4D242F883D491674DDF2B45 /* Frameworks */,
			);
			buildRules = (
			);
			dependencies = (
				5F050254569D203CDEE88AAC /* PBXTargetDependency */,
			);
			name = ReadiumAdapterGCDWebServer;
			productName = ReadiumAdapterGCDWebServer;
			productReference = 031593240E2CCD681E652D7E /* ReadiumAdapterGCDWebServer.framework */;
			productType = "com.apple.product-type.framework";
		};
		775EF03FA0776FAD5958EC01 /* R2Shared */ = {
			isa = PBXNativeTarget;
			buildConfigurationList = 3F2668BE4ABB5994C0B5A1B2 /* Build configuration list for PBXNativeTarget "R2Shared" */;
			buildPhases = (
				B00EB5FC54F3B7973245BA55 /* Sources */,
				F9F8CB7FB2C3285C4E84A277 /* Resources */,
				88717AEF1BEFA94ACFD5D894 /* Frameworks */,
			);
			buildRules = (
			);
			dependencies = (
			);
			name = R2Shared;
			productName = R2Shared;
			productReference = 41A0528117E270B68AC75C56 /* R2Shared.framework */;
			productType = "com.apple.product-type.framework";
		};
		C7534BA9CF83524D7681E457 /* R2Navigator */ = {
			isa = PBXNativeTarget;
			buildConfigurationList = 9569C3F5C334DCA235C0A178 /* Build configuration list for PBXNativeTarget "R2Navigator" */;
			buildPhases = (
				A12F3279CAF7547509614CEC /* Sources */,
				5DA4F1E3DBC7B26E85D80978 /* Resources */,
				9E41E41E6EAC80FFB5A55069 /* Frameworks */,
			);
			buildRules = (
			);
			dependencies = (
				8B5B6C56250ED77A7EF758CE /* PBXTargetDependency */,
			);
			name = R2Navigator;
			productName = R2Navigator;
			productReference = C13A00D67725D378EB9E386C /* R2Navigator.framework */;
			productType = "com.apple.product-type.framework";
		};
		D108430C1FF339F1B0BDF62C /* ReadiumOPDS */ = {
			isa = PBXNativeTarget;
			buildConfigurationList = CABDEA95B2658ADADF446805 /* Build configuration list for PBXNativeTarget "ReadiumOPDS" */;
			buildPhases = (
				E9DA95D8616435BA1647E9A3 /* Sources */,
				D16C6C1E80D545D5310B16AB /* Frameworks */,
			);
			buildRules = (
			);
			dependencies = (
				41A444FE271E1F1E6EFAF335 /* PBXTargetDependency */,
			);
			name = ReadiumOPDS;
			productName = ReadiumOPDS;
			productReference = EC329362A0E8AC6CC018452A /* ReadiumOPDS.framework */;
			productType = "com.apple.product-type.framework";
		};
/* End PBXNativeTarget section */

/* Begin PBXProject section */
		6A907415FD50E4A36E33B555 /* Project object */ = {
			isa = PBXProject;
			attributes = {
				LastUpgradeCheck = 1250;
				TargetAttributes = {
				};
			};
			buildConfigurationList = 5A872BCD95ECE5673BC89051 /* Build configuration list for PBXProject "Readium" */;
			compatibilityVersion = "Xcode 11.0";
			developmentRegion = en;
			hasScannedForEncodings = 0;
			knownRegions = (
				Base,
				en,
			);
			mainGroup = 2C63ECC3CC1230CCA416F55F;
			projectDirPath = "";
			projectRoot = "";
			targets = (
				C7534BA9CF83524D7681E457 /* R2Navigator */,
				775EF03FA0776FAD5958EC01 /* R2Shared */,
				4AB147A840EB6BF7ECE05940 /* R2Streamer */,
				54F2C27F15FA1CB5F89B57EE /* ReadiumAdapterGCDWebServer */,
				4BF2ED542535B0B85C2AADA5 /* ReadiumLCP */,
				D108430C1FF339F1B0BDF62C /* ReadiumOPDS */,
			);
		};
/* End PBXProject section */

/* Begin PBXResourcesBuildPhase section */
		3730713519F0AF3F9C5A58A1 /* Resources */ = {
			isa = PBXResourcesBuildPhase;
			buildActionMask = 2147483647;
			files = (
				EE951A131E38E316BF7A1129 /* LCPDialogViewController.xib in Resources */,
				D7FB0CC13190A17DAB7D7DB1 /* Localizable.strings in Resources */,
				F96C29471F3EF0CEE568AA53 /* prod-license.lcpl in Resources */,
			);
			runOnlyForDeploymentPostprocessing = 0;
		};
		5DA4F1E3DBC7B26E85D80978 /* Resources */ = {
			isa = PBXResourcesBuildPhase;
			buildActionMask = 2147483647;
			files = (
				874BD412CBA1D392451B952B /* Assets in Resources */,
				1CEBFEA40D42C941A49F1A4D /* Localizable.strings in Resources */,
			);
			runOnlyForDeploymentPostprocessing = 0;
		};
		66CB7A12ECC58417D2656E09 /* Resources */ = {
			isa = PBXResourcesBuildPhase;
			buildActionMask = 2147483647;
			files = (
				635220F58D2B5A0BF8CE4B77 /* Assets in Resources */,
			);
			runOnlyForDeploymentPostprocessing = 0;
		};
		F9F8CB7FB2C3285C4E84A277 /* Resources */ = {
			isa = PBXResourcesBuildPhase;
			buildActionMask = 2147483647;
			files = (
				6FB0637E3BF4AC894AC5A13E /* Localizable.strings in Resources */,
			);
			runOnlyForDeploymentPostprocessing = 0;
		};
/* End PBXResourcesBuildPhase section */

/* Begin PBXSourcesBuildPhase section */
		7D4B711657884FAE36B28CD5 /* Sources */ = {
			isa = PBXSourcesBuildPhase;
			buildActionMask = 2147483647;
			files = (
				1136DC853876D905FC33597F /* GCDHTTPServer.swift in Sources */,
				917AD2492BFA4FD8B2FC85B8 /* ResourceResponse.swift in Sources */,
			);
			runOnlyForDeploymentPostprocessing = 0;
		};
		857A6B201CF2A1BDA903F14F /* Sources */ = {
			isa = PBXSourcesBuildPhase;
			buildActionMask = 2147483647;
			files = (
				07C42C256FA26D47C96023D6 /* AudioLocatorService.swift in Sources */,
				98018A77E2A1FA2B90C987E1 /* AudioParser.swift in Sources */,
				0EBFF679451853BFCB718204 /* Bundle.swift in Sources */,
				AB8A995D97D2C1007706F215 /* CBZParser.swift in Sources */,
				DE8FFE058B087A30A29D827A /* Container.swift in Sources */,
				263A8A1B0C85D5659B1B8163 /* DataCompression.swift in Sources */,
				9A993922691ACA961F3B16A7 /* DataExtension.swift in Sources */,
				AEF2B742FACAAB5CB9E681EE /* DataInputStream.swift in Sources */,
				CE31AFB76CC1A587AC62BBDB /* EPUBContainerParser.swift in Sources */,
				C9CD140B788A26AC2604316C /* EPUBDeobfuscator.swift in Sources */,
				9AB92492A3131CEB524C1D2A /* EPUBEncryptionParser.swift in Sources */,
				788C81F1A7B4EED1DB46762C /* EPUBHTMLInjector.swift in Sources */,
				14B95678D1380759F144B2DF /* EPUBMetadataParser.swift in Sources */,
				EF8EE67A14F96F0D445422C4 /* EPUBParser.swift in Sources */,
				15281EAC52B4B734D4468576 /* EPUBPositionsService.swift in Sources */,
				564108CE0A85FD08314D7497 /* Fetcher.swift in Sources */,
				3357FC0B0ADBDFFE46A130AA /* FileInputStream.swift in Sources */,
				A1033D28F06A34B0070F171B /* HTTPContainer.swift in Sources */,
				D59E4F649A970E1F8A95E6DA /* ImageParser.swift in Sources */,
				FAF2C0923D6A2DDB25A2AD1E /* LCPDFPositionsService.swift in Sources */,
				528E6ABCD5825EC6B3D3BF83 /* Logger.swift in Sources */,
				D13F342C611C6495554EE3DF /* NCXParser.swift in Sources */,
				46840B03E1F84B00E355CA39 /* NavigationDocumentParser.swift in Sources */,
				F5A304B1D0BF425C8E3850AC /* OPFMeta.swift in Sources */,
				895575E8A3FCBB1F99A901CA /* OPFParser.swift in Sources */,
				C3BC5A4C44DD8CE26155C0D5 /* PDFFileParser.swift in Sources */,
				17CA2D61768F693B8173DBC4 /* PDFParser.swift in Sources */,
				3E7614CCBAD233B2D90BF5DC /* PDFPositionsService.swift in Sources */,
				185301970A639F99F1C35056 /* Parser+Deprecated.swift in Sources */,
				ABF7231602869044F9B5D4FE /* Presentation+EPUB.swift in Sources */,
				53B94E4C491E914BD9C3F788 /* PublicationContainer.swift in Sources */,
				D80CD187D5C06AF7304B1393 /* PublicationParser.swift in Sources */,
				D9D47DE8D3C0BD48CFCBA8DA /* PublicationServer.swift in Sources */,
				C5D9F9950D332C7CAA0C387A /* ReadiumWebPubParser.swift in Sources */,
				37304FB79C9ADE733248EA24 /* ResourceInputStream.swift in Sources */,
				AB986C674F50C291ED7011FB /* SMILParser.swift in Sources */,
				3ED6D98B993DB299CFB0513A /* Seekable.swift in Sources */,
				F2B89E29EBFF1B96981490CD /* Streamer.swift in Sources */,
				C19106C4C87C79A9F6B0B325 /* StringExtension.swift in Sources */,
				20162DA6A4E7291A6F2697BF /* WebServerResourceResponse.swift in Sources */,
				34A05B3E26E23B63B5081137 /* ZIPArchive.swift in Sources */,
				FD80A1458442254E194888F4 /* ZIPInputStream.swift in Sources */,
			);
			runOnlyForDeploymentPostprocessing = 0;
		};
		A12F3279CAF7547509614CEC /* Sources */ = {
			isa = PBXSourcesBuildPhase;
			buildActionMask = 2147483647;
			files = (
				1399283B7E9E39AADA4EE7DD /* AVTTSEngine.swift in Sources */,
				AA0CDCC2CA63228C1F35E816 /* AudioNavigator.swift in Sources */,
				99F3C8988EA41B0376D85F72 /* Bundle.swift in Sources */,
				7B2C3E92CAE34EE73DDDCF10 /* CBZNavigatorViewController.swift in Sources */,
				80B2146BDF073A2FF1C28426 /* CGRect.swift in Sources */,
				59FD0E40847BED23C7E59FBE /* CompletionList.swift in Sources */,
				9C682824485E27814F92285F /* CursorList.swift in Sources */,
				9B5F31EE78E818F890F7FBD1 /* DecorableNavigator.swift in Sources */,
				98ABD996FB77EDF7DA69B18F /* DiffableDecoration+HTML.swift in Sources */,
				9DF8A7CF028D764E9D6A2BAC /* DiffableDecoration.swift in Sources */,
				904E5378E8CC503A821C1EC6 /* EPUBFixedSpreadView.swift in Sources */,
				33A5B2D66F24595D3A0836CC /* EPUBNavigatorViewController.swift in Sources */,
				E3848BCC92B4B7E03A4FEE76 /* EPUBReflowableSpreadView.swift in Sources */,
				6FEC3EB9A32B2B57EEEF9DBB /* EPUBSpread.swift in Sources */,
				2233C405C38E1C17EC313B68 /* EPUBSpreadView.swift in Sources */,
				2718A1F5E4B9D745A270F7B7 /* EditingAction.swift in Sources */,
				50ED47D5333272EC72732E42 /* HTMLDecorationTemplate.swift in Sources */,
				0DD0D8BF86E9562C13EE28FA /* ImageViewController.swift in Sources */,
				5B4F174B7B13B8FC0699AFC3 /* KeyEvent.swift in Sources */,
				06461C21ECD22CC2360AD0C6 /* MediaNavigator.swift in Sources */,
				027BC2DD033510C6A2653D37 /* Navigator.swift in Sources */,
				4542CC5374B86D81C4AD0F88 /* PDFDocumentHolder.swift in Sources */,
				8DA1AE03D9F77E0F009DCCF5 /* PDFDocumentView.swift in Sources */,
				0DDF1A4B402927D711BB21FB /* PDFNavigatorViewController.swift in Sources */,
				70E5D945A0B0BBC84F64C173 /* PDFTapGestureController.swift in Sources */,
				55AD61DD47FEE19A967EB258 /* PaginationView.swift in Sources */,
				B8662849CA988CD3C92D883A /* PublicationMediaLoader.swift in Sources */,
				65C6F8A05A0B3ACD2EE44944 /* PublicationSpeechSynthesizer.swift in Sources */,
				5396755709F165FA1A945DEE /* R2NavigatorLocalizedString.swift in Sources */,
				C4AAABD4474B6A5A25B34720 /* Range.swift in Sources */,
				8E3A8F9AC2DE6F2769C1B69A /* SelectableNavigator.swift in Sources */,
				FD1468D898D5B4CEE52378F2 /* TTSEngine.swift in Sources */,
				D248F68B569EDADA445E341D /* TargetAction.swift in Sources */,
				41D9812679A98F44DA9E7BFD /* UIColor.swift in Sources */,
				BC959180C51A5E484D328D47 /* UIView.swift in Sources */,
				E69BA16E04FBEAA061759895 /* UserSettings.swift in Sources */,
				AED384BC5E1B570F0AD6F72E /* VisualNavigator.swift in Sources */,
				650ECC5AC05D337B6A618EBD /* WKWebView.swift in Sources */,
				7F0C0E92322B0386DB0911BC /* WebView.swift in Sources */,
			);
			runOnlyForDeploymentPostprocessing = 0;
		};
		B00EB5FC54F3B7973245BA55 /* Sources */ = {
			isa = PBXSourcesBuildPhase;
			buildActionMask = 2147483647;
			files = (
				A46DC4FD105295950D990BEE /* Accessibility.swift in Sources */,
				09B7475BC8E63C940BD5881A /* Archive.swift in Sources */,
				A3EBB38968F8EB4ABC560678 /* ArchiveFetcher.swift in Sources */,
				AA218336FBD1C23959542515 /* Array.swift in Sources */,
				861C71906603180ABD01E8FA /* Atomic.swift in Sources */,
				5C8ED4151A6C7EF6608A03F8 /* AudioSession.swift in Sources */,
				8E4C9F5A53A6F9B8FC28B7D4 /* BufferedResource.swift in Sources */,
				6D27F5B8C7DBFBF5FB99A4BE /* Bundle.swift in Sources */,
				F48C88FECB4F1FE52B0306BC /* CGPDF.swift in Sources */,
				8F7D8C3FF3FDD10B16F6614A /* CachingResource.swift in Sources */,
				4203767BBAACC7B330623F62 /* Cancellable.swift in Sources */,
				B676C73C834E530E5C019F66 /* CancellableResult.swift in Sources */,
				7BDC9F1051BDD3BC61D86B09 /* Collection.swift in Sources */,
				E6B6841AFFF9EFECAEE77ECC /* Content.swift in Sources */,
				82BAA3EB081DD29A928958AC /* ContentLayout.swift in Sources */,
				23C3C4AFA2177CED08E1B39A /* ContentProtection.swift in Sources */,
				FE690C9C116731D017E7DB43 /* ContentProtectionService+WS.swift in Sources */,
				4C9EACE2732D23C37E627313 /* ContentProtectionService.swift in Sources */,
				812ED3E1480A1D7AA6149F69 /* ContentService.swift in Sources */,
				95DBB33898FFA425A5913F0C /* ContentTokenizer.swift in Sources */,
				2F7730648C4FA4A921038A7F /* Contributor.swift in Sources */,
				E6BF3A99E6C6AAC4FEE1099F /* ControlFlow.swift in Sources */,
				C657A9D08F53A44658962E83 /* CoverService.swift in Sources */,
				502D4ABD63FE9D99AD066F31 /* DOMRange.swift in Sources */,
				AA6EB82E79460DB9362C16D0 /* DRM+Deprecated.swift in Sources */,
				9BF0647F4760B562545BC926 /* DataResource.swift in Sources */,
				A15E4DFAA472469080819BB6 /* Date+ISO8601.swift in Sources */,
				00646E9469D91436235A21FB /* DefaultHTTPClient.swift in Sources */,
				B94497EBF0B2877CAD6CBF29 /* DefaultLocatorService.swift in Sources */,
				0CEF5A9694388AE9E5F687AD /* Deferred.swift in Sources */,
				9D0DB30B8FDC56DBFA70E68F /* DocumentTypes.swift in Sources */,
				A18842C5051EF84E2DA02300 /* DownloadSession.swift in Sources */,
				C563FF7E2BDFBD5454067ECD /* EPUBLayout.swift in Sources */,
				2591F52C9902441176AF38D7 /* Either.swift in Sources */,
				2B8E87DB1360512EFD9D3B0E /* Encryption.swift in Sources */,
				3D9CB0E9FD88A14EEF9D7F2A /* ExplodedArchive.swift in Sources */,
				A6658BA380A889B8310A558F /* Facet.swift in Sources */,
				3899566CA6D41A6D5E495B0B /* FailureResource.swift in Sources */,
				E9EE047B89D0084523F7C888 /* Feed.swift in Sources */,
				3D40B96F2D82B05CBB5F4924 /* Fetcher.swift in Sources */,
				76B36679FD740158FD9C5DCB /* FileAsset.swift in Sources */,
				0B7002F51314AF075F2FB736 /* FileFetcher.swift in Sources */,
				84F02626EAFAD4F505D123D1 /* FileResource.swift in Sources */,
				5FA234353FEBF6A46B32C61E /* Fuzi.swift in Sources */,
				FBA2EFCD6258B97659EDE5BC /* GeneratedCoverService.swift in Sources */,
				8DACB70852CEA8D64F8BEDB1 /* Group.swift in Sources */,
				9BD8989B1CADB1712B31E0A4 /* HREF.swift in Sources */,
				198089C002038C10FDFBA2BF /* HTMLResourceContentIterator.swift in Sources */,
				8EE4317BE92998698D48EF72 /* HTTPClient.swift in Sources */,
				08234B61E941DD78EB24485B /* HTTPError.swift in Sources */,
				39FC65D3797EF5069A04F34B /* HTTPFetcher.swift in Sources */,
				2B57BE89EFAE517F79A17667 /* HTTPProblemDetails.swift in Sources */,
				FD13DEAC62A3ED6714841B7A /* HTTPRequest.swift in Sources */,
				B8810656578506C00070073A /* HTTPServer.swift in Sources */,
				EA8C7F894E3BE8D6D954DC47 /* InMemoryPositionsService.swift in Sources */,
				9C6B7AFB6FB0635EF5B7B71C /* JSON.swift in Sources */,
				411B624A5AE5189875950DDA /* Language.swift in Sources */,
				69150D0B00F5665C3DA0000B /* LazyResource.swift in Sources */,
				5C9617AE1B5678A95ABFF1AA /* Link.swift in Sources */,
				C784A3821288A580700AD1DB /* LinkRelation.swift in Sources */,
				75044A4E2B2011D9DE749847 /* LocalizedString.swift in Sources */,
				32C722B5C3D03F1945BF8B02 /* Locator+HTML.swift in Sources */,
				C8769988A8B3E5AF08CBC7FB /* Locator.swift in Sources */,
				34707004C56089DF8AD4C4BE /* LocatorService.swift in Sources */,
				9C1DD6AEFB6E1D5989EC25D2 /* Loggable.swift in Sources */,
				1E4805B8E562211F264FB16B /* Logger.swift in Sources */,
				5A40B83CF103A9102DF233E2 /* LoggerStub.swift in Sources */,
				D26AE818524611D4B6279787 /* Manifest.swift in Sources */,
				0569BD1E87D26257784F9E58 /* MediaOverlayNode.swift in Sources */,
				70441F9E94602F32FB5E127E /* MediaOverlays.swift in Sources */,
				E303E21BA9C131E9A4E6424A /* MediaType+Deprecated.swift in Sources */,
				E0291D347EB7F8F3C5D41970 /* MediaType.swift in Sources */,
				0A2B8F67BE010E99FBB71561 /* MediaTypeSniffer.swift in Sources */,
				7DA1C42DB83F380338AED9AB /* MediaTypeSnifferContent.swift in Sources */,
				37D9B0A6B141DDF2FD618B09 /* MediaTypeSnifferContext.swift in Sources */,
				E234B4BF37B3F80BCC5C92AF /* Metadata+Presentation.swift in Sources */,
				5C051B93B795D76666F4344B /* Metadata.swift in Sources */,
				7DAEC227AE56EDE51F0379A8 /* Minizip.swift in Sources */,
				D931CA82789A1519BB22BBB5 /* NSRegularExpression.swift in Sources */,
				140C2EA93F9215A8F01AB0A3 /* NowPlayingInfo.swift in Sources */,
				50838C73E245D9F08BFB3159 /* OPDSAcquisition.swift in Sources */,
				A90A46957B8B68EE82C4DBAD /* OPDSAvailability.swift in Sources */,
				BB358C017D0458224922C35C /* OPDSCopies.swift in Sources */,
				B9AD33C05ECC47AD04D3A98E /* OPDSHolds.swift in Sources */,
				5B166084DFB7FF0DFD1D111B /* OPDSPrice.swift in Sources */,
				E8948585183675905ABA51F1 /* Observable.swift in Sources */,
				8F3175B5E4B494C7E73CDEA5 /* OpdsMetadata.swift in Sources */,
				EB4D11D2D1A0C64FF0E982C3 /* Optional.swift in Sources */,
				8C19A0DACA19CD3A195B757E /* PDFDocument.swift in Sources */,
				EDCA3449EA5683B37D82FEBE /* PDFKit.swift in Sources */,
				FD16EA6468E99FB52ED97A5D /* PDFOutlineNode.swift in Sources */,
				5426A0E4630127F5F630FFB0 /* PerResourcePositionsService.swift in Sources */,
				2B745CFE55EEBA99BC09475C /* PositionsService.swift in Sources */,
				AEB46271E6276AF6C1E7EF22 /* Presentation.swift in Sources */,
				A2CDF2E8DC527C19EA348AB8 /* Properties+Archive.swift in Sources */,
				D29D1F6AC5C7D1384F93A520 /* Properties+EPUB.swift in Sources */,
				F297BFBADCEFC21E140BEA30 /* Properties+Encryption.swift in Sources */,
				2A6412FED7C3BF0A8F598F5B /* Properties+OPDS.swift in Sources */,
				3AA922C55CF12B575F5CC9FB /* Properties+Presentation.swift in Sources */,
				05532B031FF7520177C83788 /* Properties.swift in Sources */,
				556347E37C3F349D19BC55AB /* ProxyFetcher.swift in Sources */,
				7DCC2A07AACA3575CE0C0C0E /* ProxyResource.swift in Sources */,
				29FB7F9E69739F8458CAEF5B /* Publication+Deprecated.swift in Sources */,
				6DC52B94BAC4681B6C70BAF9 /* Publication+EPUB.swift in Sources */,
				A1417B1B73BE3EC5243760D2 /* Publication+JSON.swift in Sources */,
				E55B69F79BB4E2EAC4BE34D0 /* Publication+OPDS.swift in Sources */,
				134AF2657ABA617255DE2D0A /* Publication.swift in Sources */,
				8B8A6E58C84597087280BA20 /* PublicationAsset.swift in Sources */,
				037E68E96839B96F547BDD6E /* PublicationCollection.swift in Sources */,
				C35001848411CBCAC8F03763 /* PublicationContentIterator.swift in Sources */,
				88A171A36700ACF5A4AD6305 /* PublicationService.swift in Sources */,
				CC1EBC553CE8A5C873E7A9BB /* PublicationServicesBuilder.swift in Sources */,
				CA152829D0654EB38D6BF836 /* R2LocalizedString.swift in Sources */,
				501E7E05DEA11F7A61D60EAF /* Range.swift in Sources */,
				2D65E93D77922E33DA03D638 /* ReadingProgression.swift in Sources */,
				3B1820FD0226743B1DE41FCF /* Resource.swift in Sources */,
				95B9369AE4743FB7BAB93DCC /* ResourceContentExtractor.swift in Sources */,
				7CD8DAE24EDA44A63C444076 /* ResourcesServer.swift in Sources */,
				D426BFD641700B2C24D428DB /* Result.swift in Sources */,
				49DD9F5E42B5270AA5091AEE /* RootFile.swift in Sources */,
				97A0F3DC6BEC43D63B80B868 /* RoutingFetcher.swift in Sources */,
				61FFC793CCF795278998A19E /* SearchService.swift in Sources */,
				162E92D6FA9BCD3F5716CF6E /* String.swift in Sources */,
				B5DC9710E7124907BBFE9EA5 /* StringEncoding.swift in Sources */,
				FFC0D2E981B9AB2246831B56 /* StringSearchService.swift in Sources */,
				2BD38736DB1971926FA77234 /* Subject.swift in Sources */,
				99856B9FCC56A9F1946C6A60 /* TextTokenizer.swift in Sources */,
				CD7DF8DC7B346AA86DECE596 /* Tokenizer.swift in Sources */,
				0B3F1407E77E6825F66849DA /* TransformingFetcher.swift in Sources */,
				718323B1A0C981D1B7A08F91 /* TransformingResource.swift in Sources */,
				52C4CB868EA5FBFBB43DD65C /* UIImage.swift in Sources */,
				E9AADF25494C968A44979B66 /* UInt64.swift in Sources */,
				FCC1E4CA5DE12AFBB80A3C37 /* URITemplate.swift in Sources */,
				C0FEC68C84946E959E910CC1 /* URL.swift in Sources */,
				825642E013351C922B6510AD /* UTI.swift in Sources */,
				46915CF48C01E468FB2DB3B9 /* UserProperties.swift in Sources */,
				5B38F9D78BD04D7385E4B3E4 /* UserRights.swift in Sources */,
				B3E2F6C76E3085FC18F7068A /* UserSettings.swift in Sources */,
				C89165FC9D8427961A3ADDD9 /* WarningLogger.swift in Sources */,
				3AA4BD1DA87C0952E4E4DD53 /* Weak.swift in Sources */,
				A8E6E488592BDBB97C4B7B87 /* XML.swift in Sources */,
			);
			runOnlyForDeploymentPostprocessing = 0;
		};
		C838BE0B99F9BE98533BD189 /* Sources */ = {
			isa = PBXSourcesBuildPhase;
			buildActionMask = 2147483647;
			files = (
				D94A07E9627214888D37C6DF /* Bundle.swift in Sources */,
				6D3BCAFF29D91DCA08809D71 /* CRLService.swift in Sources */,
				58F961D80665E1EFA31BBBF6 /* Connection.swift in Sources */,
				7CD20AED276833F9585B0E3B /* ContentKey.swift in Sources */,
				81ADB258F083647221CED24F /* DataCompression.swift in Sources */,
				9A22C456F6A73F29AD9B0CE8 /* Database.swift in Sources */,
				E7D731030584957DAD52683C /* Deferred.swift in Sources */,
				4D4D25BA4772674DD6041C01 /* Deprecated.swift in Sources */,
				5718571D121C8CBF45277A0D /* DeviceRepository.swift in Sources */,
				294217B18570409AB1C317AD /* DeviceService.swift in Sources */,
				DC0487666F03A3FAFE49D0B9 /* EPUBLicenseContainer.swift in Sources */,
				E8293787CB5E5CECE38A63B2 /* Encryption.swift in Sources */,
				1BF9469B4574D30E5C9BB75E /* Event.swift in Sources */,
				E356D67B77C65D294F60D58A /* HTTPClient.swift in Sources */,
				6719F981514309A65D206A85 /* LCPAcquisition.swift in Sources */,
				837C0BC3151E302508B4BC44 /* LCPAuthenticating.swift in Sources */,
				A13490DA4406382752B8EA2B /* LCPClient.swift in Sources */,
				4C6E7DF3D71660E723E148CF /* LCPContentProtection.swift in Sources */,
				BB457884B7AFAEC3F52E8CE3 /* LCPDecryptor.swift in Sources */,
				4C22206EA313899BBC6385C6 /* LCPDialogAuthentication.swift in Sources */,
				B066F9DDCD00A8917478CB6C /* LCPDialogViewController.swift in Sources */,
				25349166318EB00EE8A0765C /* LCPError+wrap.swift in Sources */,
				98702AFB56F9C50F7246CDDA /* LCPError.swift in Sources */,
				6FFC08925BF26902CF49B830 /* LCPLLicenseContainer.swift in Sources */,
				C4F0A98562FDDB478F7DD0A9 /* LCPLicense.swift in Sources */,
				F90CF6CE1D4F5FA195E19D76 /* LCPPassphraseAuthentication.swift in Sources */,
				AD87094AA40926939955E9F2 /* LCPRenewDelegate.swift in Sources */,
				06CF9F75A9DB1B6241CA7719 /* LCPService.swift in Sources */,
				C283E515CA6A8EEA1C89AD98 /* License.swift in Sources */,
				4AD286114A634A74BE78B1A0 /* LicenseContainer.swift in Sources */,
				BB9DFD1B35AF515BB1B05B9D /* LicenseDocument.swift in Sources */,
				1221E200A377D294050B8F00 /* LicenseValidation.swift in Sources */,
				C3BEB5CC9C6DD065B2CAE1BE /* Licenses.swift in Sources */,
				51A01B251C751D8F817E2EF8 /* LicensesRepository.swift in Sources */,
				90CFD62B993F6759716C0AF0 /* LicensesService.swift in Sources */,
				44152DBECE34F063AD0E93BC /* Link.swift in Sources */,
				92570B878B678E9E9138C94F /* Links.swift in Sources */,
				22BB9F4F0A3D2B9CA3D9BD0D /* PassphrasesRepository.swift in Sources */,
				2207C27B96F098AAF8B31F2C /* PassphrasesService.swift in Sources */,
				BAC8616BD37C22BC5541959A /* PotentialRights.swift in Sources */,
				1F91AD3BF09CF4122DC53A79 /* R2LCPLocalizedString.swift in Sources */,
				7F297EC335D8934E50361D39 /* ReadiumLicenseContainer.swift in Sources */,
				6FEE606C7126F68B5018CAD0 /* Rights.swift in Sources */,
				21B27CD89562506DDC1D62D1 /* Signature.swift in Sources */,
				077AD829863BD952DEBFB5A0 /* StatusDocument.swift in Sources */,
				5803D95A1D970EB0F5D24584 /* Transactions.swift in Sources */,
				18217BC157557A5DDA4BA119 /* User.swift in Sources */,
				69AA254E4A39D9B49FDFD648 /* UserKey.swift in Sources */,
				D50FE2B82BB34E2881723BE9 /* ZIPLicenseContainer.swift in Sources */,
			);
			runOnlyForDeploymentPostprocessing = 0;
		};
		E9DA95D8616435BA1647E9A3 /* Sources */ = {
			isa = PBXSourcesBuildPhase;
			buildActionMask = 2147483647;
			files = (
				5BF07D73985075F71E70F5D3 /* Deprecated.swift in Sources */,
				7AEDE3769227C2BDE4876333 /* OPDS1Parser.swift in Sources */,
				238F9288A061E26BC1674C4F /* OPDS2Parser.swift in Sources */,
				346C4DA09157847639648F56 /* OPDSParser.swift in Sources */,
				C2A1FAC4ADA33EABA1E45EF8 /* ParseData.swift in Sources */,
				F2BDD94FFFBD08526B56E337 /* URLHelper.swift in Sources */,
			);
			runOnlyForDeploymentPostprocessing = 0;
		};
/* End PBXSourcesBuildPhase section */

/* Begin PBXTargetDependency section */
		1FD467476617E7FBC244D318 /* PBXTargetDependency */ = {
			isa = PBXTargetDependency;
			target = 775EF03FA0776FAD5958EC01 /* R2Shared */;
			targetProxy = 79288BA7DBB906029064DF6C /* PBXContainerItemProxy */;
		};
		29DD6AD3996381ECD1A15DDB /* PBXTargetDependency */ = {
			isa = PBXTargetDependency;
			target = 775EF03FA0776FAD5958EC01 /* R2Shared */;
			targetProxy = 65C57BDA97BF899AB60FC9F0 /* PBXContainerItemProxy */;
		};
		41A444FE271E1F1E6EFAF335 /* PBXTargetDependency */ = {
			isa = PBXTargetDependency;
			target = 775EF03FA0776FAD5958EC01 /* R2Shared */;
			targetProxy = 1B58C19E78E1B2C3293CF280 /* PBXContainerItemProxy */;
		};
		5F050254569D203CDEE88AAC /* PBXTargetDependency */ = {
			isa = PBXTargetDependency;
			target = 775EF03FA0776FAD5958EC01 /* R2Shared */;
			targetProxy = 7486CC47FF69DB292B71A82D /* PBXContainerItemProxy */;
		};
		8B5B6C56250ED77A7EF758CE /* PBXTargetDependency */ = {
			isa = PBXTargetDependency;
			target = 775EF03FA0776FAD5958EC01 /* R2Shared */;
			targetProxy = 84E46CB5F2A96B5E9CE0FC86 /* PBXContainerItemProxy */;
		};
/* End PBXTargetDependency section */

/* Begin PBXVariantGroup section */
		5507BD4012032A7567175B69 /* Localizable.strings */ = {
			isa = PBXVariantGroup;
			children = (
				F4FC8F971F00B5876803B62A /* en */,
			);
			name = Localizable.strings;
			sourceTree = "<group>";
		};
		866AEA533E1F119928F17990 /* Localizable.strings */ = {
			isa = PBXVariantGroup;
			children = (
				B7C9D54352714641A87F64A0 /* en */,
			);
			name = Localizable.strings;
			sourceTree = "<group>";
		};
		CF80CA3985C2D6380D5A9653 /* Localizable.strings */ = {
			isa = PBXVariantGroup;
			children = (
				55C712D8027F92F5057C36F5 /* en */,
			);
			name = Localizable.strings;
			sourceTree = "<group>";
		};
		ED5C6546C24E5E619E4CC9D1 /* LCPDialogViewController.xib */ = {
			isa = PBXVariantGroup;
			children = (
				75DFA22C741A09C81E23D084 /* Base */,
			);
			name = LCPDialogViewController.xib;
			sourceTree = "<group>";
		};
/* End PBXVariantGroup section */

/* Begin XCBuildConfiguration section */
		136D9EFA01A9AC100B76A1E3 /* Release */ = {
			isa = XCBuildConfiguration;
			buildSettings = {
				CODE_SIGN_IDENTITY = "";
				CURRENT_PROJECT_VERSION = 1;
				DEFINES_MODULE = YES;
				DYLIB_COMPATIBILITY_VERSION = 1;
				DYLIB_CURRENT_VERSION = 1;
				DYLIB_INSTALL_NAME_BASE = "@rpath";
				FRAMEWORK_SEARCH_PATHS = (
					"$(inherited)",
					"\".\"",
				);
				INFOPLIST_FILE = Info.plist;
				INSTALL_PATH = "$(LOCAL_LIBRARY_DIR)/Frameworks";
				IPHONEOS_DEPLOYMENT_TARGET = 10.0;
				LD_RUNPATH_SEARCH_PATHS = (
					"$(inherited)",
					"@executable_path/Frameworks",
				);
				PRODUCT_BUNDLE_IDENTIFIER = "org.readium.r2-streamer-swift";
				SDKROOT = iphoneos;
				SKIP_INSTALL = YES;
				TARGETED_DEVICE_FAMILY = "1,2";
				VERSIONING_SYSTEM = "apple-generic";
			};
			name = Release;
		};
		1A58D5BC9928B3947EB05AE0 /* Debug */ = {
			isa = XCBuildConfiguration;
			buildSettings = {
				CODE_SIGN_IDENTITY = "";
				CURRENT_PROJECT_VERSION = 1;
				DEFINES_MODULE = YES;
				DYLIB_COMPATIBILITY_VERSION = 1;
				DYLIB_CURRENT_VERSION = 1;
				DYLIB_INSTALL_NAME_BASE = "@rpath";
				FRAMEWORK_SEARCH_PATHS = (
					"$(inherited)",
					"\".\"",
				);
				INFOPLIST_FILE = Info.plist;
				INSTALL_PATH = "$(LOCAL_LIBRARY_DIR)/Frameworks";
				IPHONEOS_DEPLOYMENT_TARGET = 10.0;
				LD_RUNPATH_SEARCH_PATHS = (
					"$(inherited)",
					"@executable_path/Frameworks",
				);
				PRODUCT_BUNDLE_IDENTIFIER = "org.readium.readium-lcp-swift";
				SDKROOT = iphoneos;
				SKIP_INSTALL = YES;
				TARGETED_DEVICE_FAMILY = "1,2";
				VERSIONING_SYSTEM = "apple-generic";
			};
			name = Debug;
		};
		2B0B2AF679E4C27D685B2344 /* Debug */ = {
			isa = XCBuildConfiguration;
			buildSettings = {
				CODE_SIGN_IDENTITY = "";
				CURRENT_PROJECT_VERSION = 1;
				DEFINES_MODULE = YES;
				DYLIB_COMPATIBILITY_VERSION = 1;
				DYLIB_CURRENT_VERSION = 1;
				DYLIB_INSTALL_NAME_BASE = "@rpath";
				FRAMEWORK_SEARCH_PATHS = (
					"$(inherited)",
					"\".\"",
				);
				INFOPLIST_FILE = Info.plist;
				INSTALL_PATH = "$(LOCAL_LIBRARY_DIR)/Frameworks";
				IPHONEOS_DEPLOYMENT_TARGET = 10.0;
				LD_RUNPATH_SEARCH_PATHS = (
					"$(inherited)",
					"@executable_path/Frameworks",
				);
				PRODUCT_BUNDLE_IDENTIFIER = "com.readium.readium-opds";
				SDKROOT = iphoneos;
				SKIP_INSTALL = YES;
				TARGETED_DEVICE_FAMILY = "1,2";
				VERSIONING_SYSTEM = "apple-generic";
			};
			name = Debug;
		};
		3BC4AFABF7BFDD1DA7802E48 /* Debug */ = {
			isa = XCBuildConfiguration;
			buildSettings = {
				CODE_SIGN_IDENTITY = "";
				CURRENT_PROJECT_VERSION = 1;
				DEFINES_MODULE = YES;
				DYLIB_COMPATIBILITY_VERSION = 1;
				DYLIB_CURRENT_VERSION = 1;
				DYLIB_INSTALL_NAME_BASE = "@rpath";
				FRAMEWORK_SEARCH_PATHS = (
					"$(inherited)",
					"\"../../Carthage/Build\"",
				);
				INFOPLIST_FILE = Info.plist;
				INSTALL_PATH = "$(LOCAL_LIBRARY_DIR)/Frameworks";
				IPHONEOS_DEPLOYMENT_TARGET = 10.0;
				LD_RUNPATH_SEARCH_PATHS = (
					"$(inherited)",
					"@executable_path/Frameworks",
				);
				PRODUCT_BUNDLE_IDENTIFIER = "org.readium.swift-toolkit.ReadiumAdapterGCDWebServer";
				SDKROOT = iphoneos;
				SKIP_INSTALL = YES;
				TARGETED_DEVICE_FAMILY = "1,2";
				VERSIONING_SYSTEM = "apple-generic";
			};
			name = Debug;
		};
		48EBE6CBAFC8200B0116C899 /* Debug */ = {
			isa = XCBuildConfiguration;
			buildSettings = {
				CODE_SIGN_IDENTITY = "";
				CURRENT_PROJECT_VERSION = 1;
				DEFINES_MODULE = YES;
				DYLIB_COMPATIBILITY_VERSION = 1;
				DYLIB_CURRENT_VERSION = 1;
				DYLIB_INSTALL_NAME_BASE = "@rpath";
				FRAMEWORK_SEARCH_PATHS = (
					"$(inherited)",
					"\".\"",
				);
				INFOPLIST_FILE = Info.plist;
				INSTALL_PATH = "$(LOCAL_LIBRARY_DIR)/Frameworks";
				IPHONEOS_DEPLOYMENT_TARGET = 10.0;
				LD_RUNPATH_SEARCH_PATHS = (
					"$(inherited)",
					"@executable_path/Frameworks",
				);
				PRODUCT_BUNDLE_IDENTIFIER = "org.readium.r2-shared-swift";
				SDKROOT = iphoneos;
				SKIP_INSTALL = YES;
				TARGETED_DEVICE_FAMILY = "1,2";
				VERSIONING_SYSTEM = "apple-generic";
			};
			name = Debug;
		};
		5122CCFE4510DFCDBEF7CA77 /* Release */ = {
			isa = XCBuildConfiguration;
			buildSettings = {
				CODE_SIGN_IDENTITY = "";
				CURRENT_PROJECT_VERSION = 1;
				DEFINES_MODULE = YES;
				DYLIB_COMPATIBILITY_VERSION = 1;
				DYLIB_CURRENT_VERSION = 1;
				DYLIB_INSTALL_NAME_BASE = "@rpath";
				FRAMEWORK_SEARCH_PATHS = (
					"$(inherited)",
					"\".\"",
				);
				INFOPLIST_FILE = Info.plist;
				INSTALL_PATH = "$(LOCAL_LIBRARY_DIR)/Frameworks";
				IPHONEOS_DEPLOYMENT_TARGET = 10.0;
				LD_RUNPATH_SEARCH_PATHS = (
					"$(inherited)",
					"@executable_path/Frameworks",
				);
				PRODUCT_BUNDLE_IDENTIFIER = "org.readium.readium-lcp-swift";
				SDKROOT = iphoneos;
				SKIP_INSTALL = YES;
				TARGETED_DEVICE_FAMILY = "1,2";
				VERSIONING_SYSTEM = "apple-generic";
			};
			name = Release;
		};
		521EF6F43A4B9B8355AFC54E /* Debug */ = {
			isa = XCBuildConfiguration;
			buildSettings = {
				CODE_SIGN_IDENTITY = "";
				CURRENT_PROJECT_VERSION = 1;
				DEFINES_MODULE = YES;
				DYLIB_COMPATIBILITY_VERSION = 1;
				DYLIB_CURRENT_VERSION = 1;
				DYLIB_INSTALL_NAME_BASE = "@rpath";
				FRAMEWORK_SEARCH_PATHS = (
					"$(inherited)",
					"\".\"",
				);
				INFOPLIST_FILE = Info.plist;
				INSTALL_PATH = "$(LOCAL_LIBRARY_DIR)/Frameworks";
				IPHONEOS_DEPLOYMENT_TARGET = 10.0;
				LD_RUNPATH_SEARCH_PATHS = (
					"$(inherited)",
					"@executable_path/Frameworks",
				);
				PRODUCT_BUNDLE_IDENTIFIER = "org.readium.r2-navigator-swift";
				SDKROOT = iphoneos;
				SKIP_INSTALL = YES;
				TARGETED_DEVICE_FAMILY = "1,2";
				VERSIONING_SYSTEM = "apple-generic";
			};
			name = Debug;
		};
		5FE9779CD8E46AEDB69D1431 /* Release */ = {
			isa = XCBuildConfiguration;
			buildSettings = {
				CODE_SIGN_IDENTITY = "";
				CURRENT_PROJECT_VERSION = 1;
				DEFINES_MODULE = YES;
				DYLIB_COMPATIBILITY_VERSION = 1;
				DYLIB_CURRENT_VERSION = 1;
				DYLIB_INSTALL_NAME_BASE = "@rpath";
				FRAMEWORK_SEARCH_PATHS = (
					"$(inherited)",
					"\".\"",
				);
				INFOPLIST_FILE = Info.plist;
				INSTALL_PATH = "$(LOCAL_LIBRARY_DIR)/Frameworks";
				IPHONEOS_DEPLOYMENT_TARGET = 10.0;
				LD_RUNPATH_SEARCH_PATHS = (
					"$(inherited)",
					"@executable_path/Frameworks",
				);
				PRODUCT_BUNDLE_IDENTIFIER = "com.readium.readium-opds";
				SDKROOT = iphoneos;
				SKIP_INSTALL = YES;
				TARGETED_DEVICE_FAMILY = "1,2";
				VERSIONING_SYSTEM = "apple-generic";
			};
			name = Release;
		};
		6BF2C63B7224FD50DA0523D7 /* Debug */ = {
			isa = XCBuildConfiguration;
			buildSettings = {
				ALWAYS_SEARCH_USER_PATHS = NO;
				CLANG_ANALYZER_NONNULL = YES;
				CLANG_ANALYZER_NUMBER_OBJECT_CONVERSION = YES_AGGRESSIVE;
				CLANG_CXX_LANGUAGE_STANDARD = "gnu++14";
				CLANG_CXX_LIBRARY = "libc++";
				CLANG_ENABLE_MODULES = YES;
				CLANG_ENABLE_OBJC_ARC = YES;
				CLANG_ENABLE_OBJC_WEAK = YES;
				CLANG_WARN_BLOCK_CAPTURE_AUTORELEASING = YES;
				CLANG_WARN_BOOL_CONVERSION = YES;
				CLANG_WARN_COMMA = YES;
				CLANG_WARN_CONSTANT_CONVERSION = YES;
				CLANG_WARN_DEPRECATED_OBJC_IMPLEMENTATIONS = YES;
				CLANG_WARN_DIRECT_OBJC_ISA_USAGE = YES_ERROR;
				CLANG_WARN_DOCUMENTATION_COMMENTS = YES;
				CLANG_WARN_EMPTY_BODY = YES;
				CLANG_WARN_ENUM_CONVERSION = YES;
				CLANG_WARN_INFINITE_RECURSION = YES;
				CLANG_WARN_INT_CONVERSION = YES;
				CLANG_WARN_NON_LITERAL_NULL_CONVERSION = YES;
				CLANG_WARN_OBJC_IMPLICIT_RETAIN_SELF = YES;
				CLANG_WARN_OBJC_LITERAL_CONVERSION = YES;
				CLANG_WARN_OBJC_ROOT_CLASS = YES_ERROR;
				CLANG_WARN_QUOTED_INCLUDE_IN_FRAMEWORK_HEADER = YES;
				CLANG_WARN_RANGE_LOOP_ANALYSIS = YES;
				CLANG_WARN_STRICT_PROTOTYPES = YES;
				CLANG_WARN_SUSPICIOUS_MOVE = YES;
				CLANG_WARN_UNGUARDED_AVAILABILITY = YES_AGGRESSIVE;
				CLANG_WARN_UNREACHABLE_CODE = YES;
				CLANG_WARN__DUPLICATE_METHOD_MATCH = YES;
				COPY_PHASE_STRIP = NO;
				DEBUG_INFORMATION_FORMAT = dwarf;
				ENABLE_STRICT_OBJC_MSGSEND = YES;
				ENABLE_TESTABILITY = YES;
				GCC_C_LANGUAGE_STANDARD = gnu11;
				GCC_DYNAMIC_NO_PIC = NO;
				GCC_NO_COMMON_BLOCKS = YES;
				GCC_OPTIMIZATION_LEVEL = 0;
				GCC_PREPROCESSOR_DEFINITIONS = (
					"$(inherited)",
					"DEBUG=1",
				);
				GCC_WARN_64_TO_32_BIT_CONVERSION = YES;
				GCC_WARN_ABOUT_RETURN_TYPE = YES_ERROR;
				GCC_WARN_UNDECLARED_SELECTOR = YES;
				GCC_WARN_UNINITIALIZED_AUTOS = YES_AGGRESSIVE;
				GCC_WARN_UNUSED_FUNCTION = YES;
				GCC_WARN_UNUSED_VARIABLE = YES;
				MTL_ENABLE_DEBUG_INFO = INCLUDE_SOURCE;
				MTL_FAST_MATH = YES;
				ONLY_ACTIVE_ARCH = YES;
				PRODUCT_NAME = "$(TARGET_NAME)";
				SDKROOT = iphoneos;
				SWIFT_ACTIVE_COMPILATION_CONDITIONS = DEBUG;
				SWIFT_OPTIMIZATION_LEVEL = "-Onone";
				SWIFT_VERSION = 5.0;
			};
			name = Debug;
		};
		7D0975FF3FFBC4CC649E976F /* Release */ = {
			isa = XCBuildConfiguration;
			buildSettings = {
				CODE_SIGN_IDENTITY = "";
				CURRENT_PROJECT_VERSION = 1;
				DEFINES_MODULE = YES;
				DYLIB_COMPATIBILITY_VERSION = 1;
				DYLIB_CURRENT_VERSION = 1;
				DYLIB_INSTALL_NAME_BASE = "@rpath";
				FRAMEWORK_SEARCH_PATHS = (
					"$(inherited)",
					"\".\"",
				);
				INFOPLIST_FILE = Info.plist;
				INSTALL_PATH = "$(LOCAL_LIBRARY_DIR)/Frameworks";
				IPHONEOS_DEPLOYMENT_TARGET = 10.0;
				LD_RUNPATH_SEARCH_PATHS = (
					"$(inherited)",
					"@executable_path/Frameworks",
				);
				PRODUCT_BUNDLE_IDENTIFIER = "org.readium.r2-navigator-swift";
				SDKROOT = iphoneos;
				SKIP_INSTALL = YES;
				TARGETED_DEVICE_FAMILY = "1,2";
				VERSIONING_SYSTEM = "apple-generic";
			};
			name = Release;
		};
		8FD948FC6D94C48390528310 /* Release */ = {
			isa = XCBuildConfiguration;
			buildSettings = {
				CODE_SIGN_IDENTITY = "";
				CURRENT_PROJECT_VERSION = 1;
				DEFINES_MODULE = YES;
				DYLIB_COMPATIBILITY_VERSION = 1;
				DYLIB_CURRENT_VERSION = 1;
				DYLIB_INSTALL_NAME_BASE = "@rpath";
				FRAMEWORK_SEARCH_PATHS = (
					"$(inherited)",
					"\".\"",
				);
				INFOPLIST_FILE = Info.plist;
				INSTALL_PATH = "$(LOCAL_LIBRARY_DIR)/Frameworks";
				IPHONEOS_DEPLOYMENT_TARGET = 10.0;
				LD_RUNPATH_SEARCH_PATHS = (
					"$(inherited)",
					"@executable_path/Frameworks",
				);
				PRODUCT_BUNDLE_IDENTIFIER = "org.readium.r2-shared-swift";
				SDKROOT = iphoneos;
				SKIP_INSTALL = YES;
				TARGETED_DEVICE_FAMILY = "1,2";
				VERSIONING_SYSTEM = "apple-generic";
			};
			name = Release;
		};
		9A0094824043E1161DE8923D /* Debug */ = {
			isa = XCBuildConfiguration;
			buildSettings = {
				CODE_SIGN_IDENTITY = "";
				CURRENT_PROJECT_VERSION = 1;
				DEFINES_MODULE = YES;
				DYLIB_COMPATIBILITY_VERSION = 1;
				DYLIB_CURRENT_VERSION = 1;
				DYLIB_INSTALL_NAME_BASE = "@rpath";
				FRAMEWORK_SEARCH_PATHS = (
					"$(inherited)",
					"\".\"",
				);
				INFOPLIST_FILE = Info.plist;
				INSTALL_PATH = "$(LOCAL_LIBRARY_DIR)/Frameworks";
				IPHONEOS_DEPLOYMENT_TARGET = 10.0;
				LD_RUNPATH_SEARCH_PATHS = (
					"$(inherited)",
					"@executable_path/Frameworks",
				);
				PRODUCT_BUNDLE_IDENTIFIER = "org.readium.r2-streamer-swift";
				SDKROOT = iphoneos;
				SKIP_INSTALL = YES;
				TARGETED_DEVICE_FAMILY = "1,2";
				VERSIONING_SYSTEM = "apple-generic";
			};
			name = Debug;
		};
		BDDBC1E367EFAEDBA6B6F08B /* Release */ = {
			isa = XCBuildConfiguration;
			buildSettings = {
				ALWAYS_SEARCH_USER_PATHS = NO;
				CLANG_ANALYZER_NONNULL = YES;
				CLANG_ANALYZER_NUMBER_OBJECT_CONVERSION = YES_AGGRESSIVE;
				CLANG_CXX_LANGUAGE_STANDARD = "gnu++14";
				CLANG_CXX_LIBRARY = "libc++";
				CLANG_ENABLE_MODULES = YES;
				CLANG_ENABLE_OBJC_ARC = YES;
				CLANG_ENABLE_OBJC_WEAK = YES;
				CLANG_WARN_BLOCK_CAPTURE_AUTORELEASING = YES;
				CLANG_WARN_BOOL_CONVERSION = YES;
				CLANG_WARN_COMMA = YES;
				CLANG_WARN_CONSTANT_CONVERSION = YES;
				CLANG_WARN_DEPRECATED_OBJC_IMPLEMENTATIONS = YES;
				CLANG_WARN_DIRECT_OBJC_ISA_USAGE = YES_ERROR;
				CLANG_WARN_DOCUMENTATION_COMMENTS = YES;
				CLANG_WARN_EMPTY_BODY = YES;
				CLANG_WARN_ENUM_CONVERSION = YES;
				CLANG_WARN_INFINITE_RECURSION = YES;
				CLANG_WARN_INT_CONVERSION = YES;
				CLANG_WARN_NON_LITERAL_NULL_CONVERSION = YES;
				CLANG_WARN_OBJC_IMPLICIT_RETAIN_SELF = YES;
				CLANG_WARN_OBJC_LITERAL_CONVERSION = YES;
				CLANG_WARN_OBJC_ROOT_CLASS = YES_ERROR;
				CLANG_WARN_QUOTED_INCLUDE_IN_FRAMEWORK_HEADER = YES;
				CLANG_WARN_RANGE_LOOP_ANALYSIS = YES;
				CLANG_WARN_STRICT_PROTOTYPES = YES;
				CLANG_WARN_SUSPICIOUS_MOVE = YES;
				CLANG_WARN_UNGUARDED_AVAILABILITY = YES_AGGRESSIVE;
				CLANG_WARN_UNREACHABLE_CODE = YES;
				CLANG_WARN__DUPLICATE_METHOD_MATCH = YES;
				COPY_PHASE_STRIP = NO;
				DEBUG_INFORMATION_FORMAT = "dwarf-with-dsym";
				ENABLE_NS_ASSERTIONS = NO;
				ENABLE_STRICT_OBJC_MSGSEND = YES;
				GCC_C_LANGUAGE_STANDARD = gnu11;
				GCC_NO_COMMON_BLOCKS = YES;
				GCC_WARN_64_TO_32_BIT_CONVERSION = YES;
				GCC_WARN_ABOUT_RETURN_TYPE = YES_ERROR;
				GCC_WARN_UNDECLARED_SELECTOR = YES;
				GCC_WARN_UNINITIALIZED_AUTOS = YES_AGGRESSIVE;
				GCC_WARN_UNUSED_FUNCTION = YES;
				GCC_WARN_UNUSED_VARIABLE = YES;
				MTL_ENABLE_DEBUG_INFO = NO;
				MTL_FAST_MATH = YES;
				PRODUCT_NAME = "$(TARGET_NAME)";
				SDKROOT = iphoneos;
				SWIFT_COMPILATION_MODE = wholemodule;
				SWIFT_OPTIMIZATION_LEVEL = "-O";
				SWIFT_VERSION = 5.0;
			};
			name = Release;
		};
		EBBFCDC1BB76BFE9017C2D08 /* Release */ = {
			isa = XCBuildConfiguration;
			buildSettings = {
				CODE_SIGN_IDENTITY = "";
				CURRENT_PROJECT_VERSION = 1;
				DEFINES_MODULE = YES;
				DYLIB_COMPATIBILITY_VERSION = 1;
				DYLIB_CURRENT_VERSION = 1;
				DYLIB_INSTALL_NAME_BASE = "@rpath";
				FRAMEWORK_SEARCH_PATHS = (
					"$(inherited)",
					"\"../../Carthage/Build\"",
				);
				INFOPLIST_FILE = Info.plist;
				INSTALL_PATH = "$(LOCAL_LIBRARY_DIR)/Frameworks";
				IPHONEOS_DEPLOYMENT_TARGET = 10.0;
				LD_RUNPATH_SEARCH_PATHS = (
					"$(inherited)",
					"@executable_path/Frameworks",
				);
				PRODUCT_BUNDLE_IDENTIFIER = "org.readium.swift-toolkit.ReadiumAdapterGCDWebServer";
				SDKROOT = iphoneos;
				SKIP_INSTALL = YES;
				TARGETED_DEVICE_FAMILY = "1,2";
				VERSIONING_SYSTEM = "apple-generic";
			};
			name = Release;
		};
/* End XCBuildConfiguration section */

/* Begin XCConfigurationList section */
		0779979379B16B11F7AB4E80 /* Build configuration list for PBXNativeTarget "R2Streamer" */ = {
			isa = XCConfigurationList;
			buildConfigurations = (
				9A0094824043E1161DE8923D /* Debug */,
				136D9EFA01A9AC100B76A1E3 /* Release */,
			);
			defaultConfigurationIsVisible = 0;
			defaultConfigurationName = Debug;
		};
		3F2668BE4ABB5994C0B5A1B2 /* Build configuration list for PBXNativeTarget "R2Shared" */ = {
			isa = XCConfigurationList;
			buildConfigurations = (
				48EBE6CBAFC8200B0116C899 /* Debug */,
				8FD948FC6D94C48390528310 /* Release */,
			);
			defaultConfigurationIsVisible = 0;
			defaultConfigurationName = Debug;
		};
		501C4C36DD8FD715F514D176 /* Build configuration list for PBXNativeTarget "ReadiumLCP" */ = {
			isa = XCConfigurationList;
			buildConfigurations = (
				1A58D5BC9928B3947EB05AE0 /* Debug */,
				5122CCFE4510DFCDBEF7CA77 /* Release */,
			);
			defaultConfigurationIsVisible = 0;
			defaultConfigurationName = Debug;
		};
		5A872BCD95ECE5673BC89051 /* Build configuration list for PBXProject "Readium" */ = {
			isa = XCConfigurationList;
			buildConfigurations = (
				6BF2C63B7224FD50DA0523D7 /* Debug */,
				BDDBC1E367EFAEDBA6B6F08B /* Release */,
			);
			defaultConfigurationIsVisible = 0;
			defaultConfigurationName = Debug;
		};
		9569C3F5C334DCA235C0A178 /* Build configuration list for PBXNativeTarget "R2Navigator" */ = {
			isa = XCConfigurationList;
			buildConfigurations = (
				521EF6F43A4B9B8355AFC54E /* Debug */,
				7D0975FF3FFBC4CC649E976F /* Release */,
			);
			defaultConfigurationIsVisible = 0;
			defaultConfigurationName = Debug;
		};
		C17C6CCB90A7F2D09F6B4AD4 /* Build configuration list for PBXNativeTarget "ReadiumAdapterGCDWebServer" */ = {
			isa = XCConfigurationList;
			buildConfigurations = (
				3BC4AFABF7BFDD1DA7802E48 /* Debug */,
				EBBFCDC1BB76BFE9017C2D08 /* Release */,
			);
			defaultConfigurationIsVisible = 0;
			defaultConfigurationName = Debug;
		};
		CABDEA95B2658ADADF446805 /* Build configuration list for PBXNativeTarget "ReadiumOPDS" */ = {
			isa = XCConfigurationList;
			buildConfigurations = (
				2B0B2AF679E4C27D685B2344 /* Debug */,
				5FE9779CD8E46AEDB69D1431 /* Release */,
			);
			defaultConfigurationIsVisible = 0;
			defaultConfigurationName = Debug;
		};
/* End XCConfigurationList section */
	};
	rootObject = 6A907415FD50E4A36E33B555 /* Project object */;
}<|MERGE_RESOLUTION|>--- conflicted
+++ resolved
@@ -245,11 +245,6 @@
 		C19106C4C87C79A9F6B0B325 /* StringExtension.swift in Sources */ = {isa = PBXBuildFile; fileRef = 125BAF5FDFA097BA5CC63539 /* StringExtension.swift */; };
 		C283E515CA6A8EEA1C89AD98 /* License.swift in Sources */ = {isa = PBXBuildFile; fileRef = C2C93C33347DC0A41FE15AC6 /* License.swift */; };
 		C2A1FAC4ADA33EABA1E45EF8 /* ParseData.swift in Sources */ = {isa = PBXBuildFile; fileRef = B1085F2D690A73984E675D54 /* ParseData.swift */; };
-<<<<<<< HEAD
-=======
-		C2D32286200D850101D8C4FD /* SwiftSoup.xcframework in Frameworks */ = {isa = PBXBuildFile; fileRef = BE09289EB0FEA5FEC8506B1F /* SwiftSoup.xcframework */; };
-		C2D8AD7329853B2CACB97B99 /* GCDWebServer.xcframework in Frameworks */ = {isa = PBXBuildFile; fileRef = D92391897F01AC5AFD509B1D /* GCDWebServer.xcframework */; };
->>>>>>> bedc0080
 		C35001848411CBCAC8F03763 /* PublicationContentIterator.swift in Sources */ = {isa = PBXBuildFile; fileRef = 4BF38F71FDEC1920325B62D3 /* PublicationContentIterator.swift */; };
 		C3BC5A4C44DD8CE26155C0D5 /* PDFFileParser.swift in Sources */ = {isa = PBXBuildFile; fileRef = 8103346E73760F07800EB75E /* PDFFileParser.swift */; };
 		C3BEB5CC9C6DD065B2CAE1BE /* Licenses.swift in Sources */ = {isa = PBXBuildFile; fileRef = ED568512FD1304D6B9CC79B0 /* Licenses.swift */; };
@@ -306,6 +301,7 @@
 		EE951A131E38E316BF7A1129 /* LCPDialogViewController.xib in Resources */ = {isa = PBXBuildFile; fileRef = ED5C6546C24E5E619E4CC9D1 /* LCPDialogViewController.xib */; };
 		EF8EE67A14F96F0D445422C4 /* EPUBParser.swift in Sources */ = {isa = PBXBuildFile; fileRef = 03C234075C7F7573BA54B77D /* EPUBParser.swift */; };
 		F09863D8D014DFF822A36B00 /* ZIPFoundation.framework in Frameworks */ = {isa = PBXBuildFile; fileRef = 2BA37D808903302DC0DFCEAA /* ZIPFoundation.framework */; };
+		F195B9AFBAF64FC7F50E4196 /* GCDWebServer.framework in Frameworks */ = {isa = PBXBuildFile; fileRef = 4CAEA09BA4CC5F243E06F1BC /* GCDWebServer.framework */; };
 		F297BFBADCEFC21E140BEA30 /* Properties+Encryption.swift in Sources */ = {isa = PBXBuildFile; fileRef = 1E175BF1A1F97687B4119BB1 /* Properties+Encryption.swift */; };
 		F2B89E29EBFF1B96981490CD /* Streamer.swift in Sources */ = {isa = PBXBuildFile; fileRef = FE961CB4827D937CE3862B51 /* Streamer.swift */; };
 		F2BDD94FFFBD08526B56E337 /* URLHelper.swift in Sources */ = {isa = PBXBuildFile; fileRef = E19D31097B3A8050A46CDAA5 /* URLHelper.swift */; };
@@ -721,7 +717,7 @@
 			isa = PBXFrameworksBuildPhase;
 			buildActionMask = 2147483647;
 			files = (
-				C2D8AD7329853B2CACB97B99 /* GCDWebServer.xcframework in Frameworks */,
+				F195B9AFBAF64FC7F50E4196 /* GCDWebServer.framework in Frameworks */,
 				D362CE558C13C60E46E3B2EE /* R2Shared.framework in Frameworks */,
 			);
 			runOnlyForDeploymentPostprocessing = 0;
@@ -2374,7 +2370,7 @@
 				DYLIB_INSTALL_NAME_BASE = "@rpath";
 				FRAMEWORK_SEARCH_PATHS = (
 					"$(inherited)",
-					"\"../../Carthage/Build\"",
+					"\".\"",
 				);
 				INFOPLIST_FILE = Info.plist;
 				INSTALL_PATH = "$(LOCAL_LIBRARY_DIR)/Frameworks";
@@ -2715,7 +2711,7 @@
 				DYLIB_INSTALL_NAME_BASE = "@rpath";
 				FRAMEWORK_SEARCH_PATHS = (
 					"$(inherited)",
-					"\"../../Carthage/Build\"",
+					"\".\"",
 				);
 				INFOPLIST_FILE = Info.plist;
 				INSTALL_PATH = "$(LOCAL_LIBRARY_DIR)/Frameworks";
