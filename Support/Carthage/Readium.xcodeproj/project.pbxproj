// !$*UTF8*$!
{
	archiveVersion = 1;
	classes = {
	};
	objectVersion = 51;
	objects = {

/* Begin PBXBuildFile section */
		00646E9469D91436235A21FB /* DefaultHTTPClient.swift in Sources */ = {isa = PBXBuildFile; fileRef = 6770362D551A8616EB41CBF1 /* DefaultHTTPClient.swift */; };
		027BC2DD033510C6A2653D37 /* Navigator.swift in Sources */ = {isa = PBXBuildFile; fileRef = 2BD6F93E379D0DC6FA1DCDEE /* Navigator.swift */; };
		037E68E96839B96F547BDD6E /* PublicationCollection.swift in Sources */ = {isa = PBXBuildFile; fileRef = 3B0A149FC97C747F55F6463C /* PublicationCollection.swift */; };
		05532B031FF7520177C83788 /* Properties.swift in Sources */ = {isa = PBXBuildFile; fileRef = 76638D3D1220E4C2620B9A80 /* Properties.swift */; };
		0569BD1E87D26257784F9E58 /* MediaOverlayNode.swift in Sources */ = {isa = PBXBuildFile; fileRef = E1DAAE19E8372F6ECF772E0A /* MediaOverlayNode.swift */; };
		06461C21ECD22CC2360AD0C6 /* MediaNavigator.swift in Sources */ = {isa = PBXBuildFile; fileRef = 25FD89B99234B85BD2A8FC3E /* MediaNavigator.swift */; };
		06CF9F75A9DB1B6241CA7719 /* LCPService.swift in Sources */ = {isa = PBXBuildFile; fileRef = 67DEBFCD9D71243C4ACC3A49 /* LCPService.swift */; };
		077AD829863BD952DEBFB5A0 /* StatusDocument.swift in Sources */ = {isa = PBXBuildFile; fileRef = 45319A96D79565A2CD31B650 /* StatusDocument.swift */; };
		07C42C256FA26D47C96023D6 /* AudioLocatorService.swift in Sources */ = {isa = PBXBuildFile; fileRef = FEB6D68278E0A593C810E2C0 /* AudioLocatorService.swift */; };
		08234B61E941DD78EB24485B /* HTTPError.swift in Sources */ = {isa = PBXBuildFile; fileRef = 3DA7FFAA3EA2B45961391DDF /* HTTPError.swift */; };
		09B7475BC8E63C940BD5881A /* Archive.swift in Sources */ = {isa = PBXBuildFile; fileRef = A90EA81ECD9488CB3CBDAB41 /* Archive.swift */; };
		0A2B8F67BE010E99FBB71561 /* MediaTypeSniffer.swift in Sources */ = {isa = PBXBuildFile; fileRef = F1A5323A428424868B1FDAD5 /* MediaTypeSniffer.swift */; };
		0B3F1407E77E6825F66849DA /* TransformingFetcher.swift in Sources */ = {isa = PBXBuildFile; fileRef = 1FDB5E905D7B4F0E9D8CA56C /* TransformingFetcher.swift */; };
		0B7002F51314AF075F2FB736 /* FileFetcher.swift in Sources */ = {isa = PBXBuildFile; fileRef = F5593049BE86071900520099 /* FileFetcher.swift */; };
		0CEF5A9694388AE9E5F687AD /* Deferred.swift in Sources */ = {isa = PBXBuildFile; fileRef = 17D22986A3ADE9E883691EE2 /* Deferred.swift */; };
		0DD0D8BF86E9562C13EE28FA /* ImageViewController.swift in Sources */ = {isa = PBXBuildFile; fileRef = 87629BF68F1EDBF06FC0AD54 /* ImageViewController.swift */; };
		0DDF1A4B402927D711BB21FB /* PDFNavigatorViewController.swift in Sources */ = {isa = PBXBuildFile; fileRef = 44D0B1BEF4825550464B9F62 /* PDFNavigatorViewController.swift */; };
		0EBFF679451853BFCB718204 /* Bundle.swift in Sources */ = {isa = PBXBuildFile; fileRef = 4944D2DB99CC59F945FDA2CA /* Bundle.swift */; };
		108D833B59AF7643DB45D867 /* Zip.h in Headers */ = {isa = PBXBuildFile; fileRef = CE641F78FD99A426A80B3495 /* Zip.h */; settings = {ATTRIBUTES = (Public, ); }; };
		1221E200A377D294050B8F00 /* LicenseValidation.swift in Sources */ = {isa = PBXBuildFile; fileRef = BDEFB3D1218817F835A3C5F4 /* LicenseValidation.swift */; };
		134AF2657ABA617255DE2D0A /* Publication.swift in Sources */ = {isa = PBXBuildFile; fileRef = 2DF03272C07D6951ADC1311E /* Publication.swift */; };
		140C2EA93F9215A8F01AB0A3 /* NowPlayingInfo.swift in Sources */ = {isa = PBXBuildFile; fileRef = D6BCDFDD5327AB802F0F6460 /* NowPlayingInfo.swift */; };
		14B95678D1380759F144B2DF /* EPUBMetadataParser.swift in Sources */ = {isa = PBXBuildFile; fileRef = 76E46B10FD5B26A2F41718E0 /* EPUBMetadataParser.swift */; };
		15281EAC52B4B734D4468576 /* EPUBPositionsService.swift in Sources */ = {isa = PBXBuildFile; fileRef = D6C93236E313B55D8B835D9F /* EPUBPositionsService.swift */; };
		162E92D6FA9BCD3F5716CF6E /* String.swift in Sources */ = {isa = PBXBuildFile; fileRef = 57074892837A37E3BFEDB481 /* String.swift */; };
		17CA2D61768F693B8173DBC4 /* PDFParser.swift in Sources */ = {isa = PBXBuildFile; fileRef = D13272E03B63E96D4246F79D /* PDFParser.swift */; };
		18217BC157557A5DDA4BA119 /* User.swift in Sources */ = {isa = PBXBuildFile; fileRef = ADDB8B9906FC78C038203BDD /* User.swift */; };
		185301970A639F99F1C35056 /* Parser+Deprecated.swift in Sources */ = {isa = PBXBuildFile; fileRef = A42F188134C13EB2ECFFB621 /* Parser+Deprecated.swift */; };
		1BF9469B4574D30E5C9BB75E /* Event.swift in Sources */ = {isa = PBXBuildFile; fileRef = BCF859D4933121BDC376CC8A /* Event.swift */; };
		1CEBFEA40D42C941A49F1A4D /* Localizable.strings in Resources */ = {isa = PBXBuildFile; fileRef = 5507BD4012032A7567175B69 /* Localizable.strings */; };
		1E4805B8E562211F264FB16B /* Logger.swift in Sources */ = {isa = PBXBuildFile; fileRef = BD03AFC9C69E785886FB9620 /* Logger.swift */; };
		1F91AD3BF09CF4122DC53A79 /* R2LCPLocalizedString.swift in Sources */ = {isa = PBXBuildFile; fileRef = FF3109EE9449194A65A752BD /* R2LCPLocalizedString.swift */; };
		20162DA6A4E7291A6F2697BF /* WebServerResourceResponse.swift in Sources */ = {isa = PBXBuildFile; fileRef = D008F7BB187AE82CBB115D0F /* WebServerResourceResponse.swift */; };
		21B27CD89562506DDC1D62D1 /* Signature.swift in Sources */ = {isa = PBXBuildFile; fileRef = A0A5959877EC9688CB0C370E /* Signature.swift */; };
		2207C27B96F098AAF8B31F2C /* PassphrasesService.swift in Sources */ = {isa = PBXBuildFile; fileRef = 606416A552192BF66FBDF3C2 /* PassphrasesService.swift */; };
		2233C405C38E1C17EC313B68 /* EPUBSpreadView.swift in Sources */ = {isa = PBXBuildFile; fileRef = E233289C75C9F73E6E28DDB4 /* EPUBSpreadView.swift */; };
		22BB9F4F0A3D2B9CA3D9BD0D /* PassphrasesRepository.swift in Sources */ = {isa = PBXBuildFile; fileRef = 2C8CDB4833C705FC1D986679 /* PassphrasesRepository.swift */; };
		238F9288A061E26BC1674C4F /* OPDS2Parser.swift in Sources */ = {isa = PBXBuildFile; fileRef = 9935832F8ECA0AB7A7A486FC /* OPDS2Parser.swift */; };
		23C3C4AFA2177CED08E1B39A /* ContentProtection.swift in Sources */ = {isa = PBXBuildFile; fileRef = 59DEE0391E49891939DFDF38 /* ContentProtection.swift */; };
		24BDFB73E1BD8BFBA90AE007 /* SwiftSoup.framework in Frameworks */ = {isa = PBXBuildFile; fileRef = 5729FF7E2E6521E3730A375C /* SwiftSoup.framework */; };
		25349166318EB00EE8A0765C /* LCPError+wrap.swift in Sources */ = {isa = PBXBuildFile; fileRef = A266D398324C20079B0780BC /* LCPError+wrap.swift */; };
		2591F52C9902441176AF38D7 /* Either.swift in Sources */ = {isa = PBXBuildFile; fileRef = 10FB29EDCCE5910C869295F1 /* Either.swift */; };
		263A8A1B0C85D5659B1B8163 /* DataCompression.swift in Sources */ = {isa = PBXBuildFile; fileRef = ACB32E55E1F3CAF1737979CC /* DataCompression.swift */; };
		2718A1F5E4B9D745A270F7B7 /* EditingAction.swift in Sources */ = {isa = PBXBuildFile; fileRef = F5C6D0C5860E802EDA23068C /* EditingAction.swift */; };
		294217B18570409AB1C317AD /* DeviceService.swift in Sources */ = {isa = PBXBuildFile; fileRef = 616C70674FBF020FE4607617 /* DeviceService.swift */; };
		29FB7F9E69739F8458CAEF5B /* Publication+Deprecated.swift in Sources */ = {isa = PBXBuildFile; fileRef = 9627A9AFF7C08010248E1700 /* Publication+Deprecated.swift */; };
		2A6412FED7C3BF0A8F598F5B /* Properties+OPDS.swift in Sources */ = {isa = PBXBuildFile; fileRef = CAD79372361D085CA0500CF4 /* Properties+OPDS.swift */; };
		2B57BE89EFAE517F79A17667 /* HTTPProblemDetails.swift in Sources */ = {isa = PBXBuildFile; fileRef = C05E365EBAFDA0CF841F583B /* HTTPProblemDetails.swift */; };
		2B745CFE55EEBA99BC09475C /* PositionsService.swift in Sources */ = {isa = PBXBuildFile; fileRef = BC45956B8991A9488F957B06 /* PositionsService.swift */; };
		2B8E87DB1360512EFD9D3B0E /* Encryption.swift in Sources */ = {isa = PBXBuildFile; fileRef = 87727AC33D368A88A60A12B9 /* Encryption.swift */; };
		2BD38736DB1971926FA77234 /* Subject.swift in Sources */ = {isa = PBXBuildFile; fileRef = 98CD4C99103DC795E44F56AE /* Subject.swift */; };
		2D65E93D77922E33DA03D638 /* ReadingProgression.swift in Sources */ = {isa = PBXBuildFile; fileRef = 74F646B746EB27124F9456F8 /* ReadingProgression.swift */; };
		2F7730648C4FA4A921038A7F /* Contributor.swift in Sources */ = {isa = PBXBuildFile; fileRef = 456192DBCB3A29ADA9C3CCB9 /* Contributor.swift */; };
		32C722B5C3D03F1945BF8B02 /* Locator+HTML.swift in Sources */ = {isa = PBXBuildFile; fileRef = 8456BF3665A9B9C0AE4CC158 /* Locator+HTML.swift */; };
		3357FC0B0ADBDFFE46A130AA /* FileInputStream.swift in Sources */ = {isa = PBXBuildFile; fileRef = 8456F28921B65C2FC15D28AE /* FileInputStream.swift */; };
		33A5B2D66F24595D3A0836CC /* EPUBNavigatorViewController.swift in Sources */ = {isa = PBXBuildFile; fileRef = EC5ED9E15482AED288A6634F /* EPUBNavigatorViewController.swift */; };
		346C4DA09157847639648F56 /* OPDSParser.swift in Sources */ = {isa = PBXBuildFile; fileRef = 07B5469E40752E598C070E5B /* OPDSParser.swift */; };
		34707004C56089DF8AD4C4BE /* LocatorService.swift in Sources */ = {isa = PBXBuildFile; fileRef = CDA8111A330AB4D7187DD743 /* LocatorService.swift */; };
		34A05B3E26E23B63B5081137 /* ZIPArchive.swift in Sources */ = {isa = PBXBuildFile; fileRef = FA10E1438AE5AF459033776A /* ZIPArchive.swift */; };
		36348948A1C3F2D16DB35874 /* Minizip.framework in Frameworks */ = {isa = PBXBuildFile; fileRef = F7A5480AC007EAA89265A218 /* Minizip.framework */; };
		37304FB79C9ADE733248EA24 /* ResourceInputStream.swift in Sources */ = {isa = PBXBuildFile; fileRef = 36E5D8A1F865EDF9A7DAD31D /* ResourceInputStream.swift */; };
		37D9B0A6B141DDF2FD618B09 /* MediaTypeSnifferContext.swift in Sources */ = {isa = PBXBuildFile; fileRef = 300E15AA6D30BBFB7416AC01 /* MediaTypeSnifferContext.swift */; };
		3899566CA6D41A6D5E495B0B /* FailureResource.swift in Sources */ = {isa = PBXBuildFile; fileRef = A4BE7189EAC1F2DBE7054606 /* FailureResource.swift */; };
		38A50686C70732621B895A80 /* CryptoSwift.framework in Frameworks */ = {isa = PBXBuildFile; fileRef = 138898DB487338AB5A9575C5 /* CryptoSwift.framework */; };
		39FC65D3797EF5069A04F34B /* HTTPFetcher.swift in Sources */ = {isa = PBXBuildFile; fileRef = 049EDB4F925E0AFEDA7318A5 /* HTTPFetcher.swift */; };
		3AA4BD1DA87C0952E4E4DD53 /* Weak.swift in Sources */ = {isa = PBXBuildFile; fileRef = EE7B762C97CFC214997EC677 /* Weak.swift */; };
		3AA922C55CF12B575F5CC9FB /* Properties+Presentation.swift in Sources */ = {isa = PBXBuildFile; fileRef = 7C2787EBE9D5565DA8593711 /* Properties+Presentation.swift */; };
		3B1820FD0226743B1DE41FCF /* Resource.swift in Sources */ = {isa = PBXBuildFile; fileRef = 90AE9BB78C8A3FA5708F6AE6 /* Resource.swift */; };
		3D40B96F2D82B05CBB5F4924 /* Fetcher.swift in Sources */ = {isa = PBXBuildFile; fileRef = D81A35A8B299AD4B74915291 /* Fetcher.swift */; };
		3D9CB0E9FD88A14EEF9D7F2A /* ExplodedArchive.swift in Sources */ = {isa = PBXBuildFile; fileRef = C59803AADFCF32C93C9D9D29 /* ExplodedArchive.swift */; };
		3E7614CCBAD233B2D90BF5DC /* PDFPositionsService.swift in Sources */ = {isa = PBXBuildFile; fileRef = D0C2A38D366CE8560BCBAC8B /* PDFPositionsService.swift */; };
		3ED6D98B993DB299CFB0513A /* Seekable.swift in Sources */ = {isa = PBXBuildFile; fileRef = A37141BCDFDB6BDBB58CDDD8 /* Seekable.swift */; };
		41D9812679A98F44DA9E7BFD /* UIColor.swift in Sources */ = {isa = PBXBuildFile; fileRef = 5E788FD34BE635B4B80C18A6 /* UIColor.swift */; };
		4203767BBAACC7B330623F62 /* Cancellable.swift in Sources */ = {isa = PBXBuildFile; fileRef = 7BBD54FD376456C1925316BC /* Cancellable.swift */; };
		44152DBECE34F063AD0E93BC /* Link.swift in Sources */ = {isa = PBXBuildFile; fileRef = EE3E6442F0C7FE2098D71F27 /* Link.swift */; };
		4542CC5374B86D81C4AD0F88 /* PDFDocumentHolder.swift in Sources */ = {isa = PBXBuildFile; fileRef = A6AD227BF7C477BF13B0BB94 /* PDFDocumentHolder.swift */; };
		46840B03E1F84B00E355CA39 /* NavigationDocumentParser.swift in Sources */ = {isa = PBXBuildFile; fileRef = 29AD63CD2A41586290547212 /* NavigationDocumentParser.swift */; };
		46915CF48C01E468FB2DB3B9 /* UserProperties.swift in Sources */ = {isa = PBXBuildFile; fileRef = 707D6D09349FB31406847ABE /* UserProperties.swift */; };
		49DD9F5E42B5270AA5091AEE /* RootFile.swift in Sources */ = {isa = PBXBuildFile; fileRef = 01A72947C91934D96A7EAA23 /* RootFile.swift */; };
		4AD286114A634A74BE78B1A0 /* LicenseContainer.swift in Sources */ = {isa = PBXBuildFile; fileRef = 15980B67505AAF10642B56C8 /* LicenseContainer.swift */; };
		4BDEEF0C05E5DFF22641D9FA /* Fuzi.framework in Frameworks */ = {isa = PBXBuildFile; fileRef = B72B4F486E93FDA8CDF24550 /* Fuzi.framework */; };
		4C22206EA313899BBC6385C6 /* LCPDialogAuthentication.swift in Sources */ = {isa = PBXBuildFile; fileRef = 77392C999C0EFF83C8F2A47F /* LCPDialogAuthentication.swift */; };
		4C6E7DF3D71660E723E148CF /* LCPContentProtection.swift in Sources */ = {isa = PBXBuildFile; fileRef = 2AF56CF04F94B7BE45631897 /* LCPContentProtection.swift */; };
		4C9EACE2732D23C37E627313 /* ContentProtectionService.swift in Sources */ = {isa = PBXBuildFile; fileRef = 8240F845F35439807CE8AF65 /* ContentProtectionService.swift */; };
		4D4D25BA4772674DD6041C01 /* Deprecated.swift in Sources */ = {isa = PBXBuildFile; fileRef = 0E1D7FA19C628EA8F967F580 /* Deprecated.swift */; };
		4E2AF522FFBD929F52153DAE /* R2Shared.framework in Frameworks */ = {isa = PBXBuildFile; fileRef = 41A0528117E270B68AC75C56 /* R2Shared.framework */; };
		4F8168F527F489AB8619A7F1 /* R2Shared.framework in Frameworks */ = {isa = PBXBuildFile; fileRef = 41A0528117E270B68AC75C56 /* R2Shared.framework */; };
		502D4ABD63FE9D99AD066F31 /* DOMRange.swift in Sources */ = {isa = PBXBuildFile; fileRef = C084C255A327387F36B97A62 /* DOMRange.swift */; };
		50838C73E245D9F08BFB3159 /* OPDSAcquisition.swift in Sources */ = {isa = PBXBuildFile; fileRef = 3DFAC865449A1A225BF534DA /* OPDSAcquisition.swift */; };
		50ED47D5333272EC72732E42 /* HTMLDecorationTemplate.swift in Sources */ = {isa = PBXBuildFile; fileRef = 8AB3B86AB42261727B2811CF /* HTMLDecorationTemplate.swift */; };
		51A01B251C751D8F817E2EF8 /* LicensesRepository.swift in Sources */ = {isa = PBXBuildFile; fileRef = F1CBEFCBEB8C144A4429C2E9 /* LicensesRepository.swift */; };
		528E6ABCD5825EC6B3D3BF83 /* Logger.swift in Sources */ = {isa = PBXBuildFile; fileRef = 27E446AE5B40C2C4E5531536 /* Logger.swift */; };
		52C4CB868EA5FBFBB43DD65C /* UIImage.swift in Sources */ = {isa = PBXBuildFile; fileRef = 4598F4671CE7BAE9299BF84B /* UIImage.swift */; };
		5396755709F165FA1A945DEE /* R2NavigatorLocalizedString.swift in Sources */ = {isa = PBXBuildFile; fileRef = E0136BC8AC2E0F3171763FEB /* R2NavigatorLocalizedString.swift */; };
		53B94E4C491E914BD9C3F788 /* PublicationContainer.swift in Sources */ = {isa = PBXBuildFile; fileRef = F9436BCD25FD698CB63F997E /* PublicationContainer.swift */; };
		5426A0E4630127F5F630FFB0 /* PerResourcePositionsService.swift in Sources */ = {isa = PBXBuildFile; fileRef = 01CCE64AE9824DCF6D6413BC /* PerResourcePositionsService.swift */; };
		556347E37C3F349D19BC55AB /* ProxyFetcher.swift in Sources */ = {isa = PBXBuildFile; fileRef = AB1F7BC3EC3419CB824E3A70 /* ProxyFetcher.swift */; };
		55AD61DD47FEE19A967EB258 /* PaginationView.swift in Sources */ = {isa = PBXBuildFile; fileRef = 9EA3A43B7709F7539F9410CD /* PaginationView.swift */; };
		564108CE0A85FD08314D7497 /* Fetcher.swift in Sources */ = {isa = PBXBuildFile; fileRef = 6013A51134BA90F51257864B /* Fetcher.swift */; };
		5718571D121C8CBF45277A0D /* DeviceRepository.swift in Sources */ = {isa = PBXBuildFile; fileRef = B15EC41FF314ABF15AB25CAC /* DeviceRepository.swift */; };
		574B5F5FFA5C776B22840CAB /* SQLite.framework in Frameworks */ = {isa = PBXBuildFile; fileRef = CC1D9C1F72F6C7958FE57E27 /* SQLite.framework */; };
		5803D95A1D970EB0F5D24584 /* Transactions.swift in Sources */ = {isa = PBXBuildFile; fileRef = E8C7C39F6E671BB20F2EB351 /* Transactions.swift */; };
		58F961D80665E1EFA31BBBF6 /* Connection.swift in Sources */ = {isa = PBXBuildFile; fileRef = 33FD18E1CF87271DA6A6A783 /* Connection.swift */; };
		59096D8584963C00FED8881D /* R2Shared.framework in Frameworks */ = {isa = PBXBuildFile; fileRef = 41A0528117E270B68AC75C56 /* R2Shared.framework */; };
		59FD0E40847BED23C7E59FBE /* CompletionList.swift in Sources */ = {isa = PBXBuildFile; fileRef = 65C8719E9CC8EF0D2430AD85 /* CompletionList.swift */; };
		5A40B83CF103A9102DF233E2 /* LoggerStub.swift in Sources */ = {isa = PBXBuildFile; fileRef = 72922E22040CEFB3B7BBCDAF /* LoggerStub.swift */; };
		5B166084DFB7FF0DFD1D111B /* OPDSPrice.swift in Sources */ = {isa = PBXBuildFile; fileRef = 1C22408FE1FA81400DE8D5F7 /* OPDSPrice.swift */; };
		5B38F9D78BD04D7385E4B3E4 /* UserRights.swift in Sources */ = {isa = PBXBuildFile; fileRef = 567C115FF0939F69AD83AE82 /* UserRights.swift */; };
		5BF07D73985075F71E70F5D3 /* Deprecated.swift in Sources */ = {isa = PBXBuildFile; fileRef = 1225F795A69CCB10692A56B5 /* Deprecated.swift */; };
		5C051B93B795D76666F4344B /* Metadata.swift in Sources */ = {isa = PBXBuildFile; fileRef = 01B24895126F2A744A8E9E61 /* Metadata.swift */; };
		5C8ED4151A6C7EF6608A03F8 /* AudioSession.swift in Sources */ = {isa = PBXBuildFile; fileRef = 9ECD1D0BE2C4BB5B58E32BFD /* AudioSession.swift */; };
		5C9617AE1B5678A95ABFF1AA /* Link.swift in Sources */ = {isa = PBXBuildFile; fileRef = DF92954C8C8C3EC50C835CBA /* Link.swift */; };
		5DC35B7D73149E615C91438C /* R2Shared.framework in Frameworks */ = {isa = PBXBuildFile; fileRef = 41A0528117E270B68AC75C56 /* R2Shared.framework */; };
		5FA234353FEBF6A46B32C61E /* Fuzi.swift in Sources */ = {isa = PBXBuildFile; fileRef = CFE34EA8AF2D815F7169CA45 /* Fuzi.swift */; };
		61FFC793CCF795278998A19E /* SearchService.swift in Sources */ = {isa = PBXBuildFile; fileRef = 9B5B029CA09EE1F86A19612A /* SearchService.swift */; };
		635220F58D2B5A0BF8CE4B77 /* Assets in Resources */ = {isa = PBXBuildFile; fileRef = DBCE9786DD346E6BDB2E50FF /* Assets */; };
		650ECC5AC05D337B6A618EBD /* WKWebView.swift in Sources */ = {isa = PBXBuildFile; fileRef = 103E0171A3CDEFA1B1F1F180 /* WKWebView.swift */; };
		6719F981514309A65D206A85 /* LCPAcquisition.swift in Sources */ = {isa = PBXBuildFile; fileRef = F622773881411FB8BE686B9F /* LCPAcquisition.swift */; };
		69150D0B00F5665C3DA0000B /* LazyResource.swift in Sources */ = {isa = PBXBuildFile; fileRef = 7C3A9CF25E925418A1712C0B /* LazyResource.swift */; };
		69AA254E4A39D9B49FDFD648 /* UserKey.swift in Sources */ = {isa = PBXBuildFile; fileRef = EC96A56AB406203898059B6C /* UserKey.swift */; };
		6D27F5B8C7DBFBF5FB99A4BE /* Bundle.swift in Sources */ = {isa = PBXBuildFile; fileRef = F669F31B0B6EC690C48916EC /* Bundle.swift */; };
		6D3BCAFF29D91DCA08809D71 /* CRLService.swift in Sources */ = {isa = PBXBuildFile; fileRef = D93B0556DAAAF429893B0692 /* CRLService.swift */; };
		6DC52B94BAC4681B6C70BAF9 /* Publication+EPUB.swift in Sources */ = {isa = PBXBuildFile; fileRef = 508E0CD4F9F02CC851E6D1E1 /* Publication+EPUB.swift */; };
		6FB0637E3BF4AC894AC5A13E /* Localizable.strings in Resources */ = {isa = PBXBuildFile; fileRef = CF80CA3985C2D6380D5A9653 /* Localizable.strings */; };
		6FEC3EB9A32B2B57EEEF9DBB /* EPUBSpread.swift in Sources */ = {isa = PBXBuildFile; fileRef = 98D8CC7BC117BBFB206D01CC /* EPUBSpread.swift */; };
		6FEE606C7126F68B5018CAD0 /* Rights.swift in Sources */ = {isa = PBXBuildFile; fileRef = D94EB44EC5A15FF631AE8B2E /* Rights.swift */; };
		6FFC08925BF26902CF49B830 /* LCPLLicenseContainer.swift in Sources */ = {isa = PBXBuildFile; fileRef = 3EC9BDFB5AC6D5E7FC8F6A4C /* LCPLLicenseContainer.swift */; };
		70441F9E94602F32FB5E127E /* MediaOverlays.swift in Sources */ = {isa = PBXBuildFile; fileRef = F1F5FEE0323287B9CAA09F03 /* MediaOverlays.swift */; };
		70E5D945A0B0BBC84F64C173 /* PDFTapGestureController.swift in Sources */ = {isa = PBXBuildFile; fileRef = 3DF324AD5E3E30687AC5262D /* PDFTapGestureController.swift */; };
		718323B1A0C981D1B7A08F91 /* TransformingResource.swift in Sources */ = {isa = PBXBuildFile; fileRef = E6CA450B17BF2F7FDFA4471C /* TransformingResource.swift */; };
		75044A4E2B2011D9DE749847 /* LocalizedString.swift in Sources */ = {isa = PBXBuildFile; fileRef = 600D8714B762FE37DE405C2E /* LocalizedString.swift */; };
		76B36679FD740158FD9C5DCB /* FileAsset.swift in Sources */ = {isa = PBXBuildFile; fileRef = 691C96D23D42A0C6AC03B1AE /* FileAsset.swift */; };
		788C81F1A7B4EED1DB46762C /* EPUBHTMLInjector.swift in Sources */ = {isa = PBXBuildFile; fileRef = A8D12E849DAD3C5EF46D3BE5 /* EPUBHTMLInjector.swift */; };
		7AEDE3769227C2BDE4876333 /* OPDS1Parser.swift in Sources */ = {isa = PBXBuildFile; fileRef = 34B5C938E4973406F110F2E6 /* OPDS1Parser.swift */; };
		7B2C3E92CAE34EE73DDDCF10 /* CBZNavigatorViewController.swift in Sources */ = {isa = PBXBuildFile; fileRef = 239A56BB0E6DAF17E0A13447 /* CBZNavigatorViewController.swift */; };
		7BDC9F1051BDD3BC61D86B09 /* Collection.swift in Sources */ = {isa = PBXBuildFile; fileRef = 194C08173CDF8E3FE15D8D4A /* Collection.swift */; };
		7CD20AED276833F9585B0E3B /* ContentKey.swift in Sources */ = {isa = PBXBuildFile; fileRef = A8F9AFE740CFFFAD65BA095E /* ContentKey.swift */; };
		7CD8DAE24EDA44A63C444076 /* ResourcesServer.swift in Sources */ = {isa = PBXBuildFile; fileRef = E8D7AF06866C53D07E094337 /* ResourcesServer.swift */; };
		7DA1C42DB83F380338AED9AB /* MediaTypeSnifferContent.swift in Sources */ = {isa = PBXBuildFile; fileRef = 1BE032F34E5529E3F5FD62F1 /* MediaTypeSnifferContent.swift */; };
		7DAEC227AE56EDE51F0379A8 /* Minizip.swift in Sources */ = {isa = PBXBuildFile; fileRef = F28FCF8F6D010982BAE858FD /* Minizip.swift */; };
		7DCC2A07AACA3575CE0C0C0E /* ProxyResource.swift in Sources */ = {isa = PBXBuildFile; fileRef = E48D3BA8BAC5EB3D554FC94C /* ProxyResource.swift */; };
		7E249DA773D6B7D2F042429D /* Minizip.framework in Frameworks */ = {isa = PBXBuildFile; fileRef = F7A5480AC007EAA89265A218 /* Minizip.framework */; };
		7F0C0E92322B0386DB0911BC /* WebView.swift in Sources */ = {isa = PBXBuildFile; fileRef = 93BF3947EBA8736BF20F36FB /* WebView.swift */; };
		7F297EC335D8934E50361D39 /* ReadiumLicenseContainer.swift in Sources */ = {isa = PBXBuildFile; fileRef = 01D191FF1BE0BA97581EB070 /* ReadiumLicenseContainer.swift */; };
		80B2146BDF073A2FF1C28426 /* CGRect.swift in Sources */ = {isa = PBXBuildFile; fileRef = 48856E9AB402E2907B5230F3 /* CGRect.swift */; };
		81ADB258F083647221CED24F /* DataCompression.swift in Sources */ = {isa = PBXBuildFile; fileRef = 1EBC685D4A0E07997088DD2D /* DataCompression.swift */; };
		825642E013351C922B6510AD /* UTI.swift in Sources */ = {isa = PBXBuildFile; fileRef = 48B28C65845F0575C40877F6 /* UTI.swift */; };
		82BAA3EB081DD29A928958AC /* ContentLayout.swift in Sources */ = {isa = PBXBuildFile; fileRef = E4A496C959F870BAFDB447DA /* ContentLayout.swift */; };
		837C0BC3151E302508B4BC44 /* LCPAuthenticating.swift in Sources */ = {isa = PBXBuildFile; fileRef = 2CB0BFECA8236412881393AA /* LCPAuthenticating.swift */; };
		874BD412CBA1D392451B952B /* Assets in Resources */ = {isa = PBXBuildFile; fileRef = 251275D0DF87F85158A5FEA9 /* Assets */; };
		88A171A36700ACF5A4AD6305 /* PublicationService.swift in Sources */ = {isa = PBXBuildFile; fileRef = 667B76C4766DFF58D066D40B /* PublicationService.swift */; };
		895575E8A3FCBB1F99A901CA /* OPFParser.swift in Sources */ = {isa = PBXBuildFile; fileRef = 61575203A3BEB8E218CAFE38 /* OPFParser.swift */; };
		8B8A6E58C84597087280BA20 /* PublicationAsset.swift in Sources */ = {isa = PBXBuildFile; fileRef = 419064D714A90CE07D575629 /* PublicationAsset.swift */; };
		8C19A0DACA19CD3A195B757E /* PDFDocument.swift in Sources */ = {isa = PBXBuildFile; fileRef = DF89316F77F23DACA2E04696 /* PDFDocument.swift */; };
		8D79B9E1D05691E6843D203E /* Fuzi.framework in Frameworks */ = {isa = PBXBuildFile; fileRef = B72B4F486E93FDA8CDF24550 /* Fuzi.framework */; };
		8DA1AE03D9F77E0F009DCCF5 /* PDFDocumentView.swift in Sources */ = {isa = PBXBuildFile; fileRef = 999F16769EC3127CE292B8DB /* PDFDocumentView.swift */; };
		8DACB70852CEA8D64F8BEDB1 /* Group.swift in Sources */ = {isa = PBXBuildFile; fileRef = 9FAAD26EE52713DB9F103610 /* Group.swift */; };
		8E3A8F9AC2DE6F2769C1B69A /* SelectableNavigator.swift in Sources */ = {isa = PBXBuildFile; fileRef = 4567A7ABB678715C37661DE3 /* SelectableNavigator.swift */; };
		8E4C9F5A53A6F9B8FC28B7D4 /* BufferedResource.swift in Sources */ = {isa = PBXBuildFile; fileRef = AE0F9F65A46A9D2B4AF1A0FE /* BufferedResource.swift */; };
		8EE4317BE92998698D48EF72 /* HTTPClient.swift in Sources */ = {isa = PBXBuildFile; fileRef = C4C94659A8749299DBE3628D /* HTTPClient.swift */; };
		8F3175B5E4B494C7E73CDEA5 /* OpdsMetadata.swift in Sources */ = {isa = PBXBuildFile; fileRef = 9DDB25FC1693613B72DFDB6E /* OpdsMetadata.swift */; };
		8F7D8C3FF3FDD10B16F6614A /* CachingResource.swift in Sources */ = {isa = PBXBuildFile; fileRef = 96ABA83305DCD070E3A0D656 /* CachingResource.swift */; };
		904E5378E8CC503A821C1EC6 /* EPUBFixedSpreadView.swift in Sources */ = {isa = PBXBuildFile; fileRef = EF99DAF66659A218CEC25EAE /* EPUBFixedSpreadView.swift */; };
		906FD6884F23DE6B22DDBCE2 /* Fuzi.framework in Frameworks */ = {isa = PBXBuildFile; fileRef = B72B4F486E93FDA8CDF24550 /* Fuzi.framework */; };
		908AED8504EA84152CD26839 /* GCDWebServer.framework in Frameworks */ = {isa = PBXBuildFile; fileRef = 4CAEA09BA4CC5F243E06F1BC /* GCDWebServer.framework */; };
		90CFD62B993F6759716C0AF0 /* LicensesService.swift in Sources */ = {isa = PBXBuildFile; fileRef = 56286133DD0AE093F2C5E9FD /* LicensesService.swift */; };
		92570B878B678E9E9138C94F /* Links.swift in Sources */ = {isa = PBXBuildFile; fileRef = 64ED7629E73022C1495081D1 /* Links.swift */; };
		927037EFF0D89FE14A9D1E9F /* SwiftSoup.framework in Frameworks */ = {isa = PBXBuildFile; fileRef = 5729FF7E2E6521E3730A375C /* SwiftSoup.framework */; };
		93B06AC8D059FA2F0F73E720 /* Minizip.framework in Frameworks */ = {isa = PBXBuildFile; fileRef = F7A5480AC007EAA89265A218 /* Minizip.framework */; };
		95B9369AE4743FB7BAB93DCC /* ResourceContentExtractor.swift in Sources */ = {isa = PBXBuildFile; fileRef = 5D8FE0EA948A4FD3AF0DA7D8 /* ResourceContentExtractor.swift */; };
		97A0F3DC6BEC43D63B80B868 /* RoutingFetcher.swift in Sources */ = {isa = PBXBuildFile; fileRef = 2DE48021CF3FED1C3340E458 /* RoutingFetcher.swift */; };
		98018A77E2A1FA2B90C987E1 /* AudioParser.swift in Sources */ = {isa = PBXBuildFile; fileRef = D9FFEB1FF4B5CD74EB35CD63 /* AudioParser.swift */; };
		98702AFB56F9C50F7246CDDA /* LCPError.swift in Sources */ = {isa = PBXBuildFile; fileRef = A5A115134AA0B8F5254C8139 /* LCPError.swift */; };
		98ABD996FB77EDF7DA69B18F /* DiffableDecoration+HTML.swift in Sources */ = {isa = PBXBuildFile; fileRef = 01265194649A8E2A821CC2A4 /* DiffableDecoration+HTML.swift */; };
		99F3C8988EA41B0376D85F72 /* Bundle.swift in Sources */ = {isa = PBXBuildFile; fileRef = FCEE6DBDF8E3D1ABE990DB33 /* Bundle.swift */; };
		9A22C456F6A73F29AD9B0CE8 /* Database.swift in Sources */ = {isa = PBXBuildFile; fileRef = 11252900E9B0827C0FD2FA4B /* Database.swift */; };
		9A993922691ACA961F3B16A7 /* DataExtension.swift in Sources */ = {isa = PBXBuildFile; fileRef = B2C9762191DAD823E7C925A5 /* DataExtension.swift */; };
		9AB92492A3131CEB524C1D2A /* EPUBEncryptionParser.swift in Sources */ = {isa = PBXBuildFile; fileRef = 893C5F4086D99997DAF9BEDC /* EPUBEncryptionParser.swift */; };
		9B5F31EE78E818F890F7FBD1 /* DecorableNavigator.swift in Sources */ = {isa = PBXBuildFile; fileRef = 626CFFF131E0E840B76428F1 /* DecorableNavigator.swift */; };
		9BD8989B1CADB1712B31E0A4 /* HREF.swift in Sources */ = {isa = PBXBuildFile; fileRef = 34CA9A244D941CB63515EDDE /* HREF.swift */; };
		9BF0647F4760B562545BC926 /* DataResource.swift in Sources */ = {isa = PBXBuildFile; fileRef = C5B28AF73252B570AEAF80B5 /* DataResource.swift */; };
		9C1DD6AEFB6E1D5989EC25D2 /* Loggable.swift in Sources */ = {isa = PBXBuildFile; fileRef = 067E58BE65BCB4F8D1E8B911 /* Loggable.swift */; };
		9C6B7AFB6FB0635EF5B7B71C /* JSON.swift in Sources */ = {isa = PBXBuildFile; fileRef = EDA827FC94F5CB3F9032028F /* JSON.swift */; };
		9D0DB30B8FDC56DBFA70E68F /* DocumentTypes.swift in Sources */ = {isa = PBXBuildFile; fileRef = 8A00FF0C84822A134A353BD4 /* DocumentTypes.swift */; };
		9DF8A7CF028D764E9D6A2BAC /* DiffableDecoration.swift in Sources */ = {isa = PBXBuildFile; fileRef = 41B61198128D628CFB3FD22A /* DiffableDecoration.swift */; };
		A1033D28F06A34B0070F171B /* HTTPContainer.swift in Sources */ = {isa = PBXBuildFile; fileRef = E8B0659E769825834B2FC6A8 /* HTTPContainer.swift */; };
		A13490DA4406382752B8EA2B /* LCPClient.swift in Sources */ = {isa = PBXBuildFile; fileRef = A214B5DC13576FB36935B5EA /* LCPClient.swift */; };
		A1417B1B73BE3EC5243760D2 /* Publication+JSON.swift in Sources */ = {isa = PBXBuildFile; fileRef = 8C0B4302E87880979A441710 /* Publication+JSON.swift */; };
		A15E4DFAA472469080819BB6 /* Date+ISO8601.swift in Sources */ = {isa = PBXBuildFile; fileRef = 728FE6FBE1A1D9199FAEB79A /* Date+ISO8601.swift */; };
		A18842C5051EF84E2DA02300 /* DownloadSession.swift in Sources */ = {isa = PBXBuildFile; fileRef = E76DFDE600369E9D3EF452E1 /* DownloadSession.swift */; };
		A2CDF2E8DC527C19EA348AB8 /* Properties+Archive.swift in Sources */ = {isa = PBXBuildFile; fileRef = 294E01A2E6FF25539EBC1082 /* Properties+Archive.swift */; };
		A3EBB38968F8EB4ABC560678 /* ArchiveFetcher.swift in Sources */ = {isa = PBXBuildFile; fileRef = 3604722B0DFFFBFB66B7F1BF /* ArchiveFetcher.swift */; };
		A6658BA380A889B8310A558F /* Facet.swift in Sources */ = {isa = PBXBuildFile; fileRef = 387B19B66C4D91A295B5EFA6 /* Facet.swift */; };
		A8E6E488592BDBB97C4B7B87 /* XML.swift in Sources */ = {isa = PBXBuildFile; fileRef = 2CDB1B325928A873012E6149 /* XML.swift */; };
		A90A46957B8B68EE82C4DBAD /* OPDSAvailability.swift in Sources */ = {isa = PBXBuildFile; fileRef = F2E780027410F4B6CC872B3D /* OPDSAvailability.swift */; };
		AA0CDCC2CA63228C1F35E816 /* AudioNavigator.swift in Sources */ = {isa = PBXBuildFile; fileRef = DCE34D74E282834684E1C999 /* AudioNavigator.swift */; };
		AA218336FBD1C23959542515 /* Array.swift in Sources */ = {isa = PBXBuildFile; fileRef = 429DC5F399C506D2256F54A7 /* Array.swift */; };
		AA6EB82E79460DB9362C16D0 /* DRM+Deprecated.swift in Sources */ = {isa = PBXBuildFile; fileRef = 56DCEA1627F7AE84298732CC /* DRM+Deprecated.swift */; };
		AB8A995D97D2C1007706F215 /* CBZParser.swift in Sources */ = {isa = PBXBuildFile; fileRef = 444216A015C73E8B25272F98 /* CBZParser.swift */; };
		AB986C674F50C291ED7011FB /* SMILParser.swift in Sources */ = {isa = PBXBuildFile; fileRef = C38A7D45005927987BFEA228 /* SMILParser.swift */; };
		ABF7231602869044F9B5D4FE /* Presentation+EPUB.swift in Sources */ = {isa = PBXBuildFile; fileRef = 42EFF9139B59D763CE254F92 /* Presentation+EPUB.swift */; };
		AD87094AA40926939955E9F2 /* LCPRenewDelegate.swift in Sources */ = {isa = PBXBuildFile; fileRef = 230985A228FA74F24735D6BB /* LCPRenewDelegate.swift */; };
		AEB46271E6276AF6C1E7EF22 /* Presentation.swift in Sources */ = {isa = PBXBuildFile; fileRef = 8B6A5B12925813FB40C41034 /* Presentation.swift */; };
		AED384BC5E1B570F0AD6F72E /* VisualNavigator.swift in Sources */ = {isa = PBXBuildFile; fileRef = A94DA04D56753CC008F65B1A /* VisualNavigator.swift */; };
		AEF2B742FACAAB5CB9E681EE /* DataInputStream.swift in Sources */ = {isa = PBXBuildFile; fileRef = FFE69E4A69439FC4C17CCEDB /* DataInputStream.swift */; };
		B044F59ED23A3DDD178FC966 /* DifferenceKit.framework in Frameworks */ = {isa = PBXBuildFile; fileRef = 0CB9035705112EB122F74DBE /* DifferenceKit.framework */; };
		B066F9DDCD00A8917478CB6C /* LCPDialogViewController.swift in Sources */ = {isa = PBXBuildFile; fileRef = 0BB64178365BFA9ED75C7078 /* LCPDialogViewController.swift */; };
		B3E2F6C76E3085FC18F7068A /* UserSettings.swift in Sources */ = {isa = PBXBuildFile; fileRef = 9D586820910099E82E7C35B5 /* UserSettings.swift */; };
		B5DC9710E7124907BBFE9EA5 /* StringEncoding.swift in Sources */ = {isa = PBXBuildFile; fileRef = BB11EA964FBB42D44C3E4A50 /* StringEncoding.swift */; };
		B676C73C834E530E5C019F66 /* CancellableResult.swift in Sources */ = {isa = PBXBuildFile; fileRef = 0CB0D3EE83AE0CE1F0B0B0CF /* CancellableResult.swift */; };
		B8662849CA988CD3C92D883A /* PublicationMediaLoader.swift in Sources */ = {isa = PBXBuildFile; fileRef = 56C489452239BF85F4D14E95 /* PublicationMediaLoader.swift */; };
		B94497EBF0B2877CAD6CBF29 /* DefaultLocatorService.swift in Sources */ = {isa = PBXBuildFile; fileRef = 7C28B8CD48F8A660141F5983 /* DefaultLocatorService.swift */; };
		B9AD33C05ECC47AD04D3A98E /* OPDSHolds.swift in Sources */ = {isa = PBXBuildFile; fileRef = D5857B33DB63054593878018 /* OPDSHolds.swift */; };
		BAC8616BD37C22BC5541959A /* PotentialRights.swift in Sources */ = {isa = PBXBuildFile; fileRef = B5CE464C519852D38F873ADB /* PotentialRights.swift */; };
		BB358C017D0458224922C35C /* OPDSCopies.swift in Sources */ = {isa = PBXBuildFile; fileRef = 819D931708B3EE95CF9ADFED /* OPDSCopies.swift */; };
		BB457884B7AFAEC3F52E8CE3 /* LCPDecryptor.swift in Sources */ = {isa = PBXBuildFile; fileRef = 68719C5F09F9193E378DF585 /* LCPDecryptor.swift */; };
		BB9DFD1B35AF515BB1B05B9D /* LicenseDocument.swift in Sources */ = {isa = PBXBuildFile; fileRef = 968B4EB4AD29DFA430C8A563 /* LicenseDocument.swift */; };
		BC959180C51A5E484D328D47 /* UIView.swift in Sources */ = {isa = PBXBuildFile; fileRef = 55D0EAD1ABB7B829A3891D3A /* UIView.swift */; };
		C0FEC68C84946E959E910CC1 /* URL.swift in Sources */ = {isa = PBXBuildFile; fileRef = 733C1DF0A4612D888376358B /* URL.swift */; };
		C19106C4C87C79A9F6B0B325 /* StringExtension.swift in Sources */ = {isa = PBXBuildFile; fileRef = 125BAF5FDFA097BA5CC63539 /* StringExtension.swift */; };
		C283E515CA6A8EEA1C89AD98 /* License.swift in Sources */ = {isa = PBXBuildFile; fileRef = C2C93C33347DC0A41FE15AC6 /* License.swift */; };
		C2A1FAC4ADA33EABA1E45EF8 /* ParseData.swift in Sources */ = {isa = PBXBuildFile; fileRef = B1085F2D690A73984E675D54 /* ParseData.swift */; };
		C3BC5A4C44DD8CE26155C0D5 /* PDFFileParser.swift in Sources */ = {isa = PBXBuildFile; fileRef = 8103346E73760F07800EB75E /* PDFFileParser.swift */; };
		C3BEB5CC9C6DD065B2CAE1BE /* Licenses.swift in Sources */ = {isa = PBXBuildFile; fileRef = ED568512FD1304D6B9CC79B0 /* Licenses.swift */; };
		C4F0A98562FDDB478F7DD0A9 /* LCPLicense.swift in Sources */ = {isa = PBXBuildFile; fileRef = 093629E752DE17264B97C598 /* LCPLicense.swift */; };
		C563FF7E2BDFBD5454067ECD /* EPUBLayout.swift in Sources */ = {isa = PBXBuildFile; fileRef = 339637CCF01E665F4CB78B01 /* EPUBLayout.swift */; };
		C5D9F9950D332C7CAA0C387A /* ReadiumWebPubParser.swift in Sources */ = {isa = PBXBuildFile; fileRef = E6E97CCA91F910315C260373 /* ReadiumWebPubParser.swift */; };
		C657A9D08F53A44658962E83 /* CoverService.swift in Sources */ = {isa = PBXBuildFile; fileRef = A4F0C112656C4786F3861973 /* CoverService.swift */; };
		C784A3821288A580700AD1DB /* LinkRelation.swift in Sources */ = {isa = PBXBuildFile; fileRef = AB0EF21FADD12D51D0619C0D /* LinkRelation.swift */; };
		C8769988A8B3E5AF08CBC7FB /* Locator.swift in Sources */ = {isa = PBXBuildFile; fileRef = BE7D07E66B7E820D1A509A27 /* Locator.swift */; };
		C89165FC9D8427961A3ADDD9 /* WarningLogger.swift in Sources */ = {isa = PBXBuildFile; fileRef = 3510E7E84A5361BCECC90569 /* WarningLogger.swift */; };
		C9CD140B788A26AC2604316C /* EPUBDeobfuscator.swift in Sources */ = {isa = PBXBuildFile; fileRef = D3D785FEFDA202A61E620890 /* EPUBDeobfuscator.swift */; };
		CA152829D0654EB38D6BF836 /* R2LocalizedString.swift in Sources */ = {isa = PBXBuildFile; fileRef = 972DC46120E457918E69EBD0 /* R2LocalizedString.swift */; };
		CC1EBC553CE8A5C873E7A9BB /* PublicationServicesBuilder.swift in Sources */ = {isa = PBXBuildFile; fileRef = 7768FC212BAC1669A5ED08C5 /* PublicationServicesBuilder.swift */; };
		CE31AFB76CC1A587AC62BBDB /* EPUBContainerParser.swift in Sources */ = {isa = PBXBuildFile; fileRef = 78033AFDF98C92351785D17F /* EPUBContainerParser.swift */; };
		D13F342C611C6495554EE3DF /* NCXParser.swift in Sources */ = {isa = PBXBuildFile; fileRef = 4363E8A92B1EA9AF2561DCE9 /* NCXParser.swift */; };
		D248F68B569EDADA445E341D /* TargetAction.swift in Sources */ = {isa = PBXBuildFile; fileRef = 4E564AE6D5137499C81FEBE2 /* TargetAction.swift */; };
		D26AE818524611D4B6279787 /* Manifest.swift in Sources */ = {isa = PBXBuildFile; fileRef = FCA5481C26E0513D55F4DE48 /* Manifest.swift */; };
		D29D1F6AC5C7D1384F93A520 /* Properties+EPUB.swift in Sources */ = {isa = PBXBuildFile; fileRef = 6BC71BAFF7A20D7903E6EE4D /* Properties+EPUB.swift */; };
		D426BFD641700B2C24D428DB /* Result.swift in Sources */ = {isa = PBXBuildFile; fileRef = 634444C3FD707BD99E337CDC /* Result.swift */; };
		D50FE2B82BB34E2881723BE9 /* ZIPLicenseContainer.swift in Sources */ = {isa = PBXBuildFile; fileRef = A6453ABD6DF237362C6EECD2 /* ZIPLicenseContainer.swift */; };
		D59E4F649A970E1F8A95E6DA /* ImageParser.swift in Sources */ = {isa = PBXBuildFile; fileRef = 37087C0D0B36FE7F20F1C891 /* ImageParser.swift */; };
		D7FB0CC13190A17DAB7D7DB1 /* Localizable.strings in Resources */ = {isa = PBXBuildFile; fileRef = 866AEA533E1F119928F17990 /* Localizable.strings */; };
		D80CD187D5C06AF7304B1393 /* PublicationParser.swift in Sources */ = {isa = PBXBuildFile; fileRef = F609C27F073E40D662CFE093 /* PublicationParser.swift */; };
		D931CA82789A1519BB22BBB5 /* NSRegularExpression.swift in Sources */ = {isa = PBXBuildFile; fileRef = C7931CB2A5658CAAECD150B0 /* NSRegularExpression.swift */; };
		D94A07E9627214888D37C6DF /* Bundle.swift in Sources */ = {isa = PBXBuildFile; fileRef = F64FBE3CA5C1B0C73A22E86D /* Bundle.swift */; };
		D9D47DE8D3C0BD48CFCBA8DA /* PublicationServer.swift in Sources */ = {isa = PBXBuildFile; fileRef = F6D87AB6FB1B213E6269736B /* PublicationServer.swift */; };
		DA732235A8E5D6011DAFF31C /* Minizip.framework in Frameworks */ = {isa = PBXBuildFile; fileRef = F7A5480AC007EAA89265A218 /* Minizip.framework */; };
		DB82C032876BF0C45FE4F35B /* Minizip.framework in Frameworks */ = {isa = PBXBuildFile; fileRef = F7A5480AC007EAA89265A218 /* Minizip.framework */; };
		DC0487666F03A3FAFE49D0B9 /* EPUBLicenseContainer.swift in Sources */ = {isa = PBXBuildFile; fileRef = 500E55D9CA753D6D6AA76D10 /* EPUBLicenseContainer.swift */; };
		DE8FFE058B087A30A29D827A /* Container.swift in Sources */ = {isa = PBXBuildFile; fileRef = FEE539CA654121413F911402 /* Container.swift */; };
		E0291D347EB7F8F3C5D41970 /* MediaType.swift in Sources */ = {isa = PBXBuildFile; fileRef = 6599A2A3F66206997E700303 /* MediaType.swift */; };
		E234B4BF37B3F80BCC5C92AF /* Metadata+Presentation.swift in Sources */ = {isa = PBXBuildFile; fileRef = EC59A963F316359DF8B119AC /* Metadata+Presentation.swift */; };
		E303E21BA9C131E9A4E6424A /* MediaType+Deprecated.swift in Sources */ = {isa = PBXBuildFile; fileRef = 49C8CE772EF8EF683D0DEE57 /* MediaType+Deprecated.swift */; };
		E356D67B77C65D294F60D58A /* HTTPClient.swift in Sources */ = {isa = PBXBuildFile; fileRef = DD8FA524D4C8D19FBDDE23F5 /* HTTPClient.swift */; };
		E3848BCC92B4B7E03A4FEE76 /* EPUBReflowableSpreadView.swift in Sources */ = {isa = PBXBuildFile; fileRef = 0C45688D0A9C1F81F463FF92 /* EPUBReflowableSpreadView.swift */; };
		E55B69F79BB4E2EAC4BE34D0 /* Publication+OPDS.swift in Sources */ = {isa = PBXBuildFile; fileRef = 4BB5D42EEF0083D833E2A572 /* Publication+OPDS.swift */; };
		E69BA16E04FBEAA061759895 /* UserSettings.swift in Sources */ = {isa = PBXBuildFile; fileRef = F4937644CB65AE6801CE3295 /* UserSettings.swift */; };
		E6BF3A99E6C6AAC4FEE1099F /* ControlFlow.swift in Sources */ = {isa = PBXBuildFile; fileRef = 55BC4119B8937D17ED80B1AB /* ControlFlow.swift */; };
		E7D731030584957DAD52683C /* Deferred.swift in Sources */ = {isa = PBXBuildFile; fileRef = 10CFCE63856A801FB14A0633 /* Deferred.swift */; };
		E8293787CB5E5CECE38A63B2 /* Encryption.swift in Sources */ = {isa = PBXBuildFile; fileRef = 54699BC0E00F327E67908F6A /* Encryption.swift */; };
		E84974640DF5323C4CA3BDDF /* Fuzi.framework in Frameworks */ = {isa = PBXBuildFile; fileRef = B72B4F486E93FDA8CDF24550 /* Fuzi.framework */; };
		E8948585183675905ABA51F1 /* Observable.swift in Sources */ = {isa = PBXBuildFile; fileRef = 5BC6AE42A31D77B548CB0BB4 /* Observable.swift */; };
		E8CB4E5729E7000FC55FC937 /* CoreServices.framework in Frameworks */ = {isa = PBXBuildFile; fileRef = 342D5C0FEE79A2ABEE24A43E /* CoreServices.framework */; };
		E90A5FDF5271435A1B3F4A5D /* Fuzi.framework in Frameworks */ = {isa = PBXBuildFile; fileRef = B72B4F486E93FDA8CDF24550 /* Fuzi.framework */; };
		E9AADF25494C968A44979B66 /* UInt64.swift in Sources */ = {isa = PBXBuildFile; fileRef = 57338C29681D4872D425AB81 /* UInt64.swift */; };
		E9EE047B89D0084523F7C888 /* Feed.swift in Sources */ = {isa = PBXBuildFile; fileRef = C5E7CEDF6EA681FE8119791B /* Feed.swift */; };
		EB4D11D2D1A0C64FF0E982C3 /* Optional.swift in Sources */ = {isa = PBXBuildFile; fileRef = CC925E451D875E5F74748EDC /* Optional.swift */; };
		EDCA3449EA5683B37D82FEBE /* PDFKit.swift in Sources */ = {isa = PBXBuildFile; fileRef = ABAF1D0444B94E2CDD80087D /* PDFKit.swift */; };
		EE951A131E38E316BF7A1129 /* LCPDialogViewController.xib in Resources */ = {isa = PBXBuildFile; fileRef = ED5C6546C24E5E619E4CC9D1 /* LCPDialogViewController.xib */; };
		EF8EE67A14F96F0D445422C4 /* EPUBParser.swift in Sources */ = {isa = PBXBuildFile; fileRef = 03C234075C7F7573BA54B77D /* EPUBParser.swift */; };
		F09863D8D014DFF822A36B00 /* ZIPFoundation.framework in Frameworks */ = {isa = PBXBuildFile; fileRef = 2BA37D808903302DC0DFCEAA /* ZIPFoundation.framework */; };
		F297BFBADCEFC21E140BEA30 /* Properties+Encryption.swift in Sources */ = {isa = PBXBuildFile; fileRef = 1E175BF1A1F97687B4119BB1 /* Properties+Encryption.swift */; };
		F2B89E29EBFF1B96981490CD /* Streamer.swift in Sources */ = {isa = PBXBuildFile; fileRef = FE961CB4827D937CE3862B51 /* Streamer.swift */; };
		F2BDD94FFFBD08526B56E337 /* URLHelper.swift in Sources */ = {isa = PBXBuildFile; fileRef = E19D31097B3A8050A46CDAA5 /* URLHelper.swift */; };
		F48C88FECB4F1FE52B0306BC /* CGPDF.swift in Sources */ = {isa = PBXBuildFile; fileRef = F6EB7CAF6D058380A2AB711A /* CGPDF.swift */; };
		F5A304B1D0BF425C8E3850AC /* OPFMeta.swift in Sources */ = {isa = PBXBuildFile; fileRef = 0FC49AFB32B525AAC5BF7612 /* OPFMeta.swift */; };
		F90CF6CE1D4F5FA195E19D76 /* LCPPassphraseAuthentication.swift in Sources */ = {isa = PBXBuildFile; fileRef = 1D5053C2151DDDE4E8F06513 /* LCPPassphraseAuthentication.swift */; };
		F96C29471F3EF0CEE568AA53 /* prod-license.lcpl in Resources */ = {isa = PBXBuildFile; fileRef = 9BD31F314E7B3A61C55635E5 /* prod-license.lcpl */; };
		FAF2C0923D6A2DDB25A2AD1E /* LCPDFPositionsService.swift in Sources */ = {isa = PBXBuildFile; fileRef = 47B9196192A22B8AB80E6B2F /* LCPDFPositionsService.swift */; };
		FBA2EFCD6258B97659EDE5BC /* GeneratedCoverService.swift in Sources */ = {isa = PBXBuildFile; fileRef = 925CDE3176715EBEBF40B21F /* GeneratedCoverService.swift */; };
		FC4E26C0ED78E6CE02762156 /* CryptoSwift.framework in Frameworks */ = {isa = PBXBuildFile; fileRef = 138898DB487338AB5A9575C5 /* CryptoSwift.framework */; };
		FCC1E4CA5DE12AFBB80A3C37 /* URITemplate.swift in Sources */ = {isa = PBXBuildFile; fileRef = D5A6F75A226DE424A0515AC3 /* URITemplate.swift */; };
		FD13DEAC62A3ED6714841B7A /* HTTPRequest.swift in Sources */ = {isa = PBXBuildFile; fileRef = 7214B2366A4E024517FF8C76 /* HTTPRequest.swift */; };
		FD16EA6468E99FB52ED97A5D /* PDFOutlineNode.swift in Sources */ = {isa = PBXBuildFile; fileRef = E5D7B566F794F356878AE8E0 /* PDFOutlineNode.swift */; };
		FD80A1458442254E194888F4 /* ZIPInputStream.swift in Sources */ = {isa = PBXBuildFile; fileRef = B0276C0D645E8013EE0F86FA /* ZIPInputStream.swift */; };
		FE690C9C116731D017E7DB43 /* ContentProtectionService+WS.swift in Sources */ = {isa = PBXBuildFile; fileRef = 33C422C1CFB72372FC343AE4 /* ContentProtectionService+WS.swift */; };
		FFC0D2E981B9AB2246831B56 /* StringSearchService.swift in Sources */ = {isa = PBXBuildFile; fileRef = 9E3543F628B017E9BF65DD08 /* StringSearchService.swift */; };
/* End PBXBuildFile section */

/* Begin PBXContainerItemProxy section */
		1B58C19E78E1B2C3293CF280 /* PBXContainerItemProxy */ = {
			isa = PBXContainerItemProxy;
			containerPortal = 6A907415FD50E4A36E33B555 /* Project object */;
			proxyType = 1;
			remoteGlobalIDString = 775EF03FA0776FAD5958EC01;
			remoteInfo = R2Shared;
		};
		65C57BDA97BF899AB60FC9F0 /* PBXContainerItemProxy */ = {
			isa = PBXContainerItemProxy;
			containerPortal = 6A907415FD50E4A36E33B555 /* Project object */;
			proxyType = 1;
			remoteGlobalIDString = 775EF03FA0776FAD5958EC01;
			remoteInfo = R2Shared;
		};
		79288BA7DBB906029064DF6C /* PBXContainerItemProxy */ = {
			isa = PBXContainerItemProxy;
			containerPortal = 6A907415FD50E4A36E33B555 /* Project object */;
			proxyType = 1;
			remoteGlobalIDString = 775EF03FA0776FAD5958EC01;
			remoteInfo = R2Shared;
		};
		84E46CB5F2A96B5E9CE0FC86 /* PBXContainerItemProxy */ = {
			isa = PBXContainerItemProxy;
			containerPortal = 6A907415FD50E4A36E33B555 /* Project object */;
			proxyType = 1;
			remoteGlobalIDString = 775EF03FA0776FAD5958EC01;
			remoteInfo = R2Shared;
		};
/* End PBXContainerItemProxy section */

/* Begin PBXFileReference section */
		01265194649A8E2A821CC2A4 /* DiffableDecoration+HTML.swift */ = {isa = PBXFileReference; lastKnownFileType = sourcecode.swift; path = "DiffableDecoration+HTML.swift"; sourceTree = "<group>"; };
		01A72947C91934D96A7EAA23 /* RootFile.swift */ = {isa = PBXFileReference; lastKnownFileType = sourcecode.swift; path = RootFile.swift; sourceTree = "<group>"; };
		01B24895126F2A744A8E9E61 /* Metadata.swift */ = {isa = PBXFileReference; lastKnownFileType = sourcecode.swift; path = Metadata.swift; sourceTree = "<group>"; };
		01CCE64AE9824DCF6D6413BC /* PerResourcePositionsService.swift */ = {isa = PBXFileReference; lastKnownFileType = sourcecode.swift; path = PerResourcePositionsService.swift; sourceTree = "<group>"; };
		01D191FF1BE0BA97581EB070 /* ReadiumLicenseContainer.swift */ = {isa = PBXFileReference; lastKnownFileType = sourcecode.swift; path = ReadiumLicenseContainer.swift; sourceTree = "<group>"; };
		03C234075C7F7573BA54B77D /* EPUBParser.swift */ = {isa = PBXFileReference; lastKnownFileType = sourcecode.swift; path = EPUBParser.swift; sourceTree = "<group>"; };
		049EDB4F925E0AFEDA7318A5 /* HTTPFetcher.swift */ = {isa = PBXFileReference; lastKnownFileType = sourcecode.swift; path = HTTPFetcher.swift; sourceTree = "<group>"; };
		067E58BE65BCB4F8D1E8B911 /* Loggable.swift */ = {isa = PBXFileReference; lastKnownFileType = sourcecode.swift; path = Loggable.swift; sourceTree = "<group>"; };
		07B5469E40752E598C070E5B /* OPDSParser.swift */ = {isa = PBXFileReference; lastKnownFileType = sourcecode.swift; path = OPDSParser.swift; sourceTree = "<group>"; };
		093629E752DE17264B97C598 /* LCPLicense.swift */ = {isa = PBXFileReference; lastKnownFileType = sourcecode.swift; path = LCPLicense.swift; sourceTree = "<group>"; };
		0BB64178365BFA9ED75C7078 /* LCPDialogViewController.swift */ = {isa = PBXFileReference; lastKnownFileType = sourcecode.swift; path = LCPDialogViewController.swift; sourceTree = "<group>"; };
		0C45688D0A9C1F81F463FF92 /* EPUBReflowableSpreadView.swift */ = {isa = PBXFileReference; lastKnownFileType = sourcecode.swift; path = EPUBReflowableSpreadView.swift; sourceTree = "<group>"; };
		0CB0D3EE83AE0CE1F0B0B0CF /* CancellableResult.swift */ = {isa = PBXFileReference; lastKnownFileType = sourcecode.swift; path = CancellableResult.swift; sourceTree = "<group>"; };
		0CB9035705112EB122F74DBE /* DifferenceKit.framework */ = {isa = PBXFileReference; lastKnownFileType = wrapper.framework; path = DifferenceKit.framework; sourceTree = "<group>"; };
		0E1D7FA19C628EA8F967F580 /* Deprecated.swift */ = {isa = PBXFileReference; lastKnownFileType = sourcecode.swift; path = Deprecated.swift; sourceTree = "<group>"; };
		0FC49AFB32B525AAC5BF7612 /* OPFMeta.swift */ = {isa = PBXFileReference; lastKnownFileType = sourcecode.swift; path = OPFMeta.swift; sourceTree = "<group>"; };
		103E0171A3CDEFA1B1F1F180 /* WKWebView.swift */ = {isa = PBXFileReference; lastKnownFileType = sourcecode.swift; path = WKWebView.swift; sourceTree = "<group>"; };
		10CFCE63856A801FB14A0633 /* Deferred.swift */ = {isa = PBXFileReference; lastKnownFileType = sourcecode.swift; path = Deferred.swift; sourceTree = "<group>"; };
		10FB29EDCCE5910C869295F1 /* Either.swift */ = {isa = PBXFileReference; lastKnownFileType = sourcecode.swift; path = Either.swift; sourceTree = "<group>"; };
		11252900E9B0827C0FD2FA4B /* Database.swift */ = {isa = PBXFileReference; lastKnownFileType = sourcecode.swift; path = Database.swift; sourceTree = "<group>"; };
		1225F795A69CCB10692A56B5 /* Deprecated.swift */ = {isa = PBXFileReference; lastKnownFileType = sourcecode.swift; path = Deprecated.swift; sourceTree = "<group>"; };
		125BAF5FDFA097BA5CC63539 /* StringExtension.swift */ = {isa = PBXFileReference; lastKnownFileType = sourcecode.swift; path = StringExtension.swift; sourceTree = "<group>"; };
		138898DB487338AB5A9575C5 /* CryptoSwift.framework */ = {isa = PBXFileReference; lastKnownFileType = wrapper.framework; path = CryptoSwift.framework; sourceTree = "<group>"; };
		15980B67505AAF10642B56C8 /* LicenseContainer.swift */ = {isa = PBXFileReference; lastKnownFileType = sourcecode.swift; path = LicenseContainer.swift; sourceTree = "<group>"; };
		17D22986A3ADE9E883691EE2 /* Deferred.swift */ = {isa = PBXFileReference; lastKnownFileType = sourcecode.swift; path = Deferred.swift; sourceTree = "<group>"; };
		194C08173CDF8E3FE15D8D4A /* Collection.swift */ = {isa = PBXFileReference; lastKnownFileType = sourcecode.swift; path = Collection.swift; sourceTree = "<group>"; };
		1BE032F34E5529E3F5FD62F1 /* MediaTypeSnifferContent.swift */ = {isa = PBXFileReference; lastKnownFileType = sourcecode.swift; path = MediaTypeSnifferContent.swift; sourceTree = "<group>"; };
		1C22408FE1FA81400DE8D5F7 /* OPDSPrice.swift */ = {isa = PBXFileReference; lastKnownFileType = sourcecode.swift; path = OPDSPrice.swift; sourceTree = "<group>"; };
		1D5053C2151DDDE4E8F06513 /* LCPPassphraseAuthentication.swift */ = {isa = PBXFileReference; lastKnownFileType = sourcecode.swift; path = LCPPassphraseAuthentication.swift; sourceTree = "<group>"; };
		1E175BF1A1F97687B4119BB1 /* Properties+Encryption.swift */ = {isa = PBXFileReference; lastKnownFileType = sourcecode.swift; path = "Properties+Encryption.swift"; sourceTree = "<group>"; };
		1EBC685D4A0E07997088DD2D /* DataCompression.swift */ = {isa = PBXFileReference; lastKnownFileType = sourcecode.swift; path = DataCompression.swift; sourceTree = "<group>"; };
		1FDB5E905D7B4F0E9D8CA56C /* TransformingFetcher.swift */ = {isa = PBXFileReference; lastKnownFileType = sourcecode.swift; path = TransformingFetcher.swift; sourceTree = "<group>"; };
		230985A228FA74F24735D6BB /* LCPRenewDelegate.swift */ = {isa = PBXFileReference; lastKnownFileType = sourcecode.swift; path = LCPRenewDelegate.swift; sourceTree = "<group>"; };
		239A56BB0E6DAF17E0A13447 /* CBZNavigatorViewController.swift */ = {isa = PBXFileReference; lastKnownFileType = sourcecode.swift; path = CBZNavigatorViewController.swift; sourceTree = "<group>"; };
		251275D0DF87F85158A5FEA9 /* Assets */ = {isa = PBXFileReference; lastKnownFileType = folder; name = Assets; path = ../../Sources/Navigator/EPUB/Assets; sourceTree = SOURCE_ROOT; };
		25FD89B99234B85BD2A8FC3E /* MediaNavigator.swift */ = {isa = PBXFileReference; lastKnownFileType = sourcecode.swift; path = MediaNavigator.swift; sourceTree = "<group>"; };
		27E446AE5B40C2C4E5531536 /* Logger.swift */ = {isa = PBXFileReference; lastKnownFileType = sourcecode.swift; path = Logger.swift; sourceTree = "<group>"; };
		294E01A2E6FF25539EBC1082 /* Properties+Archive.swift */ = {isa = PBXFileReference; lastKnownFileType = sourcecode.swift; path = "Properties+Archive.swift"; sourceTree = "<group>"; };
		29AD63CD2A41586290547212 /* NavigationDocumentParser.swift */ = {isa = PBXFileReference; lastKnownFileType = sourcecode.swift; path = NavigationDocumentParser.swift; sourceTree = "<group>"; };
		2AF56CF04F94B7BE45631897 /* LCPContentProtection.swift */ = {isa = PBXFileReference; lastKnownFileType = sourcecode.swift; path = LCPContentProtection.swift; sourceTree = "<group>"; };
		2BA37D808903302DC0DFCEAA /* ZIPFoundation.framework */ = {isa = PBXFileReference; lastKnownFileType = wrapper.framework; path = ZIPFoundation.framework; sourceTree = "<group>"; };
		2BD6F93E379D0DC6FA1DCDEE /* Navigator.swift */ = {isa = PBXFileReference; lastKnownFileType = sourcecode.swift; path = Navigator.swift; sourceTree = "<group>"; };
		2C8CDB4833C705FC1D986679 /* PassphrasesRepository.swift */ = {isa = PBXFileReference; lastKnownFileType = sourcecode.swift; path = PassphrasesRepository.swift; sourceTree = "<group>"; };
		2CB0BFECA8236412881393AA /* LCPAuthenticating.swift */ = {isa = PBXFileReference; lastKnownFileType = sourcecode.swift; path = LCPAuthenticating.swift; sourceTree = "<group>"; };
		2CDB1B325928A873012E6149 /* XML.swift */ = {isa = PBXFileReference; lastKnownFileType = sourcecode.swift; path = XML.swift; sourceTree = "<group>"; };
		2DE48021CF3FED1C3340E458 /* RoutingFetcher.swift */ = {isa = PBXFileReference; lastKnownFileType = sourcecode.swift; path = RoutingFetcher.swift; sourceTree = "<group>"; };
		2DF03272C07D6951ADC1311E /* Publication.swift */ = {isa = PBXFileReference; lastKnownFileType = sourcecode.swift; path = Publication.swift; sourceTree = "<group>"; };
		300E15AA6D30BBFB7416AC01 /* MediaTypeSnifferContext.swift */ = {isa = PBXFileReference; lastKnownFileType = sourcecode.swift; path = MediaTypeSnifferContext.swift; sourceTree = "<group>"; };
		339637CCF01E665F4CB78B01 /* EPUBLayout.swift */ = {isa = PBXFileReference; lastKnownFileType = sourcecode.swift; path = EPUBLayout.swift; sourceTree = "<group>"; };
		33C422C1CFB72372FC343AE4 /* ContentProtectionService+WS.swift */ = {isa = PBXFileReference; lastKnownFileType = sourcecode.swift; path = "ContentProtectionService+WS.swift"; sourceTree = "<group>"; };
		33FD18E1CF87271DA6A6A783 /* Connection.swift */ = {isa = PBXFileReference; lastKnownFileType = sourcecode.swift; path = Connection.swift; sourceTree = "<group>"; };
		342D5C0FEE79A2ABEE24A43E /* CoreServices.framework */ = {isa = PBXFileReference; lastKnownFileType = wrapper.framework; name = CoreServices.framework; path = System/Library/Frameworks/CoreServices.framework; sourceTree = SDKROOT; };
		34B5C938E4973406F110F2E6 /* OPDS1Parser.swift */ = {isa = PBXFileReference; lastKnownFileType = sourcecode.swift; path = OPDS1Parser.swift; sourceTree = "<group>"; };
		34CA9A244D941CB63515EDDE /* HREF.swift */ = {isa = PBXFileReference; lastKnownFileType = sourcecode.swift; path = HREF.swift; sourceTree = "<group>"; };
		3510E7E84A5361BCECC90569 /* WarningLogger.swift */ = {isa = PBXFileReference; lastKnownFileType = sourcecode.swift; path = WarningLogger.swift; sourceTree = "<group>"; };
		3604722B0DFFFBFB66B7F1BF /* ArchiveFetcher.swift */ = {isa = PBXFileReference; lastKnownFileType = sourcecode.swift; path = ArchiveFetcher.swift; sourceTree = "<group>"; };
		36E5D8A1F865EDF9A7DAD31D /* ResourceInputStream.swift */ = {isa = PBXFileReference; lastKnownFileType = sourcecode.swift; path = ResourceInputStream.swift; sourceTree = "<group>"; };
		37087C0D0B36FE7F20F1C891 /* ImageParser.swift */ = {isa = PBXFileReference; lastKnownFileType = sourcecode.swift; path = ImageParser.swift; sourceTree = "<group>"; };
		37120DA973F5C438B59BC014 /* ReadiumLCP.framework */ = {isa = PBXFileReference; explicitFileType = wrapper.framework; includeInIndex = 0; path = ReadiumLCP.framework; sourceTree = BUILT_PRODUCTS_DIR; };
		387B19B66C4D91A295B5EFA6 /* Facet.swift */ = {isa = PBXFileReference; lastKnownFileType = sourcecode.swift; path = Facet.swift; sourceTree = "<group>"; };
		3B0A149FC97C747F55F6463C /* PublicationCollection.swift */ = {isa = PBXFileReference; lastKnownFileType = sourcecode.swift; path = PublicationCollection.swift; sourceTree = "<group>"; };
		3DA7FFAA3EA2B45961391DDF /* HTTPError.swift */ = {isa = PBXFileReference; lastKnownFileType = sourcecode.swift; path = HTTPError.swift; sourceTree = "<group>"; };
		3DF324AD5E3E30687AC5262D /* PDFTapGestureController.swift */ = {isa = PBXFileReference; lastKnownFileType = sourcecode.swift; path = PDFTapGestureController.swift; sourceTree = "<group>"; };
		3DFAC865449A1A225BF534DA /* OPDSAcquisition.swift */ = {isa = PBXFileReference; lastKnownFileType = sourcecode.swift; path = OPDSAcquisition.swift; sourceTree = "<group>"; };
		3EC9BDFB5AC6D5E7FC8F6A4C /* LCPLLicenseContainer.swift */ = {isa = PBXFileReference; lastKnownFileType = sourcecode.swift; path = LCPLLicenseContainer.swift; sourceTree = "<group>"; };
		419064D714A90CE07D575629 /* PublicationAsset.swift */ = {isa = PBXFileReference; lastKnownFileType = sourcecode.swift; path = PublicationAsset.swift; sourceTree = "<group>"; };
		41A0528117E270B68AC75C56 /* R2Shared.framework */ = {isa = PBXFileReference; explicitFileType = wrapper.framework; includeInIndex = 0; path = R2Shared.framework; sourceTree = BUILT_PRODUCTS_DIR; };
		41B61198128D628CFB3FD22A /* DiffableDecoration.swift */ = {isa = PBXFileReference; lastKnownFileType = sourcecode.swift; path = DiffableDecoration.swift; sourceTree = "<group>"; };
		429DC5F399C506D2256F54A7 /* Array.swift */ = {isa = PBXFileReference; lastKnownFileType = sourcecode.swift; path = Array.swift; sourceTree = "<group>"; };
		42EFF9139B59D763CE254F92 /* Presentation+EPUB.swift */ = {isa = PBXFileReference; lastKnownFileType = sourcecode.swift; path = "Presentation+EPUB.swift"; sourceTree = "<group>"; };
		4363E8A92B1EA9AF2561DCE9 /* NCXParser.swift */ = {isa = PBXFileReference; lastKnownFileType = sourcecode.swift; path = NCXParser.swift; sourceTree = "<group>"; };
		444216A015C73E8B25272F98 /* CBZParser.swift */ = {isa = PBXFileReference; lastKnownFileType = sourcecode.swift; path = CBZParser.swift; sourceTree = "<group>"; };
		44D0B1BEF4825550464B9F62 /* PDFNavigatorViewController.swift */ = {isa = PBXFileReference; lastKnownFileType = sourcecode.swift; path = PDFNavigatorViewController.swift; sourceTree = "<group>"; };
		45319A96D79565A2CD31B650 /* StatusDocument.swift */ = {isa = PBXFileReference; lastKnownFileType = sourcecode.swift; path = StatusDocument.swift; sourceTree = "<group>"; };
		456192DBCB3A29ADA9C3CCB9 /* Contributor.swift */ = {isa = PBXFileReference; lastKnownFileType = sourcecode.swift; path = Contributor.swift; sourceTree = "<group>"; };
		4567A7ABB678715C37661DE3 /* SelectableNavigator.swift */ = {isa = PBXFileReference; lastKnownFileType = sourcecode.swift; path = SelectableNavigator.swift; sourceTree = "<group>"; };
		4598F4671CE7BAE9299BF84B /* UIImage.swift */ = {isa = PBXFileReference; lastKnownFileType = sourcecode.swift; path = UIImage.swift; sourceTree = "<group>"; };
		47B9196192A22B8AB80E6B2F /* LCPDFPositionsService.swift */ = {isa = PBXFileReference; lastKnownFileType = sourcecode.swift; path = LCPDFPositionsService.swift; sourceTree = "<group>"; };
		48856E9AB402E2907B5230F3 /* CGRect.swift */ = {isa = PBXFileReference; lastKnownFileType = sourcecode.swift; path = CGRect.swift; sourceTree = "<group>"; };
		48B28C65845F0575C40877F6 /* UTI.swift */ = {isa = PBXFileReference; lastKnownFileType = sourcecode.swift; path = UTI.swift; sourceTree = "<group>"; };
		4944D2DB99CC59F945FDA2CA /* Bundle.swift */ = {isa = PBXFileReference; lastKnownFileType = sourcecode.swift; path = Bundle.swift; sourceTree = "<group>"; };
		49C8CE772EF8EF683D0DEE57 /* MediaType+Deprecated.swift */ = {isa = PBXFileReference; lastKnownFileType = sourcecode.swift; path = "MediaType+Deprecated.swift"; sourceTree = "<group>"; };
		4BB5D42EEF0083D833E2A572 /* Publication+OPDS.swift */ = {isa = PBXFileReference; lastKnownFileType = sourcecode.swift; path = "Publication+OPDS.swift"; sourceTree = "<group>"; };
		4CAEA09BA4CC5F243E06F1BC /* GCDWebServer.framework */ = {isa = PBXFileReference; lastKnownFileType = wrapper.framework; path = GCDWebServer.framework; sourceTree = "<group>"; };
		4E564AE6D5137499C81FEBE2 /* TargetAction.swift */ = {isa = PBXFileReference; lastKnownFileType = sourcecode.swift; path = TargetAction.swift; sourceTree = "<group>"; };
		500E55D9CA753D6D6AA76D10 /* EPUBLicenseContainer.swift */ = {isa = PBXFileReference; lastKnownFileType = sourcecode.swift; path = EPUBLicenseContainer.swift; sourceTree = "<group>"; };
		508E0CD4F9F02CC851E6D1E1 /* Publication+EPUB.swift */ = {isa = PBXFileReference; lastKnownFileType = sourcecode.swift; path = "Publication+EPUB.swift"; sourceTree = "<group>"; };
		54699BC0E00F327E67908F6A /* Encryption.swift */ = {isa = PBXFileReference; lastKnownFileType = sourcecode.swift; path = Encryption.swift; sourceTree = "<group>"; };
		55BC4119B8937D17ED80B1AB /* ControlFlow.swift */ = {isa = PBXFileReference; lastKnownFileType = sourcecode.swift; path = ControlFlow.swift; sourceTree = "<group>"; };
		55C712D8027F92F5057C36F5 /* en */ = {isa = PBXFileReference; lastKnownFileType = text.plist.strings; name = en; path = en.lproj/Localizable.strings; sourceTree = "<group>"; };
		55D0EAD1ABB7B829A3891D3A /* UIView.swift */ = {isa = PBXFileReference; lastKnownFileType = sourcecode.swift; path = UIView.swift; sourceTree = "<group>"; };
		56286133DD0AE093F2C5E9FD /* LicensesService.swift */ = {isa = PBXFileReference; lastKnownFileType = sourcecode.swift; path = LicensesService.swift; sourceTree = "<group>"; };
		567C115FF0939F69AD83AE82 /* UserRights.swift */ = {isa = PBXFileReference; lastKnownFileType = sourcecode.swift; path = UserRights.swift; sourceTree = "<group>"; };
		56C489452239BF85F4D14E95 /* PublicationMediaLoader.swift */ = {isa = PBXFileReference; lastKnownFileType = sourcecode.swift; path = PublicationMediaLoader.swift; sourceTree = "<group>"; };
		56DCEA1627F7AE84298732CC /* DRM+Deprecated.swift */ = {isa = PBXFileReference; lastKnownFileType = sourcecode.swift; path = "DRM+Deprecated.swift"; sourceTree = "<group>"; };
		57074892837A37E3BFEDB481 /* String.swift */ = {isa = PBXFileReference; lastKnownFileType = sourcecode.swift; path = String.swift; sourceTree = "<group>"; };
		5729FF7E2E6521E3730A375C /* SwiftSoup.framework */ = {isa = PBXFileReference; lastKnownFileType = wrapper.framework; path = SwiftSoup.framework; sourceTree = "<group>"; };
		57338C29681D4872D425AB81 /* UInt64.swift */ = {isa = PBXFileReference; lastKnownFileType = sourcecode.swift; path = UInt64.swift; sourceTree = "<group>"; };
		59DEE0391E49891939DFDF38 /* ContentProtection.swift */ = {isa = PBXFileReference; lastKnownFileType = sourcecode.swift; path = ContentProtection.swift; sourceTree = "<group>"; };
		5BC6AE42A31D77B548CB0BB4 /* Observable.swift */ = {isa = PBXFileReference; lastKnownFileType = sourcecode.swift; path = Observable.swift; sourceTree = "<group>"; };
		5D8FE0EA948A4FD3AF0DA7D8 /* ResourceContentExtractor.swift */ = {isa = PBXFileReference; lastKnownFileType = sourcecode.swift; path = ResourceContentExtractor.swift; sourceTree = "<group>"; };
		5E788FD34BE635B4B80C18A6 /* UIColor.swift */ = {isa = PBXFileReference; lastKnownFileType = sourcecode.swift; path = UIColor.swift; sourceTree = "<group>"; };
		600D8714B762FE37DE405C2E /* LocalizedString.swift */ = {isa = PBXFileReference; lastKnownFileType = sourcecode.swift; path = LocalizedString.swift; sourceTree = "<group>"; };
		6013A51134BA90F51257864B /* Fetcher.swift */ = {isa = PBXFileReference; lastKnownFileType = sourcecode.swift; path = Fetcher.swift; sourceTree = "<group>"; };
		606416A552192BF66FBDF3C2 /* PassphrasesService.swift */ = {isa = PBXFileReference; lastKnownFileType = sourcecode.swift; path = PassphrasesService.swift; sourceTree = "<group>"; };
		61575203A3BEB8E218CAFE38 /* OPFParser.swift */ = {isa = PBXFileReference; lastKnownFileType = sourcecode.swift; path = OPFParser.swift; sourceTree = "<group>"; };
		616C70674FBF020FE4607617 /* DeviceService.swift */ = {isa = PBXFileReference; lastKnownFileType = sourcecode.swift; path = DeviceService.swift; sourceTree = "<group>"; };
		626CFFF131E0E840B76428F1 /* DecorableNavigator.swift */ = {isa = PBXFileReference; lastKnownFileType = sourcecode.swift; path = DecorableNavigator.swift; sourceTree = "<group>"; };
		634444C3FD707BD99E337CDC /* Result.swift */ = {isa = PBXFileReference; lastKnownFileType = sourcecode.swift; path = Result.swift; sourceTree = "<group>"; };
		64ED7629E73022C1495081D1 /* Links.swift */ = {isa = PBXFileReference; lastKnownFileType = sourcecode.swift; path = Links.swift; sourceTree = "<group>"; };
		6599A2A3F66206997E700303 /* MediaType.swift */ = {isa = PBXFileReference; lastKnownFileType = sourcecode.swift; path = MediaType.swift; sourceTree = "<group>"; };
		65C8719E9CC8EF0D2430AD85 /* CompletionList.swift */ = {isa = PBXFileReference; lastKnownFileType = sourcecode.swift; path = CompletionList.swift; sourceTree = "<group>"; };
		667B76C4766DFF58D066D40B /* PublicationService.swift */ = {isa = PBXFileReference; lastKnownFileType = sourcecode.swift; path = PublicationService.swift; sourceTree = "<group>"; };
		6770362D551A8616EB41CBF1 /* DefaultHTTPClient.swift */ = {isa = PBXFileReference; lastKnownFileType = sourcecode.swift; path = DefaultHTTPClient.swift; sourceTree = "<group>"; };
		67DEBFCD9D71243C4ACC3A49 /* LCPService.swift */ = {isa = PBXFileReference; lastKnownFileType = sourcecode.swift; path = LCPService.swift; sourceTree = "<group>"; };
		68719C5F09F9193E378DF585 /* LCPDecryptor.swift */ = {isa = PBXFileReference; lastKnownFileType = sourcecode.swift; path = LCPDecryptor.swift; sourceTree = "<group>"; };
		691C96D23D42A0C6AC03B1AE /* FileAsset.swift */ = {isa = PBXFileReference; lastKnownFileType = sourcecode.swift; path = FileAsset.swift; sourceTree = "<group>"; };
		6BC71BAFF7A20D7903E6EE4D /* Properties+EPUB.swift */ = {isa = PBXFileReference; lastKnownFileType = sourcecode.swift; path = "Properties+EPUB.swift"; sourceTree = "<group>"; };
		707D6D09349FB31406847ABE /* UserProperties.swift */ = {isa = PBXFileReference; lastKnownFileType = sourcecode.swift; path = UserProperties.swift; sourceTree = "<group>"; };
		7214B2366A4E024517FF8C76 /* HTTPRequest.swift */ = {isa = PBXFileReference; lastKnownFileType = sourcecode.swift; path = HTTPRequest.swift; sourceTree = "<group>"; };
		728FE6FBE1A1D9199FAEB79A /* Date+ISO8601.swift */ = {isa = PBXFileReference; lastKnownFileType = sourcecode.swift; path = "Date+ISO8601.swift"; sourceTree = "<group>"; };
		72922E22040CEFB3B7BBCDAF /* LoggerStub.swift */ = {isa = PBXFileReference; lastKnownFileType = sourcecode.swift; path = LoggerStub.swift; sourceTree = "<group>"; };
		733C1DF0A4612D888376358B /* URL.swift */ = {isa = PBXFileReference; lastKnownFileType = sourcecode.swift; path = URL.swift; sourceTree = "<group>"; };
		74F646B746EB27124F9456F8 /* ReadingProgression.swift */ = {isa = PBXFileReference; lastKnownFileType = sourcecode.swift; path = ReadingProgression.swift; sourceTree = "<group>"; };
		75DFA22C741A09C81E23D084 /* Base */ = {isa = PBXFileReference; lastKnownFileType = file.xib; name = Base; path = Base.lproj/LCPDialogViewController.xib; sourceTree = "<group>"; };
		76638D3D1220E4C2620B9A80 /* Properties.swift */ = {isa = PBXFileReference; lastKnownFileType = sourcecode.swift; path = Properties.swift; sourceTree = "<group>"; };
		76E46B10FD5B26A2F41718E0 /* EPUBMetadataParser.swift */ = {isa = PBXFileReference; lastKnownFileType = sourcecode.swift; path = EPUBMetadataParser.swift; sourceTree = "<group>"; };
		77392C999C0EFF83C8F2A47F /* LCPDialogAuthentication.swift */ = {isa = PBXFileReference; lastKnownFileType = sourcecode.swift; path = LCPDialogAuthentication.swift; sourceTree = "<group>"; };
		7768FC212BAC1669A5ED08C5 /* PublicationServicesBuilder.swift */ = {isa = PBXFileReference; lastKnownFileType = sourcecode.swift; path = PublicationServicesBuilder.swift; sourceTree = "<group>"; };
		78033AFDF98C92351785D17F /* EPUBContainerParser.swift */ = {isa = PBXFileReference; lastKnownFileType = sourcecode.swift; path = EPUBContainerParser.swift; sourceTree = "<group>"; };
		7BBD54FD376456C1925316BC /* Cancellable.swift */ = {isa = PBXFileReference; lastKnownFileType = sourcecode.swift; path = Cancellable.swift; sourceTree = "<group>"; };
		7C2787EBE9D5565DA8593711 /* Properties+Presentation.swift */ = {isa = PBXFileReference; lastKnownFileType = sourcecode.swift; path = "Properties+Presentation.swift"; sourceTree = "<group>"; };
		7C28B8CD48F8A660141F5983 /* DefaultLocatorService.swift */ = {isa = PBXFileReference; lastKnownFileType = sourcecode.swift; path = DefaultLocatorService.swift; sourceTree = "<group>"; };
		7C3A9CF25E925418A1712C0B /* LazyResource.swift */ = {isa = PBXFileReference; lastKnownFileType = sourcecode.swift; path = LazyResource.swift; sourceTree = "<group>"; };
		8103346E73760F07800EB75E /* PDFFileParser.swift */ = {isa = PBXFileReference; lastKnownFileType = sourcecode.swift; path = PDFFileParser.swift; sourceTree = "<group>"; };
		819D931708B3EE95CF9ADFED /* OPDSCopies.swift */ = {isa = PBXFileReference; lastKnownFileType = sourcecode.swift; path = OPDSCopies.swift; sourceTree = "<group>"; };
		8240F845F35439807CE8AF65 /* ContentProtectionService.swift */ = {isa = PBXFileReference; lastKnownFileType = sourcecode.swift; path = ContentProtectionService.swift; sourceTree = "<group>"; };
		8456BF3665A9B9C0AE4CC158 /* Locator+HTML.swift */ = {isa = PBXFileReference; lastKnownFileType = sourcecode.swift; path = "Locator+HTML.swift"; sourceTree = "<group>"; };
		8456F28921B65C2FC15D28AE /* FileInputStream.swift */ = {isa = PBXFileReference; lastKnownFileType = sourcecode.swift; path = FileInputStream.swift; sourceTree = "<group>"; };
		87629BF68F1EDBF06FC0AD54 /* ImageViewController.swift */ = {isa = PBXFileReference; lastKnownFileType = sourcecode.swift; path = ImageViewController.swift; sourceTree = "<group>"; };
		87727AC33D368A88A60A12B9 /* Encryption.swift */ = {isa = PBXFileReference; lastKnownFileType = sourcecode.swift; path = Encryption.swift; sourceTree = "<group>"; };
		893C5F4086D99997DAF9BEDC /* EPUBEncryptionParser.swift */ = {isa = PBXFileReference; lastKnownFileType = sourcecode.swift; path = EPUBEncryptionParser.swift; sourceTree = "<group>"; };
		8A00FF0C84822A134A353BD4 /* DocumentTypes.swift */ = {isa = PBXFileReference; lastKnownFileType = sourcecode.swift; path = DocumentTypes.swift; sourceTree = "<group>"; };
		8AB3B86AB42261727B2811CF /* HTMLDecorationTemplate.swift */ = {isa = PBXFileReference; lastKnownFileType = sourcecode.swift; path = HTMLDecorationTemplate.swift; sourceTree = "<group>"; };
		8B6A5B12925813FB40C41034 /* Presentation.swift */ = {isa = PBXFileReference; lastKnownFileType = sourcecode.swift; path = Presentation.swift; sourceTree = "<group>"; };
		8C0B4302E87880979A441710 /* Publication+JSON.swift */ = {isa = PBXFileReference; lastKnownFileType = sourcecode.swift; path = "Publication+JSON.swift"; sourceTree = "<group>"; };
		90AE9BB78C8A3FA5708F6AE6 /* Resource.swift */ = {isa = PBXFileReference; lastKnownFileType = sourcecode.swift; path = Resource.swift; sourceTree = "<group>"; };
		925CDE3176715EBEBF40B21F /* GeneratedCoverService.swift */ = {isa = PBXFileReference; lastKnownFileType = sourcecode.swift; path = GeneratedCoverService.swift; sourceTree = "<group>"; };
		93BF3947EBA8736BF20F36FB /* WebView.swift */ = {isa = PBXFileReference; lastKnownFileType = sourcecode.swift; path = WebView.swift; sourceTree = "<group>"; };
		9627A9AFF7C08010248E1700 /* Publication+Deprecated.swift */ = {isa = PBXFileReference; lastKnownFileType = sourcecode.swift; path = "Publication+Deprecated.swift"; sourceTree = "<group>"; };
		968B4EB4AD29DFA430C8A563 /* LicenseDocument.swift */ = {isa = PBXFileReference; lastKnownFileType = sourcecode.swift; path = LicenseDocument.swift; sourceTree = "<group>"; };
		96ABA83305DCD070E3A0D656 /* CachingResource.swift */ = {isa = PBXFileReference; lastKnownFileType = sourcecode.swift; path = CachingResource.swift; sourceTree = "<group>"; };
		972DC46120E457918E69EBD0 /* R2LocalizedString.swift */ = {isa = PBXFileReference; lastKnownFileType = sourcecode.swift; path = R2LocalizedString.swift; sourceTree = "<group>"; };
		98CD4C99103DC795E44F56AE /* Subject.swift */ = {isa = PBXFileReference; lastKnownFileType = sourcecode.swift; path = Subject.swift; sourceTree = "<group>"; };
		98D8CC7BC117BBFB206D01CC /* EPUBSpread.swift */ = {isa = PBXFileReference; lastKnownFileType = sourcecode.swift; path = EPUBSpread.swift; sourceTree = "<group>"; };
		9935832F8ECA0AB7A7A486FC /* OPDS2Parser.swift */ = {isa = PBXFileReference; lastKnownFileType = sourcecode.swift; path = OPDS2Parser.swift; sourceTree = "<group>"; };
		999F16769EC3127CE292B8DB /* PDFDocumentView.swift */ = {isa = PBXFileReference; lastKnownFileType = sourcecode.swift; path = PDFDocumentView.swift; sourceTree = "<group>"; };
		9B5B029CA09EE1F86A19612A /* SearchService.swift */ = {isa = PBXFileReference; lastKnownFileType = sourcecode.swift; path = SearchService.swift; sourceTree = "<group>"; };
		9BD31F314E7B3A61C55635E5 /* prod-license.lcpl */ = {isa = PBXFileReference; path = "prod-license.lcpl"; sourceTree = "<group>"; };
		9D586820910099E82E7C35B5 /* UserSettings.swift */ = {isa = PBXFileReference; lastKnownFileType = sourcecode.swift; path = UserSettings.swift; sourceTree = "<group>"; };
		9DDB25FC1693613B72DFDB6E /* OpdsMetadata.swift */ = {isa = PBXFileReference; lastKnownFileType = sourcecode.swift; path = OpdsMetadata.swift; sourceTree = "<group>"; };
		9E3543F628B017E9BF65DD08 /* StringSearchService.swift */ = {isa = PBXFileReference; lastKnownFileType = sourcecode.swift; path = StringSearchService.swift; sourceTree = "<group>"; };
		9EA3A43B7709F7539F9410CD /* PaginationView.swift */ = {isa = PBXFileReference; lastKnownFileType = sourcecode.swift; path = PaginationView.swift; sourceTree = "<group>"; };
		9ECD1D0BE2C4BB5B58E32BFD /* AudioSession.swift */ = {isa = PBXFileReference; lastKnownFileType = sourcecode.swift; path = AudioSession.swift; sourceTree = "<group>"; };
		9FAAD26EE52713DB9F103610 /* Group.swift */ = {isa = PBXFileReference; lastKnownFileType = sourcecode.swift; path = Group.swift; sourceTree = "<group>"; };
		A0A5959877EC9688CB0C370E /* Signature.swift */ = {isa = PBXFileReference; lastKnownFileType = sourcecode.swift; path = Signature.swift; sourceTree = "<group>"; };
		A214B5DC13576FB36935B5EA /* LCPClient.swift */ = {isa = PBXFileReference; lastKnownFileType = sourcecode.swift; path = LCPClient.swift; sourceTree = "<group>"; };
		A266D398324C20079B0780BC /* LCPError+wrap.swift */ = {isa = PBXFileReference; lastKnownFileType = sourcecode.swift; path = "LCPError+wrap.swift"; sourceTree = "<group>"; };
		A37141BCDFDB6BDBB58CDDD8 /* Seekable.swift */ = {isa = PBXFileReference; lastKnownFileType = sourcecode.swift; path = Seekable.swift; sourceTree = "<group>"; };
		A42F188134C13EB2ECFFB621 /* Parser+Deprecated.swift */ = {isa = PBXFileReference; lastKnownFileType = sourcecode.swift; path = "Parser+Deprecated.swift"; sourceTree = "<group>"; };
		A4BE7189EAC1F2DBE7054606 /* FailureResource.swift */ = {isa = PBXFileReference; lastKnownFileType = sourcecode.swift; path = FailureResource.swift; sourceTree = "<group>"; };
		A4F0C112656C4786F3861973 /* CoverService.swift */ = {isa = PBXFileReference; lastKnownFileType = sourcecode.swift; path = CoverService.swift; sourceTree = "<group>"; };
		A5A115134AA0B8F5254C8139 /* LCPError.swift */ = {isa = PBXFileReference; lastKnownFileType = sourcecode.swift; path = LCPError.swift; sourceTree = "<group>"; };
		A6453ABD6DF237362C6EECD2 /* ZIPLicenseContainer.swift */ = {isa = PBXFileReference; lastKnownFileType = sourcecode.swift; path = ZIPLicenseContainer.swift; sourceTree = "<group>"; };
		A6AD227BF7C477BF13B0BB94 /* PDFDocumentHolder.swift */ = {isa = PBXFileReference; lastKnownFileType = sourcecode.swift; path = PDFDocumentHolder.swift; sourceTree = "<group>"; };
		A8D12E849DAD3C5EF46D3BE5 /* EPUBHTMLInjector.swift */ = {isa = PBXFileReference; lastKnownFileType = sourcecode.swift; path = EPUBHTMLInjector.swift; sourceTree = "<group>"; };
		A8F9AFE740CFFFAD65BA095E /* ContentKey.swift */ = {isa = PBXFileReference; lastKnownFileType = sourcecode.swift; path = ContentKey.swift; sourceTree = "<group>"; };
		A90EA81ECD9488CB3CBDAB41 /* Archive.swift */ = {isa = PBXFileReference; lastKnownFileType = sourcecode.swift; path = Archive.swift; sourceTree = "<group>"; };
		A94DA04D56753CC008F65B1A /* VisualNavigator.swift */ = {isa = PBXFileReference; lastKnownFileType = sourcecode.swift; path = VisualNavigator.swift; sourceTree = "<group>"; };
		AB0EF21FADD12D51D0619C0D /* LinkRelation.swift */ = {isa = PBXFileReference; lastKnownFileType = sourcecode.swift; path = LinkRelation.swift; sourceTree = "<group>"; };
		AB1F7BC3EC3419CB824E3A70 /* ProxyFetcher.swift */ = {isa = PBXFileReference; lastKnownFileType = sourcecode.swift; path = ProxyFetcher.swift; sourceTree = "<group>"; };
		ABAF1D0444B94E2CDD80087D /* PDFKit.swift */ = {isa = PBXFileReference; lastKnownFileType = sourcecode.swift; path = PDFKit.swift; sourceTree = "<group>"; };
		ACB32E55E1F3CAF1737979CC /* DataCompression.swift */ = {isa = PBXFileReference; lastKnownFileType = sourcecode.swift; path = DataCompression.swift; sourceTree = "<group>"; };
		ADDB8B9906FC78C038203BDD /* User.swift */ = {isa = PBXFileReference; lastKnownFileType = sourcecode.swift; path = User.swift; sourceTree = "<group>"; };
		AE0F9F65A46A9D2B4AF1A0FE /* BufferedResource.swift */ = {isa = PBXFileReference; lastKnownFileType = sourcecode.swift; path = BufferedResource.swift; sourceTree = "<group>"; };
		B0276C0D645E8013EE0F86FA /* ZIPInputStream.swift */ = {isa = PBXFileReference; lastKnownFileType = sourcecode.swift; path = ZIPInputStream.swift; sourceTree = "<group>"; };
		B1085F2D690A73984E675D54 /* ParseData.swift */ = {isa = PBXFileReference; lastKnownFileType = sourcecode.swift; path = ParseData.swift; sourceTree = "<group>"; };
		B15EC41FF314ABF15AB25CAC /* DeviceRepository.swift */ = {isa = PBXFileReference; lastKnownFileType = sourcecode.swift; path = DeviceRepository.swift; sourceTree = "<group>"; };
		B2C9762191DAD823E7C925A5 /* DataExtension.swift */ = {isa = PBXFileReference; lastKnownFileType = sourcecode.swift; path = DataExtension.swift; sourceTree = "<group>"; };
		B5CE464C519852D38F873ADB /* PotentialRights.swift */ = {isa = PBXFileReference; lastKnownFileType = sourcecode.swift; path = PotentialRights.swift; sourceTree = "<group>"; };
		B72B4F486E93FDA8CDF24550 /* Fuzi.framework */ = {isa = PBXFileReference; lastKnownFileType = wrapper.framework; path = Fuzi.framework; sourceTree = "<group>"; };
		B7C9D54352714641A87F64A0 /* en */ = {isa = PBXFileReference; lastKnownFileType = text.plist.strings; name = en; path = en.lproj/Localizable.strings; sourceTree = "<group>"; };
		BB11EA964FBB42D44C3E4A50 /* StringEncoding.swift */ = {isa = PBXFileReference; lastKnownFileType = sourcecode.swift; path = StringEncoding.swift; sourceTree = "<group>"; };
		BC45956B8991A9488F957B06 /* PositionsService.swift */ = {isa = PBXFileReference; lastKnownFileType = sourcecode.swift; path = PositionsService.swift; sourceTree = "<group>"; };
		BCF859D4933121BDC376CC8A /* Event.swift */ = {isa = PBXFileReference; lastKnownFileType = sourcecode.swift; path = Event.swift; sourceTree = "<group>"; };
		BD03AFC9C69E785886FB9620 /* Logger.swift */ = {isa = PBXFileReference; lastKnownFileType = sourcecode.swift; path = Logger.swift; sourceTree = "<group>"; };
		BDEFB3D1218817F835A3C5F4 /* LicenseValidation.swift */ = {isa = PBXFileReference; lastKnownFileType = sourcecode.swift; path = LicenseValidation.swift; sourceTree = "<group>"; };
		BE7D07E66B7E820D1A509A27 /* Locator.swift */ = {isa = PBXFileReference; lastKnownFileType = sourcecode.swift; path = Locator.swift; sourceTree = "<group>"; };
		C05E365EBAFDA0CF841F583B /* HTTPProblemDetails.swift */ = {isa = PBXFileReference; lastKnownFileType = sourcecode.swift; path = HTTPProblemDetails.swift; sourceTree = "<group>"; };
		C084C255A327387F36B97A62 /* DOMRange.swift */ = {isa = PBXFileReference; lastKnownFileType = sourcecode.swift; path = DOMRange.swift; sourceTree = "<group>"; };
		C13A00D67725D378EB9E386C /* R2Navigator.framework */ = {isa = PBXFileReference; explicitFileType = wrapper.framework; includeInIndex = 0; path = R2Navigator.framework; sourceTree = BUILT_PRODUCTS_DIR; };
		C2C93C33347DC0A41FE15AC6 /* License.swift */ = {isa = PBXFileReference; lastKnownFileType = sourcecode.swift; path = License.swift; sourceTree = "<group>"; };
		C38A7D45005927987BFEA228 /* SMILParser.swift */ = {isa = PBXFileReference; lastKnownFileType = sourcecode.swift; path = SMILParser.swift; sourceTree = "<group>"; };
		C4C94659A8749299DBE3628D /* HTTPClient.swift */ = {isa = PBXFileReference; lastKnownFileType = sourcecode.swift; path = HTTPClient.swift; sourceTree = "<group>"; };
		C59803AADFCF32C93C9D9D29 /* ExplodedArchive.swift */ = {isa = PBXFileReference; lastKnownFileType = sourcecode.swift; path = ExplodedArchive.swift; sourceTree = "<group>"; };
		C5B28AF73252B570AEAF80B5 /* DataResource.swift */ = {isa = PBXFileReference; lastKnownFileType = sourcecode.swift; path = DataResource.swift; sourceTree = "<group>"; };
		C5E7CEDF6EA681FE8119791B /* Feed.swift */ = {isa = PBXFileReference; lastKnownFileType = sourcecode.swift; path = Feed.swift; sourceTree = "<group>"; };
		C7931CB2A5658CAAECD150B0 /* NSRegularExpression.swift */ = {isa = PBXFileReference; lastKnownFileType = sourcecode.swift; path = NSRegularExpression.swift; sourceTree = "<group>"; };
		CAD79372361D085CA0500CF4 /* Properties+OPDS.swift */ = {isa = PBXFileReference; lastKnownFileType = sourcecode.swift; path = "Properties+OPDS.swift"; sourceTree = "<group>"; };
<<<<<<< HEAD
		CC1D9C1F72F6C7958FE57E27 /* SQLite.framework */ = {isa = PBXFileReference; lastKnownFileType = wrapper.framework; path = SQLite.framework; sourceTree = "<group>"; };
		CC810E0CFC5FEBDD2B19A1D3 /* NetworkService.swift */ = {isa = PBXFileReference; lastKnownFileType = sourcecode.swift; path = NetworkService.swift; sourceTree = "<group>"; };
=======
>>>>>>> 9d775013
		CC925E451D875E5F74748EDC /* Optional.swift */ = {isa = PBXFileReference; lastKnownFileType = sourcecode.swift; path = Optional.swift; sourceTree = "<group>"; };
		CDA8111A330AB4D7187DD743 /* LocatorService.swift */ = {isa = PBXFileReference; lastKnownFileType = sourcecode.swift; path = LocatorService.swift; sourceTree = "<group>"; };
		CE641F78FD99A426A80B3495 /* Zip.h */ = {isa = PBXFileReference; lastKnownFileType = sourcecode.c.h; path = Zip.h; sourceTree = "<group>"; };
		CFE34EA8AF2D815F7169CA45 /* Fuzi.swift */ = {isa = PBXFileReference; lastKnownFileType = sourcecode.swift; path = Fuzi.swift; sourceTree = "<group>"; };
		D008F7BB187AE82CBB115D0F /* WebServerResourceResponse.swift */ = {isa = PBXFileReference; lastKnownFileType = sourcecode.swift; path = WebServerResourceResponse.swift; sourceTree = "<group>"; };
		D0C2A38D366CE8560BCBAC8B /* PDFPositionsService.swift */ = {isa = PBXFileReference; lastKnownFileType = sourcecode.swift; path = PDFPositionsService.swift; sourceTree = "<group>"; };
		D13272E03B63E96D4246F79D /* PDFParser.swift */ = {isa = PBXFileReference; lastKnownFileType = sourcecode.swift; path = PDFParser.swift; sourceTree = "<group>"; };
		D3D785FEFDA202A61E620890 /* EPUBDeobfuscator.swift */ = {isa = PBXFileReference; lastKnownFileType = sourcecode.swift; path = EPUBDeobfuscator.swift; sourceTree = "<group>"; };
		D5857B33DB63054593878018 /* OPDSHolds.swift */ = {isa = PBXFileReference; lastKnownFileType = sourcecode.swift; path = OPDSHolds.swift; sourceTree = "<group>"; };
		D5A6F75A226DE424A0515AC3 /* URITemplate.swift */ = {isa = PBXFileReference; lastKnownFileType = sourcecode.swift; path = URITemplate.swift; sourceTree = "<group>"; };
		D6BCDFDD5327AB802F0F6460 /* NowPlayingInfo.swift */ = {isa = PBXFileReference; lastKnownFileType = sourcecode.swift; path = NowPlayingInfo.swift; sourceTree = "<group>"; };
		D6C93236E313B55D8B835D9F /* EPUBPositionsService.swift */ = {isa = PBXFileReference; lastKnownFileType = sourcecode.swift; path = EPUBPositionsService.swift; sourceTree = "<group>"; };
		D81A35A8B299AD4B74915291 /* Fetcher.swift */ = {isa = PBXFileReference; lastKnownFileType = sourcecode.swift; path = Fetcher.swift; sourceTree = "<group>"; };
		D93B0556DAAAF429893B0692 /* CRLService.swift */ = {isa = PBXFileReference; lastKnownFileType = sourcecode.swift; path = CRLService.swift; sourceTree = "<group>"; };
		D94EB44EC5A15FF631AE8B2E /* Rights.swift */ = {isa = PBXFileReference; lastKnownFileType = sourcecode.swift; path = Rights.swift; sourceTree = "<group>"; };
		D9FFEB1FF4B5CD74EB35CD63 /* AudioParser.swift */ = {isa = PBXFileReference; lastKnownFileType = sourcecode.swift; path = AudioParser.swift; sourceTree = "<group>"; };
		DBCE9786DD346E6BDB2E50FF /* Assets */ = {isa = PBXFileReference; lastKnownFileType = folder; name = Assets; path = ../../Sources/Streamer/Assets; sourceTree = SOURCE_ROOT; };
		DCE34D74E282834684E1C999 /* AudioNavigator.swift */ = {isa = PBXFileReference; lastKnownFileType = sourcecode.swift; path = AudioNavigator.swift; sourceTree = "<group>"; };
		DD8FA524D4C8D19FBDDE23F5 /* HTTPClient.swift */ = {isa = PBXFileReference; lastKnownFileType = sourcecode.swift; path = HTTPClient.swift; sourceTree = "<group>"; };
		DF89316F77F23DACA2E04696 /* PDFDocument.swift */ = {isa = PBXFileReference; lastKnownFileType = sourcecode.swift; path = PDFDocument.swift; sourceTree = "<group>"; };
		DF92954C8C8C3EC50C835CBA /* Link.swift */ = {isa = PBXFileReference; lastKnownFileType = sourcecode.swift; path = Link.swift; sourceTree = "<group>"; };
		E0136BC8AC2E0F3171763FEB /* R2NavigatorLocalizedString.swift */ = {isa = PBXFileReference; lastKnownFileType = sourcecode.swift; path = R2NavigatorLocalizedString.swift; sourceTree = "<group>"; };
		E19D31097B3A8050A46CDAA5 /* URLHelper.swift */ = {isa = PBXFileReference; lastKnownFileType = sourcecode.swift; path = URLHelper.swift; sourceTree = "<group>"; };
		E1D37040B2925CD18734EE97 /* R2Streamer.framework */ = {isa = PBXFileReference; explicitFileType = wrapper.framework; includeInIndex = 0; path = R2Streamer.framework; sourceTree = BUILT_PRODUCTS_DIR; };
		E1DAAE19E8372F6ECF772E0A /* MediaOverlayNode.swift */ = {isa = PBXFileReference; lastKnownFileType = sourcecode.swift; path = MediaOverlayNode.swift; sourceTree = "<group>"; };
		E233289C75C9F73E6E28DDB4 /* EPUBSpreadView.swift */ = {isa = PBXFileReference; lastKnownFileType = sourcecode.swift; path = EPUBSpreadView.swift; sourceTree = "<group>"; };
		E48D3BA8BAC5EB3D554FC94C /* ProxyResource.swift */ = {isa = PBXFileReference; lastKnownFileType = sourcecode.swift; path = ProxyResource.swift; sourceTree = "<group>"; };
		E4A496C959F870BAFDB447DA /* ContentLayout.swift */ = {isa = PBXFileReference; lastKnownFileType = sourcecode.swift; path = ContentLayout.swift; sourceTree = "<group>"; };
		E5D7B566F794F356878AE8E0 /* PDFOutlineNode.swift */ = {isa = PBXFileReference; lastKnownFileType = sourcecode.swift; path = PDFOutlineNode.swift; sourceTree = "<group>"; };
		E6CA450B17BF2F7FDFA4471C /* TransformingResource.swift */ = {isa = PBXFileReference; lastKnownFileType = sourcecode.swift; path = TransformingResource.swift; sourceTree = "<group>"; };
		E6E97CCA91F910315C260373 /* ReadiumWebPubParser.swift */ = {isa = PBXFileReference; lastKnownFileType = sourcecode.swift; path = ReadiumWebPubParser.swift; sourceTree = "<group>"; };
		E76DFDE600369E9D3EF452E1 /* DownloadSession.swift */ = {isa = PBXFileReference; lastKnownFileType = sourcecode.swift; path = DownloadSession.swift; sourceTree = "<group>"; };
		E8B0659E769825834B2FC6A8 /* HTTPContainer.swift */ = {isa = PBXFileReference; lastKnownFileType = sourcecode.swift; path = HTTPContainer.swift; sourceTree = "<group>"; };
		E8C7C39F6E671BB20F2EB351 /* Transactions.swift */ = {isa = PBXFileReference; lastKnownFileType = sourcecode.swift; path = Transactions.swift; sourceTree = "<group>"; };
		E8D7AF06866C53D07E094337 /* ResourcesServer.swift */ = {isa = PBXFileReference; lastKnownFileType = sourcecode.swift; path = ResourcesServer.swift; sourceTree = "<group>"; };
		EC329362A0E8AC6CC018452A /* ReadiumOPDS.framework */ = {isa = PBXFileReference; explicitFileType = wrapper.framework; includeInIndex = 0; path = ReadiumOPDS.framework; sourceTree = BUILT_PRODUCTS_DIR; };
		EC59A963F316359DF8B119AC /* Metadata+Presentation.swift */ = {isa = PBXFileReference; lastKnownFileType = sourcecode.swift; path = "Metadata+Presentation.swift"; sourceTree = "<group>"; };
		EC5ED9E15482AED288A6634F /* EPUBNavigatorViewController.swift */ = {isa = PBXFileReference; lastKnownFileType = sourcecode.swift; path = EPUBNavigatorViewController.swift; sourceTree = "<group>"; };
		EC96A56AB406203898059B6C /* UserKey.swift */ = {isa = PBXFileReference; lastKnownFileType = sourcecode.swift; path = UserKey.swift; sourceTree = "<group>"; };
		ED568512FD1304D6B9CC79B0 /* Licenses.swift */ = {isa = PBXFileReference; lastKnownFileType = sourcecode.swift; path = Licenses.swift; sourceTree = "<group>"; };
		EDA827FC94F5CB3F9032028F /* JSON.swift */ = {isa = PBXFileReference; lastKnownFileType = sourcecode.swift; path = JSON.swift; sourceTree = "<group>"; };
		EE3E6442F0C7FE2098D71F27 /* Link.swift */ = {isa = PBXFileReference; lastKnownFileType = sourcecode.swift; path = Link.swift; sourceTree = "<group>"; };
		EE7B762C97CFC214997EC677 /* Weak.swift */ = {isa = PBXFileReference; lastKnownFileType = sourcecode.swift; path = Weak.swift; sourceTree = "<group>"; };
		EF99DAF66659A218CEC25EAE /* EPUBFixedSpreadView.swift */ = {isa = PBXFileReference; lastKnownFileType = sourcecode.swift; path = EPUBFixedSpreadView.swift; sourceTree = "<group>"; };
		F1A5323A428424868B1FDAD5 /* MediaTypeSniffer.swift */ = {isa = PBXFileReference; lastKnownFileType = sourcecode.swift; path = MediaTypeSniffer.swift; sourceTree = "<group>"; };
		F1CBEFCBEB8C144A4429C2E9 /* LicensesRepository.swift */ = {isa = PBXFileReference; lastKnownFileType = sourcecode.swift; path = LicensesRepository.swift; sourceTree = "<group>"; };
		F1F5FEE0323287B9CAA09F03 /* MediaOverlays.swift */ = {isa = PBXFileReference; lastKnownFileType = sourcecode.swift; path = MediaOverlays.swift; sourceTree = "<group>"; };
		F28FCF8F6D010982BAE858FD /* Minizip.swift */ = {isa = PBXFileReference; lastKnownFileType = sourcecode.swift; path = Minizip.swift; sourceTree = "<group>"; };
		F2E780027410F4B6CC872B3D /* OPDSAvailability.swift */ = {isa = PBXFileReference; lastKnownFileType = sourcecode.swift; path = OPDSAvailability.swift; sourceTree = "<group>"; };
		F4937644CB65AE6801CE3295 /* UserSettings.swift */ = {isa = PBXFileReference; lastKnownFileType = sourcecode.swift; path = UserSettings.swift; sourceTree = "<group>"; };
		F4FC8F971F00B5876803B62A /* en */ = {isa = PBXFileReference; lastKnownFileType = text.plist.strings; name = en; path = en.lproj/Localizable.strings; sourceTree = "<group>"; };
		F5593049BE86071900520099 /* FileFetcher.swift */ = {isa = PBXFileReference; lastKnownFileType = sourcecode.swift; path = FileFetcher.swift; sourceTree = "<group>"; };
		F5C6D0C5860E802EDA23068C /* EditingAction.swift */ = {isa = PBXFileReference; lastKnownFileType = sourcecode.swift; path = EditingAction.swift; sourceTree = "<group>"; };
		F609C27F073E40D662CFE093 /* PublicationParser.swift */ = {isa = PBXFileReference; lastKnownFileType = sourcecode.swift; path = PublicationParser.swift; sourceTree = "<group>"; };
		F622773881411FB8BE686B9F /* LCPAcquisition.swift */ = {isa = PBXFileReference; lastKnownFileType = sourcecode.swift; path = LCPAcquisition.swift; sourceTree = "<group>"; };
		F64FBE3CA5C1B0C73A22E86D /* Bundle.swift */ = {isa = PBXFileReference; lastKnownFileType = sourcecode.swift; path = Bundle.swift; sourceTree = "<group>"; };
		F669F31B0B6EC690C48916EC /* Bundle.swift */ = {isa = PBXFileReference; lastKnownFileType = sourcecode.swift; path = Bundle.swift; sourceTree = "<group>"; };
		F6D87AB6FB1B213E6269736B /* PublicationServer.swift */ = {isa = PBXFileReference; lastKnownFileType = sourcecode.swift; path = PublicationServer.swift; sourceTree = "<group>"; };
		F6EB7CAF6D058380A2AB711A /* CGPDF.swift */ = {isa = PBXFileReference; lastKnownFileType = sourcecode.swift; path = CGPDF.swift; sourceTree = "<group>"; };
		F7A5480AC007EAA89265A218 /* Minizip.framework */ = {isa = PBXFileReference; lastKnownFileType = wrapper.framework; path = Minizip.framework; sourceTree = "<group>"; };
		F9436BCD25FD698CB63F997E /* PublicationContainer.swift */ = {isa = PBXFileReference; lastKnownFileType = sourcecode.swift; path = PublicationContainer.swift; sourceTree = "<group>"; };
		FA10E1438AE5AF459033776A /* ZIPArchive.swift */ = {isa = PBXFileReference; lastKnownFileType = sourcecode.swift; path = ZIPArchive.swift; sourceTree = "<group>"; };
		FCA5481C26E0513D55F4DE48 /* Manifest.swift */ = {isa = PBXFileReference; lastKnownFileType = sourcecode.swift; path = Manifest.swift; sourceTree = "<group>"; };
		FCEE6DBDF8E3D1ABE990DB33 /* Bundle.swift */ = {isa = PBXFileReference; lastKnownFileType = sourcecode.swift; path = Bundle.swift; sourceTree = "<group>"; };
		FE961CB4827D937CE3862B51 /* Streamer.swift */ = {isa = PBXFileReference; lastKnownFileType = sourcecode.swift; path = Streamer.swift; sourceTree = "<group>"; };
		FEB6D68278E0A593C810E2C0 /* AudioLocatorService.swift */ = {isa = PBXFileReference; lastKnownFileType = sourcecode.swift; path = AudioLocatorService.swift; sourceTree = "<group>"; };
		FEE539CA654121413F911402 /* Container.swift */ = {isa = PBXFileReference; lastKnownFileType = sourcecode.swift; path = Container.swift; sourceTree = "<group>"; };
		FF3109EE9449194A65A752BD /* R2LCPLocalizedString.swift */ = {isa = PBXFileReference; lastKnownFileType = sourcecode.swift; path = R2LCPLocalizedString.swift; sourceTree = "<group>"; };
		FFE69E4A69439FC4C17CCEDB /* DataInputStream.swift */ = {isa = PBXFileReference; lastKnownFileType = sourcecode.swift; path = DataInputStream.swift; sourceTree = "<group>"; };
/* End PBXFileReference section */

/* Begin PBXFrameworksBuildPhase section */
		1D30962BE469B43E9601FAEA /* Frameworks */ = {
			isa = PBXFrameworksBuildPhase;
			buildActionMask = 2147483647;
			files = (
				FC4E26C0ED78E6CE02762156 /* CryptoSwift.framework in Frameworks */,
				8D79B9E1D05691E6843D203E /* Fuzi.framework in Frameworks */,
				93B06AC8D059FA2F0F73E720 /* Minizip.framework in Frameworks */,
				574B5F5FFA5C776B22840CAB /* SQLite.framework in Frameworks */,
				F09863D8D014DFF822A36B00 /* ZIPFoundation.framework in Frameworks */,
				4E2AF522FFBD929F52153DAE /* R2Shared.framework in Frameworks */,
			);
			runOnlyForDeploymentPostprocessing = 0;
		};
		88717AEF1BEFA94ACFD5D894 /* Frameworks */ = {
			isa = PBXFrameworksBuildPhase;
			buildActionMask = 2147483647;
			files = (
				E90A5FDF5271435A1B3F4A5D /* Fuzi.framework in Frameworks */,
				7E249DA773D6B7D2F042429D /* Minizip.framework in Frameworks */,
				24BDFB73E1BD8BFBA90AE007 /* SwiftSoup.framework in Frameworks */,
				E8CB4E5729E7000FC55FC937 /* CoreServices.framework in Frameworks */,
			);
			runOnlyForDeploymentPostprocessing = 0;
		};
		8C73709EE2871CD50A323CFC /* Frameworks */ = {
			isa = PBXFrameworksBuildPhase;
			buildActionMask = 2147483647;
			files = (
				38A50686C70732621B895A80 /* CryptoSwift.framework in Frameworks */,
				4BDEEF0C05E5DFF22641D9FA /* Fuzi.framework in Frameworks */,
				908AED8504EA84152CD26839 /* GCDWebServer.framework in Frameworks */,
				DA732235A8E5D6011DAFF31C /* Minizip.framework in Frameworks */,
				4F8168F527F489AB8619A7F1 /* R2Shared.framework in Frameworks */,
			);
			runOnlyForDeploymentPostprocessing = 0;
		};
		9E41E41E6EAC80FFB5A55069 /* Frameworks */ = {
			isa = PBXFrameworksBuildPhase;
			buildActionMask = 2147483647;
			files = (
				B044F59ED23A3DDD178FC966 /* DifferenceKit.framework in Frameworks */,
				E84974640DF5323C4CA3BDDF /* Fuzi.framework in Frameworks */,
				DB82C032876BF0C45FE4F35B /* Minizip.framework in Frameworks */,
				927037EFF0D89FE14A9D1E9F /* SwiftSoup.framework in Frameworks */,
				5DC35B7D73149E615C91438C /* R2Shared.framework in Frameworks */,
			);
			runOnlyForDeploymentPostprocessing = 0;
		};
		D16C6C1E80D545D5310B16AB /* Frameworks */ = {
			isa = PBXFrameworksBuildPhase;
			buildActionMask = 2147483647;
			files = (
				906FD6884F23DE6B22DDBCE2 /* Fuzi.framework in Frameworks */,
				36348948A1C3F2D16DB35874 /* Minizip.framework in Frameworks */,
				59096D8584963C00FED8881D /* R2Shared.framework in Frameworks */,
			);
			runOnlyForDeploymentPostprocessing = 0;
		};
/* End PBXFrameworksBuildPhase section */

/* Begin PBXGroup section */
		00753735EE68A5BCEF35D787 /* Extensions */ = {
			isa = PBXGroup;
			children = (
				42EFF9139B59D763CE254F92 /* Presentation+EPUB.swift */,
			);
			path = Extensions;
			sourceTree = "<group>";
		};
		055166DFDEE6C6A17D04D42D /* Extensions */ = {
			isa = PBXGroup;
			children = (
				AA3FD5799DED3538040C1959 /* Archive */,
				EDEF56C60A6E1D06CED9F70F /* Encryption */,
				FE5A502BD008E6EFA1C84FD8 /* EPUB */,
				FEA7D2248CE1C22F1AECD5DD /* HTML */,
				E542E031B49E9700933B81D4 /* OPDS */,
				9D82F6BFCF8F6B48D37FA36E /* Presentation */,
			);
			path = Extensions;
			sourceTree = "<group>";
		};
		08D09A44D576111182909F09 /* PDF */ = {
			isa = PBXGroup;
			children = (
				A6AD227BF7C477BF13B0BB94 /* PDFDocumentHolder.swift */,
				999F16769EC3127CE292B8DB /* PDFDocumentView.swift */,
				44D0B1BEF4825550464B9F62 /* PDFNavigatorViewController.swift */,
				3DF324AD5E3E30687AC5262D /* PDFTapGestureController.swift */,
			);
			path = PDF;
			sourceTree = "<group>";
		};
		099ACCDBBF9DE18DCDCAB123 /* Container */ = {
			isa = PBXGroup;
			children = (
				500E55D9CA753D6D6AA76D10 /* EPUBLicenseContainer.swift */,
				3EC9BDFB5AC6D5E7FC8F6A4C /* LCPLLicenseContainer.swift */,
				15980B67505AAF10642B56C8 /* LicenseContainer.swift */,
				01D191FF1BE0BA97581EB070 /* ReadiumLicenseContainer.swift */,
				A6453ABD6DF237362C6EECD2 /* ZIPLicenseContainer.swift */,
			);
			path = Container;
			sourceTree = "<group>";
		};
		11502B18FA9A9C92352052CE /* Services */ = {
			isa = PBXGroup;
			children = (
				D93B0556DAAAF429893B0692 /* CRLService.swift */,
				B15EC41FF314ABF15AB25CAC /* DeviceRepository.swift */,
				616C70674FBF020FE4607617 /* DeviceService.swift */,
				F1CBEFCBEB8C144A4429C2E9 /* LicensesRepository.swift */,
				56286133DD0AE093F2C5E9FD /* LicensesService.swift */,
				2C8CDB4833C705FC1D986679 /* PassphrasesRepository.swift */,
				606416A552192BF66FBDF3C2 /* PassphrasesService.swift */,
			);
			path = Services;
			sourceTree = "<group>";
		};
		12C1C2B751E510527A156332 /* Extensions */ = {
			isa = PBXGroup;
			children = (
				FCEE6DBDF8E3D1ABE990DB33 /* Bundle.swift */,
				48856E9AB402E2907B5230F3 /* CGRect.swift */,
				5E788FD34BE635B4B80C18A6 /* UIColor.swift */,
				55D0EAD1ABB7B829A3891D3A /* UIView.swift */,
				103E0171A3CDEFA1B1F1F180 /* WKWebView.swift */,
			);
			path = Extensions;
			sourceTree = "<group>";
		};
		14202851C5A61498AAC9D709 /* EPUB */ = {
			isa = PBXGroup;
			children = (
				01265194649A8E2A821CC2A4 /* DiffableDecoration+HTML.swift */,
				EF99DAF66659A218CEC25EAE /* EPUBFixedSpreadView.swift */,
				EC5ED9E15482AED288A6634F /* EPUBNavigatorViewController.swift */,
				0C45688D0A9C1F81F463FF92 /* EPUBReflowableSpreadView.swift */,
				98D8CC7BC117BBFB206D01CC /* EPUBSpread.swift */,
				E233289C75C9F73E6E28DDB4 /* EPUBSpreadView.swift */,
				8AB3B86AB42261727B2811CF /* HTMLDecorationTemplate.swift */,
				F4937644CB65AE6801CE3295 /* UserSettings.swift */,
			);
			path = EPUB;
			sourceTree = "<group>";
		};
		1C708ABF037ECFAF5BFE72F5 /* Shared */ = {
			isa = PBXGroup;
			children = (
				01A72947C91934D96A7EAA23 /* RootFile.swift */,
				ACF678E2BE7B4761BD204AA7 /* DRM */,
				ECD3E07CBAEDA1F36EFA7842 /* Fetcher */,
				9481E4E9060E976FB3516CD1 /* Logger */,
				EAD9C6E09408F5B976CFDC91 /* OPDS */,
				F0C92101E0A9644DB8CFD31C /* Publication */,
				699E0FDF48F79D5EEACE0436 /* Resources */,
				C42B511253C3D9C6DA8AA5CC /* Toolkit */,
			);
			name = Shared;
			path = ../../Sources/Shared;
			sourceTree = "<group>";
		};
		202F578327920242583B6BCB /* Services */ = {
			isa = PBXGroup;
			children = (
				47B9196192A22B8AB80E6B2F /* LCPDFPositionsService.swift */,
				D0C2A38D366CE8560BCBAC8B /* PDFPositionsService.swift */,
			);
			path = Services;
			sourceTree = "<group>";
		};
		2366E58C8AB8EFE3E305751A /* LSD */ = {
			isa = PBXGroup;
			children = (
				BCF859D4933121BDC376CC8A /* Event.swift */,
				B5CE464C519852D38F873ADB /* PotentialRights.swift */,
			);
			path = LSD;
			sourceTree = "<group>";
		};
		24A344E0A0C0CFFB22A2D40C /* Components */ = {
			isa = PBXGroup;
			children = (
				EE3E6442F0C7FE2098D71F27 /* Link.swift */,
				64ED7629E73022C1495081D1 /* Links.swift */,
				F11451971B20D93A4688AF5B /* LCP */,
				2366E58C8AB8EFE3E305751A /* LSD */,
			);
			path = Components;
			sourceTree = "<group>";
		};
		2C4C6FBF69B19C83DFCCF835 /* License */ = {
			isa = PBXGroup;
			children = (
				A266D398324C20079B0780BC /* LCPError+wrap.swift */,
				C2C93C33347DC0A41FE15AC6 /* License.swift */,
				BDEFB3D1218817F835A3C5F4 /* LicenseValidation.swift */,
				099ACCDBBF9DE18DCDCAB123 /* Container */,
				5532F6CE3C677EB3F9B857D6 /* Model */,
			);
			path = License;
			sourceTree = "<group>";
		};
		2C63ECC3CC1230CCA416F55F = {
			isa = PBXGroup;
			children = (
				251275D0DF87F85158A5FEA9 /* Assets */,
				DBCE9786DD346E6BDB2E50FF /* Assets */,
				D4358DF9D15D9ADE4F9E8BE4 /* LCP */,
				DC3A6058ECFBC6D0ADCE4CF2 /* Navigator */,
				6AC2BCCC17BAA1F2AD19B5FF /* OPDS */,
				1C708ABF037ECFAF5BFE72F5 /* Shared */,
				F6157A0611A8122BC25855A1 /* Streamer */,
				BB48D1D58C5C58C23E1BE0A3 /* Frameworks */,
				AE0099F78A65150DDA19FF5A /* Products */,
			);
			sourceTree = "<group>";
		};
		3118D7E15D685347720A0651 /* Locator */ = {
			isa = PBXGroup;
			children = (
				7C28B8CD48F8A660141F5983 /* DefaultLocatorService.swift */,
				CDA8111A330AB4D7187DD743 /* LocatorService.swift */,
			);
			path = Locator;
			sourceTree = "<group>";
		};
		33B6E1542712449105E9E9F1 /* CBZ */ = {
			isa = PBXGroup;
			children = (
				239A56BB0E6DAF17E0A13447 /* CBZNavigatorViewController.swift */,
				87629BF68F1EDBF06FC0AD54 /* ImageViewController.swift */,
			);
			path = CBZ;
			sourceTree = "<group>";
		};
		36AE60D6C483E1F4BBE7AAE0 /* Services */ = {
			isa = PBXGroup;
			children = (
				D6C93236E313B55D8B835D9F /* EPUBPositionsService.swift */,
			);
			path = Services;
			sourceTree = "<group>";
		};
		371E5D46DEBBE58A793B2546 /* Archive */ = {
			isa = PBXGroup;
			children = (
				A90EA81ECD9488CB3CBDAB41 /* Archive.swift */,
				C59803AADFCF32C93C9D9D29 /* ExplodedArchive.swift */,
				F28FCF8F6D010982BAE858FD /* Minizip.swift */,
			);
			path = Archive;
			sourceTree = "<group>";
		};
		3723879A352B0300CCC0006E /* Cover */ = {
			isa = PBXGroup;
			children = (
				A4F0C112656C4786F3861973 /* CoverService.swift */,
				925CDE3176715EBEBF40B21F /* GeneratedCoverService.swift */,
			);
			path = Cover;
			sourceTree = "<group>";
		};
		3A7CB92C7D781A9129602C5B /* PDF */ = {
			isa = PBXGroup;
			children = (
				8103346E73760F07800EB75E /* PDFFileParser.swift */,
				D13272E03B63E96D4246F79D /* PDFParser.swift */,
				202F578327920242583B6BCB /* Services */,
			);
			path = PDF;
			sourceTree = "<group>";
		};
		3BFF1F7D49E56F39A1136954 /* Resource */ = {
			isa = PBXGroup;
			children = (
				AE0F9F65A46A9D2B4AF1A0FE /* BufferedResource.swift */,
				96ABA83305DCD070E3A0D656 /* CachingResource.swift */,
				C5B28AF73252B570AEAF80B5 /* DataResource.swift */,
				A4BE7189EAC1F2DBE7054606 /* FailureResource.swift */,
				7C3A9CF25E925418A1712C0B /* LazyResource.swift */,
				E48D3BA8BAC5EB3D554FC94C /* ProxyResource.swift */,
				90AE9BB78C8A3FA5708F6AE6 /* Resource.swift */,
				5D8FE0EA948A4FD3AF0DA7D8 /* ResourceContentExtractor.swift */,
				E6CA450B17BF2F7FDFA4471C /* TransformingResource.swift */,
			);
			path = Resource;
			sourceTree = "<group>";
		};
		3DEAB9E5B6D2F30246C7884E /* Toolkit */ = {
			isa = PBXGroup;
			children = (
				ACB32E55E1F3CAF1737979CC /* DataCompression.swift */,
				B2C9762191DAD823E7C925A5 /* DataExtension.swift */,
				27E446AE5B40C2C4E5531536 /* Logger.swift */,
				125BAF5FDFA097BA5CC63539 /* StringExtension.swift */,
				C436D1FEFF82645FF9286F52 /* Extensions */,
				52CA50E613E1A60E520CF496 /* Streams */,
				C134ADFADD569A8A7471178E /* ZIPArchive */,
			);
			path = Toolkit;
			sourceTree = "<group>";
		};
		4898F65BFF048F7966C82B74 /* Services */ = {
			isa = PBXGroup;
			children = (
				667B76C4766DFF58D066D40B /* PublicationService.swift */,
				7768FC212BAC1669A5ED08C5 /* PublicationServicesBuilder.swift */,
				A4A409DF92515874F2F0DF6B /* Content Protection */,
				3723879A352B0300CCC0006E /* Cover */,
				3118D7E15D685347720A0651 /* Locator */,
				5BC52D8F4F854FDA56D10A8E /* Positions */,
				F818D082B369A3D4BE617D46 /* Search */,
			);
			path = Services;
			sourceTree = "<group>";
		};
		48D2E957121153D23938AD8E /* Extensions */ = {
			isa = PBXGroup;
			children = (
				429DC5F399C506D2256F54A7 /* Array.swift */,
				F669F31B0B6EC690C48916EC /* Bundle.swift */,
				194C08173CDF8E3FE15D8D4A /* Collection.swift */,
				C7931CB2A5658CAAECD150B0 /* NSRegularExpression.swift */,
				CC925E451D875E5F74748EDC /* Optional.swift */,
				634444C3FD707BD99E337CDC /* Result.swift */,
				57074892837A37E3BFEDB481 /* String.swift */,
				BB11EA964FBB42D44C3E4A50 /* StringEncoding.swift */,
				4598F4671CE7BAE9299BF84B /* UIImage.swift */,
				57338C29681D4872D425AB81 /* UInt64.swift */,
				733C1DF0A4612D888376358B /* URL.swift */,
			);
			path = Extensions;
			sourceTree = "<group>";
		};
		52CA50E613E1A60E520CF496 /* Streams */ = {
			isa = PBXGroup;
			children = (
				FFE69E4A69439FC4C17CCEDB /* DataInputStream.swift */,
				8456F28921B65C2FC15D28AE /* FileInputStream.swift */,
				36E5D8A1F865EDF9A7DAD31D /* ResourceInputStream.swift */,
				A37141BCDFDB6BDBB58CDDD8 /* Seekable.swift */,
				B0276C0D645E8013EE0F86FA /* ZIPInputStream.swift */,
			);
			path = Streams;
			sourceTree = "<group>";
		};
		5532F6CE3C677EB3F9B857D6 /* Model */ = {
			isa = PBXGroup;
			children = (
				968B4EB4AD29DFA430C8A563 /* LicenseDocument.swift */,
				45319A96D79565A2CD31B650 /* StatusDocument.swift */,
				24A344E0A0C0CFFB22A2D40C /* Components */,
			);
			path = Model;
			sourceTree = "<group>";
		};
		5B825E49F38CA674DAD208D6 /* PDF */ = {
			isa = PBXGroup;
			children = (
				F6EB7CAF6D058380A2AB711A /* CGPDF.swift */,
				DF89316F77F23DACA2E04696 /* PDFDocument.swift */,
				ABAF1D0444B94E2CDD80087D /* PDFKit.swift */,
				E5D7B566F794F356878AE8E0 /* PDFOutlineNode.swift */,
			);
			path = PDF;
			sourceTree = "<group>";
		};
		5BC52D8F4F854FDA56D10A8E /* Positions */ = {
			isa = PBXGroup;
			children = (
				01CCE64AE9824DCF6D6413BC /* PerResourcePositionsService.swift */,
				BC45956B8991A9488F957B06 /* PositionsService.swift */,
			);
			path = Positions;
			sourceTree = "<group>";
		};
		5EC23231F487889071301718 /* Resource Transformers */ = {
			isa = PBXGroup;
			children = (
				D3D785FEFDA202A61E620890 /* EPUBDeobfuscator.swift */,
				A8D12E849DAD3C5EF46D3BE5 /* EPUBHTMLInjector.swift */,
			);
			path = "Resource Transformers";
			sourceTree = "<group>";
		};
		5FE17BAA4251441D5F8627B5 /* EPUB */ = {
			isa = PBXGroup;
			children = (
				78033AFDF98C92351785D17F /* EPUBContainerParser.swift */,
				893C5F4086D99997DAF9BEDC /* EPUBEncryptionParser.swift */,
				76E46B10FD5B26A2F41718E0 /* EPUBMetadataParser.swift */,
				03C234075C7F7573BA54B77D /* EPUBParser.swift */,
				29AD63CD2A41586290547212 /* NavigationDocumentParser.swift */,
				4363E8A92B1EA9AF2561DCE9 /* NCXParser.swift */,
				0FC49AFB32B525AAC5BF7612 /* OPFMeta.swift */,
				61575203A3BEB8E218CAFE38 /* OPFParser.swift */,
				C38A7D45005927987BFEA228 /* SMILParser.swift */,
				00753735EE68A5BCEF35D787 /* Extensions */,
				5EC23231F487889071301718 /* Resource Transformers */,
				36AE60D6C483E1F4BBE7AAE0 /* Services */,
			);
			path = EPUB;
			sourceTree = "<group>";
		};
		603E5E5883DB5CD38F766761 /* Persistence */ = {
			isa = PBXGroup;
			children = (
				33FD18E1CF87271DA6A6A783 /* Connection.swift */,
				11252900E9B0827C0FD2FA4B /* Database.swift */,
				ED568512FD1304D6B9CC79B0 /* Licenses.swift */,
				E8C7C39F6E671BB20F2EB351 /* Transactions.swift */,
			);
			path = Persistence;
			sourceTree = "<group>";
		};
		699E0FDF48F79D5EEACE0436 /* Resources */ = {
			isa = PBXGroup;
			children = (
				CF80CA3985C2D6380D5A9653 /* Localizable.strings */,
			);
			path = Resources;
			sourceTree = "<group>";
		};
		6AC2BCCC17BAA1F2AD19B5FF /* OPDS */ = {
			isa = PBXGroup;
			children = (
				1225F795A69CCB10692A56B5 /* Deprecated.swift */,
				34B5C938E4973406F110F2E6 /* OPDS1Parser.swift */,
				9935832F8ECA0AB7A7A486FC /* OPDS2Parser.swift */,
				07B5469E40752E598C070E5B /* OPDSParser.swift */,
				B1085F2D690A73984E675D54 /* ParseData.swift */,
				E19D31097B3A8050A46CDAA5 /* URLHelper.swift */,
			);
			name = OPDS;
			path = ../../Sources/OPDS;
			sourceTree = "<group>";
		};
		6D6ED6A7FC09537109EB01BF /* HTTP */ = {
			isa = PBXGroup;
			children = (
				6770362D551A8616EB41CBF1 /* DefaultHTTPClient.swift */,
				C4C94659A8749299DBE3628D /* HTTPClient.swift */,
				3DA7FFAA3EA2B45961391DDF /* HTTPError.swift */,
				C05E365EBAFDA0CF841F583B /* HTTPProblemDetails.swift */,
				7214B2366A4E024517FF8C76 /* HTTPRequest.swift */,
			);
			path = HTTP;
			sourceTree = "<group>";
		};
		7392F4972991E267A1561E30 /* XML */ = {
			isa = PBXGroup;
			children = (
				CFE34EA8AF2D815F7169CA45 /* Fuzi.swift */,
				2CDB1B325928A873012E6149 /* XML.swift */,
			);
			path = XML;
			sourceTree = "<group>";
		};
		7DFC8FFCF762A897AC53DDAF /* Toolkit */ = {
			isa = PBXGroup;
			children = (
				65C8719E9CC8EF0D2430AD85 /* CompletionList.swift */,
				9EA3A43B7709F7539F9410CD /* PaginationView.swift */,
				E0136BC8AC2E0F3171763FEB /* R2NavigatorLocalizedString.swift */,
				4E564AE6D5137499C81FEBE2 /* TargetAction.swift */,
				93BF3947EBA8736BF20F36FB /* WebView.swift */,
				12C1C2B751E510527A156332 /* Extensions */,
			);
			path = Toolkit;
			sourceTree = "<group>";
		};
		7F01FB1E5DDEA0BA0A04EA49 /* Resources */ = {
			isa = PBXGroup;
			children = (
				5507BD4012032A7567175B69 /* Localizable.strings */,
			);
			path = Resources;
			sourceTree = "<group>";
		};
		7F295F683A7D4F3D3F74724F /* User Settings */ = {
			isa = PBXGroup;
			children = (
				707D6D09349FB31406847ABE /* UserProperties.swift */,
				9D586820910099E82E7C35B5 /* UserSettings.swift */,
			);
			path = "User Settings";
			sourceTree = "<group>";
		};
		7F42F058A2DC364B554BF7F2 /* Authentications */ = {
			isa = PBXGroup;
			children = (
				2CB0BFECA8236412881393AA /* LCPAuthenticating.swift */,
				77392C999C0EFF83C8F2A47F /* LCPDialogAuthentication.swift */,
				0BB64178365BFA9ED75C7078 /* LCPDialogViewController.swift */,
				ED5C6546C24E5E619E4CC9D1 /* LCPDialogViewController.xib */,
				1D5053C2151DDDE4E8F06513 /* LCPPassphraseAuthentication.swift */,
			);
			path = Authentications;
			sourceTree = "<group>";
		};
		87352D29A81641A4B9054319 /* Asset */ = {
			isa = PBXGroup;
			children = (
				691C96D23D42A0C6AC03B1AE /* FileAsset.swift */,
				419064D714A90CE07D575629 /* PublicationAsset.swift */,
			);
			path = Asset;
			sourceTree = "<group>";
		};
		8B081F7BB4E12998397F575A /* Server */ = {
			isa = PBXGroup;
			children = (
				F6D87AB6FB1B213E6269736B /* PublicationServer.swift */,
				D008F7BB187AE82CBB115D0F /* WebServerResourceResponse.swift */,
			);
			path = Server;
			sourceTree = "<group>";
		};
		9481E4E9060E976FB3516CD1 /* Logger */ = {
			isa = PBXGroup;
			children = (
				067E58BE65BCB4F8D1E8B911 /* Loggable.swift */,
				BD03AFC9C69E785886FB9620 /* Logger.swift */,
				72922E22040CEFB3B7BBCDAF /* LoggerStub.swift */,
			);
			path = Logger;
			sourceTree = "<group>";
		};
		9D82F6BFCF8F6B48D37FA36E /* Presentation */ = {
			isa = PBXGroup;
			children = (
				EC59A963F316359DF8B119AC /* Metadata+Presentation.swift */,
				8B6A5B12925813FB40C41034 /* Presentation.swift */,
				7C2787EBE9D5565DA8593711 /* Properties+Presentation.swift */,
			);
			path = Presentation;
			sourceTree = "<group>";
		};
		A4A409DF92515874F2F0DF6B /* Content Protection */ = {
			isa = PBXGroup;
			children = (
				8240F845F35439807CE8AF65 /* ContentProtectionService.swift */,
				33C422C1CFB72372FC343AE4 /* ContentProtectionService+WS.swift */,
				567C115FF0939F69AD83AE82 /* UserRights.swift */,
			);
			path = "Content Protection";
			sourceTree = "<group>";
		};
		A640EC1D9AF67158A5570F4E /* Decorator */ = {
			isa = PBXGroup;
			children = (
				626CFFF131E0E840B76428F1 /* DecorableNavigator.swift */,
				41B61198128D628CFB3FD22A /* DiffableDecoration.swift */,
			);
			path = Decorator;
			sourceTree = "<group>";
		};
		A9CBB09E0B9D74FC0D4F8A19 /* Media */ = {
			isa = PBXGroup;
			children = (
				9ECD1D0BE2C4BB5B58E32BFD /* AudioSession.swift */,
				D6BCDFDD5327AB802F0F6460 /* NowPlayingInfo.swift */,
			);
			path = Media;
			sourceTree = "<group>";
		};
		AA3FD5799DED3538040C1959 /* Archive */ = {
			isa = PBXGroup;
			children = (
				294E01A2E6FF25539EBC1082 /* Properties+Archive.swift */,
			);
			path = Archive;
			sourceTree = "<group>";
		};
		ACF678E2BE7B4761BD204AA7 /* DRM */ = {
			isa = PBXGroup;
			children = (
				56DCEA1627F7AE84298732CC /* DRM+Deprecated.swift */,
			);
			path = DRM;
			sourceTree = "<group>";
		};
		AE0099F78A65150DDA19FF5A /* Products */ = {
			isa = PBXGroup;
			children = (
				C13A00D67725D378EB9E386C /* R2Navigator.framework */,
				41A0528117E270B68AC75C56 /* R2Shared.framework */,
				E1D37040B2925CD18734EE97 /* R2Streamer.framework */,
				37120DA973F5C438B59BC014 /* ReadiumLCP.framework */,
				EC329362A0E8AC6CC018452A /* ReadiumOPDS.framework */,
			);
			name = Products;
			sourceTree = "<group>";
		};
		AF2FAB48FA2FE848D1E2BA2D /* Audio */ = {
			isa = PBXGroup;
			children = (
				D9FFEB1FF4B5CD74EB35CD63 /* AudioParser.swift */,
				EA77F9FCF66C67516A1033F0 /* Services */,
			);
			path = Audio;
			sourceTree = "<group>";
		};
		B25D1AE9818E91E1D1497ABB /* Toolkit */ = {
			isa = PBXGroup;
			children = (
				F64FBE3CA5C1B0C73A22E86D /* Bundle.swift */,
				1EBC685D4A0E07997088DD2D /* DataCompression.swift */,
				10CFCE63856A801FB14A0633 /* Deferred.swift */,
				DD8FA524D4C8D19FBDDE23F5 /* HTTPClient.swift */,
				FF3109EE9449194A65A752BD /* R2LCPLocalizedString.swift */,
			);
			path = Toolkit;
			sourceTree = "<group>";
		};
		B74FB52A54096777BE883182 /* Readium */ = {
			isa = PBXGroup;
			children = (
				E6E97CCA91F910315C260373 /* ReadiumWebPubParser.swift */,
			);
			path = Readium;
			sourceTree = "<group>";
		};
		BB48D1D58C5C58C23E1BE0A3 /* Frameworks */ = {
			isa = PBXGroup;
			children = (
				342D5C0FEE79A2ABEE24A43E /* CoreServices.framework */,
				138898DB487338AB5A9575C5 /* CryptoSwift.framework */,
				0CB9035705112EB122F74DBE /* DifferenceKit.framework */,
				B72B4F486E93FDA8CDF24550 /* Fuzi.framework */,
				4CAEA09BA4CC5F243E06F1BC /* GCDWebServer.framework */,
				F7A5480AC007EAA89265A218 /* Minizip.framework */,
				CC1D9C1F72F6C7958FE57E27 /* SQLite.framework */,
				5729FF7E2E6521E3730A375C /* SwiftSoup.framework */,
				2BA37D808903302DC0DFCEAA /* ZIPFoundation.framework */,
			);
			name = Frameworks;
			sourceTree = "<group>";
		};
		BDC4852234E517B6C18397E2 /* Media Type */ = {
			isa = PBXGroup;
			children = (
				6599A2A3F66206997E700303 /* MediaType.swift */,
				49C8CE772EF8EF683D0DEE57 /* MediaType+Deprecated.swift */,
				F1A5323A428424868B1FDAD5 /* MediaTypeSniffer.swift */,
				1BE032F34E5529E3F5FD62F1 /* MediaTypeSnifferContent.swift */,
				300E15AA6D30BBFB7416AC01 /* MediaTypeSnifferContext.swift */,
			);
			path = "Media Type";
			sourceTree = "<group>";
		};
		C1002695D860AE505D689C26 /* Media Overlays */ = {
			isa = PBXGroup;
			children = (
				E1DAAE19E8372F6ECF772E0A /* MediaOverlayNode.swift */,
				F1F5FEE0323287B9CAA09F03 /* MediaOverlays.swift */,
			);
			path = "Media Overlays";
			sourceTree = "<group>";
		};
		C134ADFADD569A8A7471178E /* ZIPArchive */ = {
			isa = PBXGroup;
			children = (
				CE641F78FD99A426A80B3495 /* Zip.h */,
				FA10E1438AE5AF459033776A /* ZIPArchive.swift */,
			);
			path = ZIPArchive;
			sourceTree = "<group>";
		};
		C42B511253C3D9C6DA8AA5CC /* Toolkit */ = {
			isa = PBXGroup;
			children = (
				7BBD54FD376456C1925316BC /* Cancellable.swift */,
				0CB0D3EE83AE0CE1F0B0B0CF /* CancellableResult.swift */,
				55BC4119B8937D17ED80B1AB /* ControlFlow.swift */,
				728FE6FBE1A1D9199FAEB79A /* Date+ISO8601.swift */,
				17D22986A3ADE9E883691EE2 /* Deferred.swift */,
				8A00FF0C84822A134A353BD4 /* DocumentTypes.swift */,
				E76DFDE600369E9D3EF452E1 /* DownloadSession.swift */,
				10FB29EDCCE5910C869295F1 /* Either.swift */,
				34CA9A244D941CB63515EDDE /* HREF.swift */,
				EDA827FC94F5CB3F9032028F /* JSON.swift */,
				5BC6AE42A31D77B548CB0BB4 /* Observable.swift */,
				972DC46120E457918E69EBD0 /* R2LocalizedString.swift */,
				E8D7AF06866C53D07E094337 /* ResourcesServer.swift */,
				D5A6F75A226DE424A0515AC3 /* URITemplate.swift */,
				48B28C65845F0575C40877F6 /* UTI.swift */,
				EE7B762C97CFC214997EC677 /* Weak.swift */,
				371E5D46DEBBE58A793B2546 /* Archive */,
				48D2E957121153D23938AD8E /* Extensions */,
				6D6ED6A7FC09537109EB01BF /* HTTP */,
				F81A40117ADE54FC4D143FC1 /* Logging */,
				A9CBB09E0B9D74FC0D4F8A19 /* Media */,
				BDC4852234E517B6C18397E2 /* Media Type */,
				5B825E49F38CA674DAD208D6 /* PDF */,
				7392F4972991E267A1561E30 /* XML */,
			);
			path = Toolkit;
			sourceTree = "<group>";
		};
		C436D1FEFF82645FF9286F52 /* Extensions */ = {
			isa = PBXGroup;
			children = (
				4944D2DB99CC59F945FDA2CA /* Bundle.swift */,
				6013A51134BA90F51257864B /* Fetcher.swift */,
			);
			path = Extensions;
			sourceTree = "<group>";
		};
		C6D767E6D0B9374779FD7D84 /* Parser */ = {
			isa = PBXGroup;
			children = (
				A42F188134C13EB2ECFFB621 /* Parser+Deprecated.swift */,
				F609C27F073E40D662CFE093 /* PublicationParser.swift */,
				AF2FAB48FA2FE848D1E2BA2D /* Audio */,
				5FE17BAA4251441D5F8627B5 /* EPUB */,
				E830BA9857151F8B2BA9705D /* Image */,
				3A7CB92C7D781A9129602C5B /* PDF */,
				B74FB52A54096777BE883182 /* Readium */,
			);
			path = Parser;
			sourceTree = "<group>";
		};
		C9162673C4ED48734447823A /* Model */ = {
			isa = PBXGroup;
			children = (
				FEE539CA654121413F911402 /* Container.swift */,
				E8B0659E769825834B2FC6A8 /* HTTPContainer.swift */,
				F9436BCD25FD698CB63F997E /* PublicationContainer.swift */,
			);
			path = Model;
			sourceTree = "<group>";
		};
		D4358DF9D15D9ADE4F9E8BE4 /* LCP */ = {
			isa = PBXGroup;
			children = (
				0E1D7FA19C628EA8F967F580 /* Deprecated.swift */,
				F622773881411FB8BE686B9F /* LCPAcquisition.swift */,
				A214B5DC13576FB36935B5EA /* LCPClient.swift */,
				A5A115134AA0B8F5254C8139 /* LCPError.swift */,
				093629E752DE17264B97C598 /* LCPLicense.swift */,
				230985A228FA74F24735D6BB /* LCPRenewDelegate.swift */,
				67DEBFCD9D71243C4ACC3A49 /* LCPService.swift */,
				7F42F058A2DC364B554BF7F2 /* Authentications */,
				F9064CEF2968AEDCDCCFD399 /* Content Protection */,
				2C4C6FBF69B19C83DFCCF835 /* License */,
				603E5E5883DB5CD38F766761 /* Persistence */,
				F389B1290B1CAA8E5F65573B /* Resources */,
				11502B18FA9A9C92352052CE /* Services */,
				B25D1AE9818E91E1D1497ABB /* Toolkit */,
			);
			name = LCP;
			path = ../../Sources/LCP;
			sourceTree = "<group>";
		};
		DC3A6058ECFBC6D0ADCE4CF2 /* Navigator */ = {
			isa = PBXGroup;
			children = (
				F5C6D0C5860E802EDA23068C /* EditingAction.swift */,
				25FD89B99234B85BD2A8FC3E /* MediaNavigator.swift */,
				2BD6F93E379D0DC6FA1DCDEE /* Navigator.swift */,
				4567A7ABB678715C37661DE3 /* SelectableNavigator.swift */,
				A94DA04D56753CC008F65B1A /* VisualNavigator.swift */,
				E51C5679EBD721E9AFACFE2A /* Audiobook */,
				33B6E1542712449105E9E9F1 /* CBZ */,
				A640EC1D9AF67158A5570F4E /* Decorator */,
				14202851C5A61498AAC9D709 /* EPUB */,
				08D09A44D576111182909F09 /* PDF */,
				7F01FB1E5DDEA0BA0A04EA49 /* Resources */,
				7DFC8FFCF762A897AC53DDAF /* Toolkit */,
			);
			name = Navigator;
			path = ../../Sources/Navigator;
			sourceTree = "<group>";
		};
		E51C5679EBD721E9AFACFE2A /* Audiobook */ = {
			isa = PBXGroup;
			children = (
				DCE34D74E282834684E1C999 /* AudioNavigator.swift */,
				56C489452239BF85F4D14E95 /* PublicationMediaLoader.swift */,
			);
			path = Audiobook;
			sourceTree = "<group>";
		};
		E542E031B49E9700933B81D4 /* OPDS */ = {
			isa = PBXGroup;
			children = (
				CAD79372361D085CA0500CF4 /* Properties+OPDS.swift */,
				4BB5D42EEF0083D833E2A572 /* Publication+OPDS.swift */,
			);
			path = OPDS;
			sourceTree = "<group>";
		};
		E830BA9857151F8B2BA9705D /* Image */ = {
			isa = PBXGroup;
			children = (
				444216A015C73E8B25272F98 /* CBZParser.swift */,
				37087C0D0B36FE7F20F1C891 /* ImageParser.swift */,
			);
			path = Image;
			sourceTree = "<group>";
		};
		EA77F9FCF66C67516A1033F0 /* Services */ = {
			isa = PBXGroup;
			children = (
				FEB6D68278E0A593C810E2C0 /* AudioLocatorService.swift */,
			);
			path = Services;
			sourceTree = "<group>";
		};
		EAD9C6E09408F5B976CFDC91 /* OPDS */ = {
			isa = PBXGroup;
			children = (
				387B19B66C4D91A295B5EFA6 /* Facet.swift */,
				C5E7CEDF6EA681FE8119791B /* Feed.swift */,
				9FAAD26EE52713DB9F103610 /* Group.swift */,
				3DFAC865449A1A225BF534DA /* OPDSAcquisition.swift */,
				F2E780027410F4B6CC872B3D /* OPDSAvailability.swift */,
				819D931708B3EE95CF9ADFED /* OPDSCopies.swift */,
				D5857B33DB63054593878018 /* OPDSHolds.swift */,
				9DDB25FC1693613B72DFDB6E /* OpdsMetadata.swift */,
				1C22408FE1FA81400DE8D5F7 /* OPDSPrice.swift */,
			);
			path = OPDS;
			sourceTree = "<group>";
		};
		ECD3E07CBAEDA1F36EFA7842 /* Fetcher */ = {
			isa = PBXGroup;
			children = (
				3604722B0DFFFBFB66B7F1BF /* ArchiveFetcher.swift */,
				D81A35A8B299AD4B74915291 /* Fetcher.swift */,
				F5593049BE86071900520099 /* FileFetcher.swift */,
				049EDB4F925E0AFEDA7318A5 /* HTTPFetcher.swift */,
				AB1F7BC3EC3419CB824E3A70 /* ProxyFetcher.swift */,
				2DE48021CF3FED1C3340E458 /* RoutingFetcher.swift */,
				1FDB5E905D7B4F0E9D8CA56C /* TransformingFetcher.swift */,
				3BFF1F7D49E56F39A1136954 /* Resource */,
			);
			path = Fetcher;
			sourceTree = "<group>";
		};
		EDEF56C60A6E1D06CED9F70F /* Encryption */ = {
			isa = PBXGroup;
			children = (
				87727AC33D368A88A60A12B9 /* Encryption.swift */,
				1E175BF1A1F97687B4119BB1 /* Properties+Encryption.swift */,
			);
			path = Encryption;
			sourceTree = "<group>";
		};
		F0C92101E0A9644DB8CFD31C /* Publication */ = {
			isa = PBXGroup;
			children = (
				E4A496C959F870BAFDB447DA /* ContentLayout.swift */,
				59DEE0391E49891939DFDF38 /* ContentProtection.swift */,
				456192DBCB3A29ADA9C3CCB9 /* Contributor.swift */,
				DF92954C8C8C3EC50C835CBA /* Link.swift */,
				AB0EF21FADD12D51D0619C0D /* LinkRelation.swift */,
				600D8714B762FE37DE405C2E /* LocalizedString.swift */,
				BE7D07E66B7E820D1A509A27 /* Locator.swift */,
				FCA5481C26E0513D55F4DE48 /* Manifest.swift */,
				01B24895126F2A744A8E9E61 /* Metadata.swift */,
				76638D3D1220E4C2620B9A80 /* Properties.swift */,
				2DF03272C07D6951ADC1311E /* Publication.swift */,
				9627A9AFF7C08010248E1700 /* Publication+Deprecated.swift */,
				8C0B4302E87880979A441710 /* Publication+JSON.swift */,
				3B0A149FC97C747F55F6463C /* PublicationCollection.swift */,
				74F646B746EB27124F9456F8 /* ReadingProgression.swift */,
				98CD4C99103DC795E44F56AE /* Subject.swift */,
				87352D29A81641A4B9054319 /* Asset */,
				055166DFDEE6C6A17D04D42D /* Extensions */,
				C1002695D860AE505D689C26 /* Media Overlays */,
				4898F65BFF048F7966C82B74 /* Services */,
				7F295F683A7D4F3D3F74724F /* User Settings */,
			);
			path = Publication;
			sourceTree = "<group>";
		};
		F11451971B20D93A4688AF5B /* LCP */ = {
			isa = PBXGroup;
			children = (
				A8F9AFE740CFFFAD65BA095E /* ContentKey.swift */,
				54699BC0E00F327E67908F6A /* Encryption.swift */,
				D94EB44EC5A15FF631AE8B2E /* Rights.swift */,
				A0A5959877EC9688CB0C370E /* Signature.swift */,
				ADDB8B9906FC78C038203BDD /* User.swift */,
				EC96A56AB406203898059B6C /* UserKey.swift */,
			);
			path = LCP;
			sourceTree = "<group>";
		};
		F389B1290B1CAA8E5F65573B /* Resources */ = {
			isa = PBXGroup;
			children = (
				866AEA533E1F119928F17990 /* Localizable.strings */,
				9BD31F314E7B3A61C55635E5 /* prod-license.lcpl */,
			);
			path = Resources;
			sourceTree = "<group>";
		};
		F6157A0611A8122BC25855A1 /* Streamer */ = {
			isa = PBXGroup;
			children = (
				FE961CB4827D937CE3862B51 /* Streamer.swift */,
				C9162673C4ED48734447823A /* Model */,
				C6D767E6D0B9374779FD7D84 /* Parser */,
				8B081F7BB4E12998397F575A /* Server */,
				3DEAB9E5B6D2F30246C7884E /* Toolkit */,
			);
			name = Streamer;
			path = ../../Sources/Streamer;
			sourceTree = "<group>";
		};
		F818D082B369A3D4BE617D46 /* Search */ = {
			isa = PBXGroup;
			children = (
				9B5B029CA09EE1F86A19612A /* SearchService.swift */,
				9E3543F628B017E9BF65DD08 /* StringSearchService.swift */,
			);
			path = Search;
			sourceTree = "<group>";
		};
		F81A40117ADE54FC4D143FC1 /* Logging */ = {
			isa = PBXGroup;
			children = (
				3510E7E84A5361BCECC90569 /* WarningLogger.swift */,
			);
			path = Logging;
			sourceTree = "<group>";
		};
		F9064CEF2968AEDCDCCFD399 /* Content Protection */ = {
			isa = PBXGroup;
			children = (
				2AF56CF04F94B7BE45631897 /* LCPContentProtection.swift */,
				68719C5F09F9193E378DF585 /* LCPDecryptor.swift */,
			);
			path = "Content Protection";
			sourceTree = "<group>";
		};
		FE5A502BD008E6EFA1C84FD8 /* EPUB */ = {
			isa = PBXGroup;
			children = (
				339637CCF01E665F4CB78B01 /* EPUBLayout.swift */,
				6BC71BAFF7A20D7903E6EE4D /* Properties+EPUB.swift */,
				508E0CD4F9F02CC851E6D1E1 /* Publication+EPUB.swift */,
			);
			path = EPUB;
			sourceTree = "<group>";
		};
		FEA7D2248CE1C22F1AECD5DD /* HTML */ = {
			isa = PBXGroup;
			children = (
				C084C255A327387F36B97A62 /* DOMRange.swift */,
				8456BF3665A9B9C0AE4CC158 /* Locator+HTML.swift */,
			);
			path = HTML;
			sourceTree = "<group>";
		};
/* End PBXGroup section */

/* Begin PBXHeadersBuildPhase section */
		6CD207EA5BC77D5FC1E67BE3 /* Headers */ = {
			isa = PBXHeadersBuildPhase;
			buildActionMask = 2147483647;
			files = (
				108D833B59AF7643DB45D867 /* Zip.h in Headers */,
			);
			runOnlyForDeploymentPostprocessing = 0;
		};
/* End PBXHeadersBuildPhase section */

/* Begin PBXNativeTarget section */
		4AB147A840EB6BF7ECE05940 /* R2Streamer */ = {
			isa = PBXNativeTarget;
			buildConfigurationList = 0779979379B16B11F7AB4E80 /* Build configuration list for PBXNativeTarget "R2Streamer" */;
			buildPhases = (
				6CD207EA5BC77D5FC1E67BE3 /* Headers */,
				857A6B201CF2A1BDA903F14F /* Sources */,
				66CB7A12ECC58417D2656E09 /* Resources */,
				8C73709EE2871CD50A323CFC /* Frameworks */,
			);
			buildRules = (
			);
			dependencies = (
				1FD467476617E7FBC244D318 /* PBXTargetDependency */,
			);
			name = R2Streamer;
			productName = R2Streamer;
			productReference = E1D37040B2925CD18734EE97 /* R2Streamer.framework */;
			productType = "com.apple.product-type.framework";
		};
		4BF2ED542535B0B85C2AADA5 /* ReadiumLCP */ = {
			isa = PBXNativeTarget;
			buildConfigurationList = 501C4C36DD8FD715F514D176 /* Build configuration list for PBXNativeTarget "ReadiumLCP" */;
			buildPhases = (
				C838BE0B99F9BE98533BD189 /* Sources */,
				3730713519F0AF3F9C5A58A1 /* Resources */,
				1D30962BE469B43E9601FAEA /* Frameworks */,
			);
			buildRules = (
			);
			dependencies = (
				29DD6AD3996381ECD1A15DDB /* PBXTargetDependency */,
			);
			name = ReadiumLCP;
			productName = ReadiumLCP;
			productReference = 37120DA973F5C438B59BC014 /* ReadiumLCP.framework */;
			productType = "com.apple.product-type.framework";
		};
		775EF03FA0776FAD5958EC01 /* R2Shared */ = {
			isa = PBXNativeTarget;
			buildConfigurationList = 3F2668BE4ABB5994C0B5A1B2 /* Build configuration list for PBXNativeTarget "R2Shared" */;
			buildPhases = (
				B00EB5FC54F3B7973245BA55 /* Sources */,
				F9F8CB7FB2C3285C4E84A277 /* Resources */,
				88717AEF1BEFA94ACFD5D894 /* Frameworks */,
			);
			buildRules = (
			);
			dependencies = (
			);
			name = R2Shared;
			productName = R2Shared;
			productReference = 41A0528117E270B68AC75C56 /* R2Shared.framework */;
			productType = "com.apple.product-type.framework";
		};
		C7534BA9CF83524D7681E457 /* R2Navigator */ = {
			isa = PBXNativeTarget;
			buildConfigurationList = 9569C3F5C334DCA235C0A178 /* Build configuration list for PBXNativeTarget "R2Navigator" */;
			buildPhases = (
				A12F3279CAF7547509614CEC /* Sources */,
				5DA4F1E3DBC7B26E85D80978 /* Resources */,
				9E41E41E6EAC80FFB5A55069 /* Frameworks */,
			);
			buildRules = (
			);
			dependencies = (
				8B5B6C56250ED77A7EF758CE /* PBXTargetDependency */,
			);
			name = R2Navigator;
			productName = R2Navigator;
			productReference = C13A00D67725D378EB9E386C /* R2Navigator.framework */;
			productType = "com.apple.product-type.framework";
		};
		D108430C1FF339F1B0BDF62C /* ReadiumOPDS */ = {
			isa = PBXNativeTarget;
			buildConfigurationList = CABDEA95B2658ADADF446805 /* Build configuration list for PBXNativeTarget "ReadiumOPDS" */;
			buildPhases = (
				E9DA95D8616435BA1647E9A3 /* Sources */,
				D16C6C1E80D545D5310B16AB /* Frameworks */,
			);
			buildRules = (
			);
			dependencies = (
				41A444FE271E1F1E6EFAF335 /* PBXTargetDependency */,
			);
			name = ReadiumOPDS;
			productName = ReadiumOPDS;
			productReference = EC329362A0E8AC6CC018452A /* ReadiumOPDS.framework */;
			productType = "com.apple.product-type.framework";
		};
/* End PBXNativeTarget section */

/* Begin PBXProject section */
		6A907415FD50E4A36E33B555 /* Project object */ = {
			isa = PBXProject;
			attributes = {
				LastUpgradeCheck = 1250;
				TargetAttributes = {
				};
			};
			buildConfigurationList = 5A872BCD95ECE5673BC89051 /* Build configuration list for PBXProject "Readium" */;
			compatibilityVersion = "Xcode 10.0";
			developmentRegion = en;
			hasScannedForEncodings = 0;
			knownRegions = (
				Base,
				en,
			);
			mainGroup = 2C63ECC3CC1230CCA416F55F;
			projectDirPath = "";
			projectRoot = "";
			targets = (
				C7534BA9CF83524D7681E457 /* R2Navigator */,
				775EF03FA0776FAD5958EC01 /* R2Shared */,
				4AB147A840EB6BF7ECE05940 /* R2Streamer */,
				4BF2ED542535B0B85C2AADA5 /* ReadiumLCP */,
				D108430C1FF339F1B0BDF62C /* ReadiumOPDS */,
			);
		};
/* End PBXProject section */

/* Begin PBXResourcesBuildPhase section */
		3730713519F0AF3F9C5A58A1 /* Resources */ = {
			isa = PBXResourcesBuildPhase;
			buildActionMask = 2147483647;
			files = (
				EE951A131E38E316BF7A1129 /* LCPDialogViewController.xib in Resources */,
				D7FB0CC13190A17DAB7D7DB1 /* Localizable.strings in Resources */,
				F96C29471F3EF0CEE568AA53 /* prod-license.lcpl in Resources */,
			);
			runOnlyForDeploymentPostprocessing = 0;
		};
		5DA4F1E3DBC7B26E85D80978 /* Resources */ = {
			isa = PBXResourcesBuildPhase;
			buildActionMask = 2147483647;
			files = (
				874BD412CBA1D392451B952B /* Assets in Resources */,
				1CEBFEA40D42C941A49F1A4D /* Localizable.strings in Resources */,
			);
			runOnlyForDeploymentPostprocessing = 0;
		};
		66CB7A12ECC58417D2656E09 /* Resources */ = {
			isa = PBXResourcesBuildPhase;
			buildActionMask = 2147483647;
			files = (
				635220F58D2B5A0BF8CE4B77 /* Assets in Resources */,
			);
			runOnlyForDeploymentPostprocessing = 0;
		};
		F9F8CB7FB2C3285C4E84A277 /* Resources */ = {
			isa = PBXResourcesBuildPhase;
			buildActionMask = 2147483647;
			files = (
				6FB0637E3BF4AC894AC5A13E /* Localizable.strings in Resources */,
			);
			runOnlyForDeploymentPostprocessing = 0;
		};
/* End PBXResourcesBuildPhase section */

/* Begin PBXSourcesBuildPhase section */
		857A6B201CF2A1BDA903F14F /* Sources */ = {
			isa = PBXSourcesBuildPhase;
			buildActionMask = 2147483647;
			files = (
				07C42C256FA26D47C96023D6 /* AudioLocatorService.swift in Sources */,
				98018A77E2A1FA2B90C987E1 /* AudioParser.swift in Sources */,
				0EBFF679451853BFCB718204 /* Bundle.swift in Sources */,
				AB8A995D97D2C1007706F215 /* CBZParser.swift in Sources */,
				DE8FFE058B087A30A29D827A /* Container.swift in Sources */,
				263A8A1B0C85D5659B1B8163 /* DataCompression.swift in Sources */,
				9A993922691ACA961F3B16A7 /* DataExtension.swift in Sources */,
				AEF2B742FACAAB5CB9E681EE /* DataInputStream.swift in Sources */,
				CE31AFB76CC1A587AC62BBDB /* EPUBContainerParser.swift in Sources */,
				C9CD140B788A26AC2604316C /* EPUBDeobfuscator.swift in Sources */,
				9AB92492A3131CEB524C1D2A /* EPUBEncryptionParser.swift in Sources */,
				788C81F1A7B4EED1DB46762C /* EPUBHTMLInjector.swift in Sources */,
				14B95678D1380759F144B2DF /* EPUBMetadataParser.swift in Sources */,
				EF8EE67A14F96F0D445422C4 /* EPUBParser.swift in Sources */,
				15281EAC52B4B734D4468576 /* EPUBPositionsService.swift in Sources */,
				564108CE0A85FD08314D7497 /* Fetcher.swift in Sources */,
				3357FC0B0ADBDFFE46A130AA /* FileInputStream.swift in Sources */,
				A1033D28F06A34B0070F171B /* HTTPContainer.swift in Sources */,
				D59E4F649A970E1F8A95E6DA /* ImageParser.swift in Sources */,
				FAF2C0923D6A2DDB25A2AD1E /* LCPDFPositionsService.swift in Sources */,
				528E6ABCD5825EC6B3D3BF83 /* Logger.swift in Sources */,
				D13F342C611C6495554EE3DF /* NCXParser.swift in Sources */,
				46840B03E1F84B00E355CA39 /* NavigationDocumentParser.swift in Sources */,
				F5A304B1D0BF425C8E3850AC /* OPFMeta.swift in Sources */,
				895575E8A3FCBB1F99A901CA /* OPFParser.swift in Sources */,
				C3BC5A4C44DD8CE26155C0D5 /* PDFFileParser.swift in Sources */,
				17CA2D61768F693B8173DBC4 /* PDFParser.swift in Sources */,
				3E7614CCBAD233B2D90BF5DC /* PDFPositionsService.swift in Sources */,
				185301970A639F99F1C35056 /* Parser+Deprecated.swift in Sources */,
				ABF7231602869044F9B5D4FE /* Presentation+EPUB.swift in Sources */,
				53B94E4C491E914BD9C3F788 /* PublicationContainer.swift in Sources */,
				D80CD187D5C06AF7304B1393 /* PublicationParser.swift in Sources */,
				D9D47DE8D3C0BD48CFCBA8DA /* PublicationServer.swift in Sources */,
				C5D9F9950D332C7CAA0C387A /* ReadiumWebPubParser.swift in Sources */,
				37304FB79C9ADE733248EA24 /* ResourceInputStream.swift in Sources */,
				AB986C674F50C291ED7011FB /* SMILParser.swift in Sources */,
				3ED6D98B993DB299CFB0513A /* Seekable.swift in Sources */,
				F2B89E29EBFF1B96981490CD /* Streamer.swift in Sources */,
				C19106C4C87C79A9F6B0B325 /* StringExtension.swift in Sources */,
				20162DA6A4E7291A6F2697BF /* WebServerResourceResponse.swift in Sources */,
				34A05B3E26E23B63B5081137 /* ZIPArchive.swift in Sources */,
				FD80A1458442254E194888F4 /* ZIPInputStream.swift in Sources */,
			);
			runOnlyForDeploymentPostprocessing = 0;
		};
		A12F3279CAF7547509614CEC /* Sources */ = {
			isa = PBXSourcesBuildPhase;
			buildActionMask = 2147483647;
			files = (
				AA0CDCC2CA63228C1F35E816 /* AudioNavigator.swift in Sources */,
				99F3C8988EA41B0376D85F72 /* Bundle.swift in Sources */,
				7B2C3E92CAE34EE73DDDCF10 /* CBZNavigatorViewController.swift in Sources */,
				80B2146BDF073A2FF1C28426 /* CGRect.swift in Sources */,
				59FD0E40847BED23C7E59FBE /* CompletionList.swift in Sources */,
				9B5F31EE78E818F890F7FBD1 /* DecorableNavigator.swift in Sources */,
				98ABD996FB77EDF7DA69B18F /* DiffableDecoration+HTML.swift in Sources */,
				9DF8A7CF028D764E9D6A2BAC /* DiffableDecoration.swift in Sources */,
				904E5378E8CC503A821C1EC6 /* EPUBFixedSpreadView.swift in Sources */,
				33A5B2D66F24595D3A0836CC /* EPUBNavigatorViewController.swift in Sources */,
				E3848BCC92B4B7E03A4FEE76 /* EPUBReflowableSpreadView.swift in Sources */,
				6FEC3EB9A32B2B57EEEF9DBB /* EPUBSpread.swift in Sources */,
				2233C405C38E1C17EC313B68 /* EPUBSpreadView.swift in Sources */,
				2718A1F5E4B9D745A270F7B7 /* EditingAction.swift in Sources */,
				50ED47D5333272EC72732E42 /* HTMLDecorationTemplate.swift in Sources */,
				0DD0D8BF86E9562C13EE28FA /* ImageViewController.swift in Sources */,
				06461C21ECD22CC2360AD0C6 /* MediaNavigator.swift in Sources */,
				027BC2DD033510C6A2653D37 /* Navigator.swift in Sources */,
				4542CC5374B86D81C4AD0F88 /* PDFDocumentHolder.swift in Sources */,
				8DA1AE03D9F77E0F009DCCF5 /* PDFDocumentView.swift in Sources */,
				0DDF1A4B402927D711BB21FB /* PDFNavigatorViewController.swift in Sources */,
				70E5D945A0B0BBC84F64C173 /* PDFTapGestureController.swift in Sources */,
				55AD61DD47FEE19A967EB258 /* PaginationView.swift in Sources */,
				B8662849CA988CD3C92D883A /* PublicationMediaLoader.swift in Sources */,
				5396755709F165FA1A945DEE /* R2NavigatorLocalizedString.swift in Sources */,
				8E3A8F9AC2DE6F2769C1B69A /* SelectableNavigator.swift in Sources */,
				D248F68B569EDADA445E341D /* TargetAction.swift in Sources */,
				41D9812679A98F44DA9E7BFD /* UIColor.swift in Sources */,
				BC959180C51A5E484D328D47 /* UIView.swift in Sources */,
				E69BA16E04FBEAA061759895 /* UserSettings.swift in Sources */,
				AED384BC5E1B570F0AD6F72E /* VisualNavigator.swift in Sources */,
				650ECC5AC05D337B6A618EBD /* WKWebView.swift in Sources */,
				7F0C0E92322B0386DB0911BC /* WebView.swift in Sources */,
			);
			runOnlyForDeploymentPostprocessing = 0;
		};
		B00EB5FC54F3B7973245BA55 /* Sources */ = {
			isa = PBXSourcesBuildPhase;
			buildActionMask = 2147483647;
			files = (
				09B7475BC8E63C940BD5881A /* Archive.swift in Sources */,
				A3EBB38968F8EB4ABC560678 /* ArchiveFetcher.swift in Sources */,
				AA218336FBD1C23959542515 /* Array.swift in Sources */,
				5C8ED4151A6C7EF6608A03F8 /* AudioSession.swift in Sources */,
				8E4C9F5A53A6F9B8FC28B7D4 /* BufferedResource.swift in Sources */,
				6D27F5B8C7DBFBF5FB99A4BE /* Bundle.swift in Sources */,
				F48C88FECB4F1FE52B0306BC /* CGPDF.swift in Sources */,
				8F7D8C3FF3FDD10B16F6614A /* CachingResource.swift in Sources */,
				4203767BBAACC7B330623F62 /* Cancellable.swift in Sources */,
				B676C73C834E530E5C019F66 /* CancellableResult.swift in Sources */,
				7BDC9F1051BDD3BC61D86B09 /* Collection.swift in Sources */,
				82BAA3EB081DD29A928958AC /* ContentLayout.swift in Sources */,
				23C3C4AFA2177CED08E1B39A /* ContentProtection.swift in Sources */,
				FE690C9C116731D017E7DB43 /* ContentProtectionService+WS.swift in Sources */,
				4C9EACE2732D23C37E627313 /* ContentProtectionService.swift in Sources */,
				2F7730648C4FA4A921038A7F /* Contributor.swift in Sources */,
				E6BF3A99E6C6AAC4FEE1099F /* ControlFlow.swift in Sources */,
				C657A9D08F53A44658962E83 /* CoverService.swift in Sources */,
				502D4ABD63FE9D99AD066F31 /* DOMRange.swift in Sources */,
				AA6EB82E79460DB9362C16D0 /* DRM+Deprecated.swift in Sources */,
				9BF0647F4760B562545BC926 /* DataResource.swift in Sources */,
				A15E4DFAA472469080819BB6 /* Date+ISO8601.swift in Sources */,
				00646E9469D91436235A21FB /* DefaultHTTPClient.swift in Sources */,
				B94497EBF0B2877CAD6CBF29 /* DefaultLocatorService.swift in Sources */,
				0CEF5A9694388AE9E5F687AD /* Deferred.swift in Sources */,
				9D0DB30B8FDC56DBFA70E68F /* DocumentTypes.swift in Sources */,
				A18842C5051EF84E2DA02300 /* DownloadSession.swift in Sources */,
				C563FF7E2BDFBD5454067ECD /* EPUBLayout.swift in Sources */,
				2591F52C9902441176AF38D7 /* Either.swift in Sources */,
				2B8E87DB1360512EFD9D3B0E /* Encryption.swift in Sources */,
				3D9CB0E9FD88A14EEF9D7F2A /* ExplodedArchive.swift in Sources */,
				A6658BA380A889B8310A558F /* Facet.swift in Sources */,
				3899566CA6D41A6D5E495B0B /* FailureResource.swift in Sources */,
				E9EE047B89D0084523F7C888 /* Feed.swift in Sources */,
				3D40B96F2D82B05CBB5F4924 /* Fetcher.swift in Sources */,
				76B36679FD740158FD9C5DCB /* FileAsset.swift in Sources */,
				0B7002F51314AF075F2FB736 /* FileFetcher.swift in Sources */,
				5FA234353FEBF6A46B32C61E /* Fuzi.swift in Sources */,
				FBA2EFCD6258B97659EDE5BC /* GeneratedCoverService.swift in Sources */,
				8DACB70852CEA8D64F8BEDB1 /* Group.swift in Sources */,
				9BD8989B1CADB1712B31E0A4 /* HREF.swift in Sources */,
				8EE4317BE92998698D48EF72 /* HTTPClient.swift in Sources */,
				08234B61E941DD78EB24485B /* HTTPError.swift in Sources */,
				39FC65D3797EF5069A04F34B /* HTTPFetcher.swift in Sources */,
				2B57BE89EFAE517F79A17667 /* HTTPProblemDetails.swift in Sources */,
				FD13DEAC62A3ED6714841B7A /* HTTPRequest.swift in Sources */,
				9C6B7AFB6FB0635EF5B7B71C /* JSON.swift in Sources */,
				69150D0B00F5665C3DA0000B /* LazyResource.swift in Sources */,
				5C9617AE1B5678A95ABFF1AA /* Link.swift in Sources */,
				C784A3821288A580700AD1DB /* LinkRelation.swift in Sources */,
				75044A4E2B2011D9DE749847 /* LocalizedString.swift in Sources */,
				32C722B5C3D03F1945BF8B02 /* Locator+HTML.swift in Sources */,
				C8769988A8B3E5AF08CBC7FB /* Locator.swift in Sources */,
				34707004C56089DF8AD4C4BE /* LocatorService.swift in Sources */,
				9C1DD6AEFB6E1D5989EC25D2 /* Loggable.swift in Sources */,
				1E4805B8E562211F264FB16B /* Logger.swift in Sources */,
				5A40B83CF103A9102DF233E2 /* LoggerStub.swift in Sources */,
				D26AE818524611D4B6279787 /* Manifest.swift in Sources */,
				0569BD1E87D26257784F9E58 /* MediaOverlayNode.swift in Sources */,
				70441F9E94602F32FB5E127E /* MediaOverlays.swift in Sources */,
				E303E21BA9C131E9A4E6424A /* MediaType+Deprecated.swift in Sources */,
				E0291D347EB7F8F3C5D41970 /* MediaType.swift in Sources */,
				0A2B8F67BE010E99FBB71561 /* MediaTypeSniffer.swift in Sources */,
				7DA1C42DB83F380338AED9AB /* MediaTypeSnifferContent.swift in Sources */,
				37D9B0A6B141DDF2FD618B09 /* MediaTypeSnifferContext.swift in Sources */,
				E234B4BF37B3F80BCC5C92AF /* Metadata+Presentation.swift in Sources */,
				5C051B93B795D76666F4344B /* Metadata.swift in Sources */,
				7DAEC227AE56EDE51F0379A8 /* Minizip.swift in Sources */,
				D931CA82789A1519BB22BBB5 /* NSRegularExpression.swift in Sources */,
				140C2EA93F9215A8F01AB0A3 /* NowPlayingInfo.swift in Sources */,
				50838C73E245D9F08BFB3159 /* OPDSAcquisition.swift in Sources */,
				A90A46957B8B68EE82C4DBAD /* OPDSAvailability.swift in Sources */,
				BB358C017D0458224922C35C /* OPDSCopies.swift in Sources */,
				B9AD33C05ECC47AD04D3A98E /* OPDSHolds.swift in Sources */,
				5B166084DFB7FF0DFD1D111B /* OPDSPrice.swift in Sources */,
				E8948585183675905ABA51F1 /* Observable.swift in Sources */,
				8F3175B5E4B494C7E73CDEA5 /* OpdsMetadata.swift in Sources */,
				EB4D11D2D1A0C64FF0E982C3 /* Optional.swift in Sources */,
				8C19A0DACA19CD3A195B757E /* PDFDocument.swift in Sources */,
				EDCA3449EA5683B37D82FEBE /* PDFKit.swift in Sources */,
				FD16EA6468E99FB52ED97A5D /* PDFOutlineNode.swift in Sources */,
				5426A0E4630127F5F630FFB0 /* PerResourcePositionsService.swift in Sources */,
				2B745CFE55EEBA99BC09475C /* PositionsService.swift in Sources */,
				AEB46271E6276AF6C1E7EF22 /* Presentation.swift in Sources */,
				A2CDF2E8DC527C19EA348AB8 /* Properties+Archive.swift in Sources */,
				D29D1F6AC5C7D1384F93A520 /* Properties+EPUB.swift in Sources */,
				F297BFBADCEFC21E140BEA30 /* Properties+Encryption.swift in Sources */,
				2A6412FED7C3BF0A8F598F5B /* Properties+OPDS.swift in Sources */,
				3AA922C55CF12B575F5CC9FB /* Properties+Presentation.swift in Sources */,
				05532B031FF7520177C83788 /* Properties.swift in Sources */,
				556347E37C3F349D19BC55AB /* ProxyFetcher.swift in Sources */,
				7DCC2A07AACA3575CE0C0C0E /* ProxyResource.swift in Sources */,
				29FB7F9E69739F8458CAEF5B /* Publication+Deprecated.swift in Sources */,
				6DC52B94BAC4681B6C70BAF9 /* Publication+EPUB.swift in Sources */,
				A1417B1B73BE3EC5243760D2 /* Publication+JSON.swift in Sources */,
				E55B69F79BB4E2EAC4BE34D0 /* Publication+OPDS.swift in Sources */,
				134AF2657ABA617255DE2D0A /* Publication.swift in Sources */,
				8B8A6E58C84597087280BA20 /* PublicationAsset.swift in Sources */,
				037E68E96839B96F547BDD6E /* PublicationCollection.swift in Sources */,
				88A171A36700ACF5A4AD6305 /* PublicationService.swift in Sources */,
				CC1EBC553CE8A5C873E7A9BB /* PublicationServicesBuilder.swift in Sources */,
				CA152829D0654EB38D6BF836 /* R2LocalizedString.swift in Sources */,
				2D65E93D77922E33DA03D638 /* ReadingProgression.swift in Sources */,
				3B1820FD0226743B1DE41FCF /* Resource.swift in Sources */,
				95B9369AE4743FB7BAB93DCC /* ResourceContentExtractor.swift in Sources */,
				7CD8DAE24EDA44A63C444076 /* ResourcesServer.swift in Sources */,
				D426BFD641700B2C24D428DB /* Result.swift in Sources */,
				49DD9F5E42B5270AA5091AEE /* RootFile.swift in Sources */,
				97A0F3DC6BEC43D63B80B868 /* RoutingFetcher.swift in Sources */,
				61FFC793CCF795278998A19E /* SearchService.swift in Sources */,
				162E92D6FA9BCD3F5716CF6E /* String.swift in Sources */,
				B5DC9710E7124907BBFE9EA5 /* StringEncoding.swift in Sources */,
				FFC0D2E981B9AB2246831B56 /* StringSearchService.swift in Sources */,
				2BD38736DB1971926FA77234 /* Subject.swift in Sources */,
				0B3F1407E77E6825F66849DA /* TransformingFetcher.swift in Sources */,
				718323B1A0C981D1B7A08F91 /* TransformingResource.swift in Sources */,
				52C4CB868EA5FBFBB43DD65C /* UIImage.swift in Sources */,
				E9AADF25494C968A44979B66 /* UInt64.swift in Sources */,
				FCC1E4CA5DE12AFBB80A3C37 /* URITemplate.swift in Sources */,
				C0FEC68C84946E959E910CC1 /* URL.swift in Sources */,
				825642E013351C922B6510AD /* UTI.swift in Sources */,
				46915CF48C01E468FB2DB3B9 /* UserProperties.swift in Sources */,
				5B38F9D78BD04D7385E4B3E4 /* UserRights.swift in Sources */,
				B3E2F6C76E3085FC18F7068A /* UserSettings.swift in Sources */,
				C89165FC9D8427961A3ADDD9 /* WarningLogger.swift in Sources */,
				3AA4BD1DA87C0952E4E4DD53 /* Weak.swift in Sources */,
				A8E6E488592BDBB97C4B7B87 /* XML.swift in Sources */,
			);
			runOnlyForDeploymentPostprocessing = 0;
		};
		C838BE0B99F9BE98533BD189 /* Sources */ = {
			isa = PBXSourcesBuildPhase;
			buildActionMask = 2147483647;
			files = (
				D94A07E9627214888D37C6DF /* Bundle.swift in Sources */,
				6D3BCAFF29D91DCA08809D71 /* CRLService.swift in Sources */,
				58F961D80665E1EFA31BBBF6 /* Connection.swift in Sources */,
				7CD20AED276833F9585B0E3B /* ContentKey.swift in Sources */,
				81ADB258F083647221CED24F /* DataCompression.swift in Sources */,
				9A22C456F6A73F29AD9B0CE8 /* Database.swift in Sources */,
				E7D731030584957DAD52683C /* Deferred.swift in Sources */,
				4D4D25BA4772674DD6041C01 /* Deprecated.swift in Sources */,
				5718571D121C8CBF45277A0D /* DeviceRepository.swift in Sources */,
				294217B18570409AB1C317AD /* DeviceService.swift in Sources */,
				DC0487666F03A3FAFE49D0B9 /* EPUBLicenseContainer.swift in Sources */,
				E8293787CB5E5CECE38A63B2 /* Encryption.swift in Sources */,
				1BF9469B4574D30E5C9BB75E /* Event.swift in Sources */,
				E356D67B77C65D294F60D58A /* HTTPClient.swift in Sources */,
				6719F981514309A65D206A85 /* LCPAcquisition.swift in Sources */,
				837C0BC3151E302508B4BC44 /* LCPAuthenticating.swift in Sources */,
				A13490DA4406382752B8EA2B /* LCPClient.swift in Sources */,
				4C6E7DF3D71660E723E148CF /* LCPContentProtection.swift in Sources */,
				BB457884B7AFAEC3F52E8CE3 /* LCPDecryptor.swift in Sources */,
				4C22206EA313899BBC6385C6 /* LCPDialogAuthentication.swift in Sources */,
				B066F9DDCD00A8917478CB6C /* LCPDialogViewController.swift in Sources */,
				25349166318EB00EE8A0765C /* LCPError+wrap.swift in Sources */,
				98702AFB56F9C50F7246CDDA /* LCPError.swift in Sources */,
				6FFC08925BF26902CF49B830 /* LCPLLicenseContainer.swift in Sources */,
				C4F0A98562FDDB478F7DD0A9 /* LCPLicense.swift in Sources */,
				F90CF6CE1D4F5FA195E19D76 /* LCPPassphraseAuthentication.swift in Sources */,
				AD87094AA40926939955E9F2 /* LCPRenewDelegate.swift in Sources */,
				06CF9F75A9DB1B6241CA7719 /* LCPService.swift in Sources */,
				C283E515CA6A8EEA1C89AD98 /* License.swift in Sources */,
				4AD286114A634A74BE78B1A0 /* LicenseContainer.swift in Sources */,
				BB9DFD1B35AF515BB1B05B9D /* LicenseDocument.swift in Sources */,
				1221E200A377D294050B8F00 /* LicenseValidation.swift in Sources */,
				C3BEB5CC9C6DD065B2CAE1BE /* Licenses.swift in Sources */,
				51A01B251C751D8F817E2EF8 /* LicensesRepository.swift in Sources */,
				90CFD62B993F6759716C0AF0 /* LicensesService.swift in Sources */,
				44152DBECE34F063AD0E93BC /* Link.swift in Sources */,
				92570B878B678E9E9138C94F /* Links.swift in Sources */,
				22BB9F4F0A3D2B9CA3D9BD0D /* PassphrasesRepository.swift in Sources */,
				2207C27B96F098AAF8B31F2C /* PassphrasesService.swift in Sources */,
				BAC8616BD37C22BC5541959A /* PotentialRights.swift in Sources */,
				1F91AD3BF09CF4122DC53A79 /* R2LCPLocalizedString.swift in Sources */,
				7F297EC335D8934E50361D39 /* ReadiumLicenseContainer.swift in Sources */,
				6FEE606C7126F68B5018CAD0 /* Rights.swift in Sources */,
				21B27CD89562506DDC1D62D1 /* Signature.swift in Sources */,
				077AD829863BD952DEBFB5A0 /* StatusDocument.swift in Sources */,
				5803D95A1D970EB0F5D24584 /* Transactions.swift in Sources */,
				18217BC157557A5DDA4BA119 /* User.swift in Sources */,
				69AA254E4A39D9B49FDFD648 /* UserKey.swift in Sources */,
				D50FE2B82BB34E2881723BE9 /* ZIPLicenseContainer.swift in Sources */,
			);
			runOnlyForDeploymentPostprocessing = 0;
		};
		E9DA95D8616435BA1647E9A3 /* Sources */ = {
			isa = PBXSourcesBuildPhase;
			buildActionMask = 2147483647;
			files = (
				5BF07D73985075F71E70F5D3 /* Deprecated.swift in Sources */,
				7AEDE3769227C2BDE4876333 /* OPDS1Parser.swift in Sources */,
				238F9288A061E26BC1674C4F /* OPDS2Parser.swift in Sources */,
				346C4DA09157847639648F56 /* OPDSParser.swift in Sources */,
				C2A1FAC4ADA33EABA1E45EF8 /* ParseData.swift in Sources */,
				F2BDD94FFFBD08526B56E337 /* URLHelper.swift in Sources */,
			);
			runOnlyForDeploymentPostprocessing = 0;
		};
/* End PBXSourcesBuildPhase section */

/* Begin PBXTargetDependency section */
		1FD467476617E7FBC244D318 /* PBXTargetDependency */ = {
			isa = PBXTargetDependency;
			target = 775EF03FA0776FAD5958EC01 /* R2Shared */;
			targetProxy = 79288BA7DBB906029064DF6C /* PBXContainerItemProxy */;
		};
		29DD6AD3996381ECD1A15DDB /* PBXTargetDependency */ = {
			isa = PBXTargetDependency;
			target = 775EF03FA0776FAD5958EC01 /* R2Shared */;
			targetProxy = 65C57BDA97BF899AB60FC9F0 /* PBXContainerItemProxy */;
		};
		41A444FE271E1F1E6EFAF335 /* PBXTargetDependency */ = {
			isa = PBXTargetDependency;
			target = 775EF03FA0776FAD5958EC01 /* R2Shared */;
			targetProxy = 1B58C19E78E1B2C3293CF280 /* PBXContainerItemProxy */;
		};
		8B5B6C56250ED77A7EF758CE /* PBXTargetDependency */ = {
			isa = PBXTargetDependency;
			target = 775EF03FA0776FAD5958EC01 /* R2Shared */;
			targetProxy = 84E46CB5F2A96B5E9CE0FC86 /* PBXContainerItemProxy */;
		};
/* End PBXTargetDependency section */

/* Begin PBXVariantGroup section */
		5507BD4012032A7567175B69 /* Localizable.strings */ = {
			isa = PBXVariantGroup;
			children = (
				F4FC8F971F00B5876803B62A /* en */,
			);
			name = Localizable.strings;
			sourceTree = "<group>";
		};
		866AEA533E1F119928F17990 /* Localizable.strings */ = {
			isa = PBXVariantGroup;
			children = (
				B7C9D54352714641A87F64A0 /* en */,
			);
			name = Localizable.strings;
			sourceTree = "<group>";
		};
		CF80CA3985C2D6380D5A9653 /* Localizable.strings */ = {
			isa = PBXVariantGroup;
			children = (
				55C712D8027F92F5057C36F5 /* en */,
			);
			name = Localizable.strings;
			sourceTree = "<group>";
		};
		ED5C6546C24E5E619E4CC9D1 /* LCPDialogViewController.xib */ = {
			isa = PBXVariantGroup;
			children = (
				75DFA22C741A09C81E23D084 /* Base */,
			);
			name = LCPDialogViewController.xib;
			sourceTree = "<group>";
		};
/* End PBXVariantGroup section */

/* Begin XCBuildConfiguration section */
		136D9EFA01A9AC100B76A1E3 /* Release */ = {
			isa = XCBuildConfiguration;
			buildSettings = {
				CODE_SIGN_IDENTITY = "";
				CURRENT_PROJECT_VERSION = 1;
				DEFINES_MODULE = YES;
				DYLIB_COMPATIBILITY_VERSION = 1;
				DYLIB_CURRENT_VERSION = 1;
				DYLIB_INSTALL_NAME_BASE = "@rpath";
				FRAMEWORK_SEARCH_PATHS = (
					"$(inherited)",
					"\".\"",
				);
				INFOPLIST_FILE = Info.plist;
				INSTALL_PATH = "$(LOCAL_LIBRARY_DIR)/Frameworks";
				IPHONEOS_DEPLOYMENT_TARGET = 10.0;
				LD_RUNPATH_SEARCH_PATHS = (
					"$(inherited)",
					"@executable_path/Frameworks",
				);
				PRODUCT_BUNDLE_IDENTIFIER = "org.readium.r2-streamer-swift";
				SDKROOT = iphoneos;
				SKIP_INSTALL = YES;
				TARGETED_DEVICE_FAMILY = "1,2";
				VERSIONING_SYSTEM = "apple-generic";
			};
			name = Release;
		};
		1A58D5BC9928B3947EB05AE0 /* Debug */ = {
			isa = XCBuildConfiguration;
			buildSettings = {
				CODE_SIGN_IDENTITY = "";
				CURRENT_PROJECT_VERSION = 1;
				DEFINES_MODULE = YES;
				DYLIB_COMPATIBILITY_VERSION = 1;
				DYLIB_CURRENT_VERSION = 1;
				DYLIB_INSTALL_NAME_BASE = "@rpath";
				FRAMEWORK_SEARCH_PATHS = (
					"$(inherited)",
					"\".\"",
				);
				INFOPLIST_FILE = Info.plist;
				INSTALL_PATH = "$(LOCAL_LIBRARY_DIR)/Frameworks";
				IPHONEOS_DEPLOYMENT_TARGET = 10.0;
				LD_RUNPATH_SEARCH_PATHS = (
					"$(inherited)",
					"@executable_path/Frameworks",
				);
				PRODUCT_BUNDLE_IDENTIFIER = "org.readium.readium-lcp-swift";
				SDKROOT = iphoneos;
				SKIP_INSTALL = YES;
				TARGETED_DEVICE_FAMILY = "1,2";
				VERSIONING_SYSTEM = "apple-generic";
			};
			name = Debug;
		};
		2B0B2AF679E4C27D685B2344 /* Debug */ = {
			isa = XCBuildConfiguration;
			buildSettings = {
				CODE_SIGN_IDENTITY = "";
				CURRENT_PROJECT_VERSION = 1;
				DEFINES_MODULE = YES;
				DYLIB_COMPATIBILITY_VERSION = 1;
				DYLIB_CURRENT_VERSION = 1;
				DYLIB_INSTALL_NAME_BASE = "@rpath";
				FRAMEWORK_SEARCH_PATHS = (
					"$(inherited)",
					"\".\"",
				);
				INFOPLIST_FILE = Info.plist;
				INSTALL_PATH = "$(LOCAL_LIBRARY_DIR)/Frameworks";
				IPHONEOS_DEPLOYMENT_TARGET = 10.0;
				LD_RUNPATH_SEARCH_PATHS = (
					"$(inherited)",
					"@executable_path/Frameworks",
				);
				PRODUCT_BUNDLE_IDENTIFIER = "com.readium.readium-opds";
				SDKROOT = iphoneos;
				SKIP_INSTALL = YES;
				TARGETED_DEVICE_FAMILY = "1,2";
				VERSIONING_SYSTEM = "apple-generic";
			};
			name = Debug;
		};
		48EBE6CBAFC8200B0116C899 /* Debug */ = {
			isa = XCBuildConfiguration;
			buildSettings = {
				CODE_SIGN_IDENTITY = "";
				CURRENT_PROJECT_VERSION = 1;
				DEFINES_MODULE = YES;
				DYLIB_COMPATIBILITY_VERSION = 1;
				DYLIB_CURRENT_VERSION = 1;
				DYLIB_INSTALL_NAME_BASE = "@rpath";
				FRAMEWORK_SEARCH_PATHS = (
					"$(inherited)",
					"\".\"",
				);
				INFOPLIST_FILE = Info.plist;
				INSTALL_PATH = "$(LOCAL_LIBRARY_DIR)/Frameworks";
				IPHONEOS_DEPLOYMENT_TARGET = 10.0;
				LD_RUNPATH_SEARCH_PATHS = (
					"$(inherited)",
					"@executable_path/Frameworks",
				);
				PRODUCT_BUNDLE_IDENTIFIER = "org.readium.r2-shared-swift";
				SDKROOT = iphoneos;
				SKIP_INSTALL = YES;
				TARGETED_DEVICE_FAMILY = "1,2";
				VERSIONING_SYSTEM = "apple-generic";
			};
			name = Debug;
		};
		5122CCFE4510DFCDBEF7CA77 /* Release */ = {
			isa = XCBuildConfiguration;
			buildSettings = {
				CODE_SIGN_IDENTITY = "";
				CURRENT_PROJECT_VERSION = 1;
				DEFINES_MODULE = YES;
				DYLIB_COMPATIBILITY_VERSION = 1;
				DYLIB_CURRENT_VERSION = 1;
				DYLIB_INSTALL_NAME_BASE = "@rpath";
				FRAMEWORK_SEARCH_PATHS = (
					"$(inherited)",
					"\".\"",
				);
				INFOPLIST_FILE = Info.plist;
				INSTALL_PATH = "$(LOCAL_LIBRARY_DIR)/Frameworks";
				IPHONEOS_DEPLOYMENT_TARGET = 10.0;
				LD_RUNPATH_SEARCH_PATHS = (
					"$(inherited)",
					"@executable_path/Frameworks",
				);
				PRODUCT_BUNDLE_IDENTIFIER = "org.readium.readium-lcp-swift";
				SDKROOT = iphoneos;
				SKIP_INSTALL = YES;
				TARGETED_DEVICE_FAMILY = "1,2";
				VERSIONING_SYSTEM = "apple-generic";
			};
			name = Release;
		};
		521EF6F43A4B9B8355AFC54E /* Debug */ = {
			isa = XCBuildConfiguration;
			buildSettings = {
				CODE_SIGN_IDENTITY = "";
				CURRENT_PROJECT_VERSION = 1;
				DEFINES_MODULE = YES;
				DYLIB_COMPATIBILITY_VERSION = 1;
				DYLIB_CURRENT_VERSION = 1;
				DYLIB_INSTALL_NAME_BASE = "@rpath";
				FRAMEWORK_SEARCH_PATHS = (
					"$(inherited)",
					"\".\"",
				);
				INFOPLIST_FILE = Info.plist;
				INSTALL_PATH = "$(LOCAL_LIBRARY_DIR)/Frameworks";
				IPHONEOS_DEPLOYMENT_TARGET = 10.0;
				LD_RUNPATH_SEARCH_PATHS = (
					"$(inherited)",
					"@executable_path/Frameworks",
				);
				PRODUCT_BUNDLE_IDENTIFIER = "org.readium.r2-navigator-swift";
				SDKROOT = iphoneos;
				SKIP_INSTALL = YES;
				TARGETED_DEVICE_FAMILY = "1,2";
				VERSIONING_SYSTEM = "apple-generic";
			};
			name = Debug;
		};
		5FE9779CD8E46AEDB69D1431 /* Release */ = {
			isa = XCBuildConfiguration;
			buildSettings = {
				CODE_SIGN_IDENTITY = "";
				CURRENT_PROJECT_VERSION = 1;
				DEFINES_MODULE = YES;
				DYLIB_COMPATIBILITY_VERSION = 1;
				DYLIB_CURRENT_VERSION = 1;
				DYLIB_INSTALL_NAME_BASE = "@rpath";
				FRAMEWORK_SEARCH_PATHS = (
					"$(inherited)",
					"\".\"",
				);
				INFOPLIST_FILE = Info.plist;
				INSTALL_PATH = "$(LOCAL_LIBRARY_DIR)/Frameworks";
				IPHONEOS_DEPLOYMENT_TARGET = 10.0;
				LD_RUNPATH_SEARCH_PATHS = (
					"$(inherited)",
					"@executable_path/Frameworks",
				);
				PRODUCT_BUNDLE_IDENTIFIER = "com.readium.readium-opds";
				SDKROOT = iphoneos;
				SKIP_INSTALL = YES;
				TARGETED_DEVICE_FAMILY = "1,2";
				VERSIONING_SYSTEM = "apple-generic";
			};
			name = Release;
		};
		6BF2C63B7224FD50DA0523D7 /* Debug */ = {
			isa = XCBuildConfiguration;
			buildSettings = {
				ALWAYS_SEARCH_USER_PATHS = NO;
				CLANG_ANALYZER_NONNULL = YES;
				CLANG_ANALYZER_NUMBER_OBJECT_CONVERSION = YES_AGGRESSIVE;
				CLANG_CXX_LANGUAGE_STANDARD = "gnu++14";
				CLANG_CXX_LIBRARY = "libc++";
				CLANG_ENABLE_MODULES = YES;
				CLANG_ENABLE_OBJC_ARC = YES;
				CLANG_ENABLE_OBJC_WEAK = YES;
				CLANG_WARN_BLOCK_CAPTURE_AUTORELEASING = YES;
				CLANG_WARN_BOOL_CONVERSION = YES;
				CLANG_WARN_COMMA = YES;
				CLANG_WARN_CONSTANT_CONVERSION = YES;
				CLANG_WARN_DEPRECATED_OBJC_IMPLEMENTATIONS = YES;
				CLANG_WARN_DIRECT_OBJC_ISA_USAGE = YES_ERROR;
				CLANG_WARN_DOCUMENTATION_COMMENTS = YES;
				CLANG_WARN_EMPTY_BODY = YES;
				CLANG_WARN_ENUM_CONVERSION = YES;
				CLANG_WARN_INFINITE_RECURSION = YES;
				CLANG_WARN_INT_CONVERSION = YES;
				CLANG_WARN_NON_LITERAL_NULL_CONVERSION = YES;
				CLANG_WARN_OBJC_IMPLICIT_RETAIN_SELF = YES;
				CLANG_WARN_OBJC_LITERAL_CONVERSION = YES;
				CLANG_WARN_OBJC_ROOT_CLASS = YES_ERROR;
				CLANG_WARN_QUOTED_INCLUDE_IN_FRAMEWORK_HEADER = YES;
				CLANG_WARN_RANGE_LOOP_ANALYSIS = YES;
				CLANG_WARN_STRICT_PROTOTYPES = YES;
				CLANG_WARN_SUSPICIOUS_MOVE = YES;
				CLANG_WARN_UNGUARDED_AVAILABILITY = YES_AGGRESSIVE;
				CLANG_WARN_UNREACHABLE_CODE = YES;
				CLANG_WARN__DUPLICATE_METHOD_MATCH = YES;
				COPY_PHASE_STRIP = NO;
				DEBUG_INFORMATION_FORMAT = dwarf;
				ENABLE_STRICT_OBJC_MSGSEND = YES;
				ENABLE_TESTABILITY = YES;
				GCC_C_LANGUAGE_STANDARD = gnu11;
				GCC_DYNAMIC_NO_PIC = NO;
				GCC_NO_COMMON_BLOCKS = YES;
				GCC_OPTIMIZATION_LEVEL = 0;
				GCC_PREPROCESSOR_DEFINITIONS = (
					"$(inherited)",
					"DEBUG=1",
				);
				GCC_WARN_64_TO_32_BIT_CONVERSION = YES;
				GCC_WARN_ABOUT_RETURN_TYPE = YES_ERROR;
				GCC_WARN_UNDECLARED_SELECTOR = YES;
				GCC_WARN_UNINITIALIZED_AUTOS = YES_AGGRESSIVE;
				GCC_WARN_UNUSED_FUNCTION = YES;
				GCC_WARN_UNUSED_VARIABLE = YES;
				MTL_ENABLE_DEBUG_INFO = INCLUDE_SOURCE;
				MTL_FAST_MATH = YES;
				ONLY_ACTIVE_ARCH = YES;
				PRODUCT_NAME = "$(TARGET_NAME)";
				SDKROOT = iphoneos;
				SWIFT_ACTIVE_COMPILATION_CONDITIONS = DEBUG;
				SWIFT_OPTIMIZATION_LEVEL = "-Onone";
				SWIFT_VERSION = 5.0;
			};
			name = Debug;
		};
		7D0975FF3FFBC4CC649E976F /* Release */ = {
			isa = XCBuildConfiguration;
			buildSettings = {
				CODE_SIGN_IDENTITY = "";
				CURRENT_PROJECT_VERSION = 1;
				DEFINES_MODULE = YES;
				DYLIB_COMPATIBILITY_VERSION = 1;
				DYLIB_CURRENT_VERSION = 1;
				DYLIB_INSTALL_NAME_BASE = "@rpath";
				FRAMEWORK_SEARCH_PATHS = (
					"$(inherited)",
					"\".\"",
				);
				INFOPLIST_FILE = Info.plist;
				INSTALL_PATH = "$(LOCAL_LIBRARY_DIR)/Frameworks";
				IPHONEOS_DEPLOYMENT_TARGET = 10.0;
				LD_RUNPATH_SEARCH_PATHS = (
					"$(inherited)",
					"@executable_path/Frameworks",
				);
				PRODUCT_BUNDLE_IDENTIFIER = "org.readium.r2-navigator-swift";
				SDKROOT = iphoneos;
				SKIP_INSTALL = YES;
				TARGETED_DEVICE_FAMILY = "1,2";
				VERSIONING_SYSTEM = "apple-generic";
			};
			name = Release;
		};
		8FD948FC6D94C48390528310 /* Release */ = {
			isa = XCBuildConfiguration;
			buildSettings = {
				CODE_SIGN_IDENTITY = "";
				CURRENT_PROJECT_VERSION = 1;
				DEFINES_MODULE = YES;
				DYLIB_COMPATIBILITY_VERSION = 1;
				DYLIB_CURRENT_VERSION = 1;
				DYLIB_INSTALL_NAME_BASE = "@rpath";
				FRAMEWORK_SEARCH_PATHS = (
					"$(inherited)",
					"\".\"",
				);
				INFOPLIST_FILE = Info.plist;
				INSTALL_PATH = "$(LOCAL_LIBRARY_DIR)/Frameworks";
				IPHONEOS_DEPLOYMENT_TARGET = 10.0;
				LD_RUNPATH_SEARCH_PATHS = (
					"$(inherited)",
					"@executable_path/Frameworks",
				);
				PRODUCT_BUNDLE_IDENTIFIER = "org.readium.r2-shared-swift";
				SDKROOT = iphoneos;
				SKIP_INSTALL = YES;
				TARGETED_DEVICE_FAMILY = "1,2";
				VERSIONING_SYSTEM = "apple-generic";
			};
			name = Release;
		};
		9A0094824043E1161DE8923D /* Debug */ = {
			isa = XCBuildConfiguration;
			buildSettings = {
				CODE_SIGN_IDENTITY = "";
				CURRENT_PROJECT_VERSION = 1;
				DEFINES_MODULE = YES;
				DYLIB_COMPATIBILITY_VERSION = 1;
				DYLIB_CURRENT_VERSION = 1;
				DYLIB_INSTALL_NAME_BASE = "@rpath";
				FRAMEWORK_SEARCH_PATHS = (
					"$(inherited)",
					"\".\"",
				);
				INFOPLIST_FILE = Info.plist;
				INSTALL_PATH = "$(LOCAL_LIBRARY_DIR)/Frameworks";
				IPHONEOS_DEPLOYMENT_TARGET = 10.0;
				LD_RUNPATH_SEARCH_PATHS = (
					"$(inherited)",
					"@executable_path/Frameworks",
				);
				PRODUCT_BUNDLE_IDENTIFIER = "org.readium.r2-streamer-swift";
				SDKROOT = iphoneos;
				SKIP_INSTALL = YES;
				TARGETED_DEVICE_FAMILY = "1,2";
				VERSIONING_SYSTEM = "apple-generic";
			};
			name = Debug;
		};
		BDDBC1E367EFAEDBA6B6F08B /* Release */ = {
			isa = XCBuildConfiguration;
			buildSettings = {
				ALWAYS_SEARCH_USER_PATHS = NO;
				CLANG_ANALYZER_NONNULL = YES;
				CLANG_ANALYZER_NUMBER_OBJECT_CONVERSION = YES_AGGRESSIVE;
				CLANG_CXX_LANGUAGE_STANDARD = "gnu++14";
				CLANG_CXX_LIBRARY = "libc++";
				CLANG_ENABLE_MODULES = YES;
				CLANG_ENABLE_OBJC_ARC = YES;
				CLANG_ENABLE_OBJC_WEAK = YES;
				CLANG_WARN_BLOCK_CAPTURE_AUTORELEASING = YES;
				CLANG_WARN_BOOL_CONVERSION = YES;
				CLANG_WARN_COMMA = YES;
				CLANG_WARN_CONSTANT_CONVERSION = YES;
				CLANG_WARN_DEPRECATED_OBJC_IMPLEMENTATIONS = YES;
				CLANG_WARN_DIRECT_OBJC_ISA_USAGE = YES_ERROR;
				CLANG_WARN_DOCUMENTATION_COMMENTS = YES;
				CLANG_WARN_EMPTY_BODY = YES;
				CLANG_WARN_ENUM_CONVERSION = YES;
				CLANG_WARN_INFINITE_RECURSION = YES;
				CLANG_WARN_INT_CONVERSION = YES;
				CLANG_WARN_NON_LITERAL_NULL_CONVERSION = YES;
				CLANG_WARN_OBJC_IMPLICIT_RETAIN_SELF = YES;
				CLANG_WARN_OBJC_LITERAL_CONVERSION = YES;
				CLANG_WARN_OBJC_ROOT_CLASS = YES_ERROR;
				CLANG_WARN_QUOTED_INCLUDE_IN_FRAMEWORK_HEADER = YES;
				CLANG_WARN_RANGE_LOOP_ANALYSIS = YES;
				CLANG_WARN_STRICT_PROTOTYPES = YES;
				CLANG_WARN_SUSPICIOUS_MOVE = YES;
				CLANG_WARN_UNGUARDED_AVAILABILITY = YES_AGGRESSIVE;
				CLANG_WARN_UNREACHABLE_CODE = YES;
				CLANG_WARN__DUPLICATE_METHOD_MATCH = YES;
				COPY_PHASE_STRIP = NO;
				DEBUG_INFORMATION_FORMAT = "dwarf-with-dsym";
				ENABLE_NS_ASSERTIONS = NO;
				ENABLE_STRICT_OBJC_MSGSEND = YES;
				GCC_C_LANGUAGE_STANDARD = gnu11;
				GCC_NO_COMMON_BLOCKS = YES;
				GCC_WARN_64_TO_32_BIT_CONVERSION = YES;
				GCC_WARN_ABOUT_RETURN_TYPE = YES_ERROR;
				GCC_WARN_UNDECLARED_SELECTOR = YES;
				GCC_WARN_UNINITIALIZED_AUTOS = YES_AGGRESSIVE;
				GCC_WARN_UNUSED_FUNCTION = YES;
				GCC_WARN_UNUSED_VARIABLE = YES;
				MTL_ENABLE_DEBUG_INFO = NO;
				MTL_FAST_MATH = YES;
				PRODUCT_NAME = "$(TARGET_NAME)";
				SDKROOT = iphoneos;
				SWIFT_COMPILATION_MODE = wholemodule;
				SWIFT_OPTIMIZATION_LEVEL = "-O";
				SWIFT_VERSION = 5.0;
			};
			name = Release;
		};
/* End XCBuildConfiguration section */

/* Begin XCConfigurationList section */
		0779979379B16B11F7AB4E80 /* Build configuration list for PBXNativeTarget "R2Streamer" */ = {
			isa = XCConfigurationList;
			buildConfigurations = (
				9A0094824043E1161DE8923D /* Debug */,
				136D9EFA01A9AC100B76A1E3 /* Release */,
			);
			defaultConfigurationIsVisible = 0;
			defaultConfigurationName = Debug;
		};
		3F2668BE4ABB5994C0B5A1B2 /* Build configuration list for PBXNativeTarget "R2Shared" */ = {
			isa = XCConfigurationList;
			buildConfigurations = (
				48EBE6CBAFC8200B0116C899 /* Debug */,
				8FD948FC6D94C48390528310 /* Release */,
			);
			defaultConfigurationIsVisible = 0;
			defaultConfigurationName = Debug;
		};
		501C4C36DD8FD715F514D176 /* Build configuration list for PBXNativeTarget "ReadiumLCP" */ = {
			isa = XCConfigurationList;
			buildConfigurations = (
				1A58D5BC9928B3947EB05AE0 /* Debug */,
				5122CCFE4510DFCDBEF7CA77 /* Release */,
			);
			defaultConfigurationIsVisible = 0;
			defaultConfigurationName = Debug;
		};
		5A872BCD95ECE5673BC89051 /* Build configuration list for PBXProject "Readium" */ = {
			isa = XCConfigurationList;
			buildConfigurations = (
				6BF2C63B7224FD50DA0523D7 /* Debug */,
				BDDBC1E367EFAEDBA6B6F08B /* Release */,
			);
			defaultConfigurationIsVisible = 0;
			defaultConfigurationName = Debug;
		};
		9569C3F5C334DCA235C0A178 /* Build configuration list for PBXNativeTarget "R2Navigator" */ = {
			isa = XCConfigurationList;
			buildConfigurations = (
				521EF6F43A4B9B8355AFC54E /* Debug */,
				7D0975FF3FFBC4CC649E976F /* Release */,
			);
			defaultConfigurationIsVisible = 0;
			defaultConfigurationName = Debug;
		};
		CABDEA95B2658ADADF446805 /* Build configuration list for PBXNativeTarget "ReadiumOPDS" */ = {
			isa = XCConfigurationList;
			buildConfigurations = (
				2B0B2AF679E4C27D685B2344 /* Debug */,
				5FE9779CD8E46AEDB69D1431 /* Release */,
			);
			defaultConfigurationIsVisible = 0;
			defaultConfigurationName = Debug;
		};
/* End XCConfigurationList section */
	};
	rootObject = 6A907415FD50E4A36E33B555 /* Project object */;
}<|MERGE_RESOLUTION|>--- conflicted
+++ resolved
@@ -538,11 +538,7 @@
 		C5E7CEDF6EA681FE8119791B /* Feed.swift */ = {isa = PBXFileReference; lastKnownFileType = sourcecode.swift; path = Feed.swift; sourceTree = "<group>"; };
 		C7931CB2A5658CAAECD150B0 /* NSRegularExpression.swift */ = {isa = PBXFileReference; lastKnownFileType = sourcecode.swift; path = NSRegularExpression.swift; sourceTree = "<group>"; };
 		CAD79372361D085CA0500CF4 /* Properties+OPDS.swift */ = {isa = PBXFileReference; lastKnownFileType = sourcecode.swift; path = "Properties+OPDS.swift"; sourceTree = "<group>"; };
-<<<<<<< HEAD
 		CC1D9C1F72F6C7958FE57E27 /* SQLite.framework */ = {isa = PBXFileReference; lastKnownFileType = wrapper.framework; path = SQLite.framework; sourceTree = "<group>"; };
-		CC810E0CFC5FEBDD2B19A1D3 /* NetworkService.swift */ = {isa = PBXFileReference; lastKnownFileType = sourcecode.swift; path = NetworkService.swift; sourceTree = "<group>"; };
-=======
->>>>>>> 9d775013
 		CC925E451D875E5F74748EDC /* Optional.swift */ = {isa = PBXFileReference; lastKnownFileType = sourcecode.swift; path = Optional.swift; sourceTree = "<group>"; };
 		CDA8111A330AB4D7187DD743 /* LocatorService.swift */ = {isa = PBXFileReference; lastKnownFileType = sourcecode.swift; path = LocatorService.swift; sourceTree = "<group>"; };
 		CE641F78FD99A426A80B3495 /* Zip.h */ = {isa = PBXFileReference; lastKnownFileType = sourcecode.c.h; path = Zip.h; sourceTree = "<group>"; };
