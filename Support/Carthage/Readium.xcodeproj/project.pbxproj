--- conflicted
+++ resolved
@@ -105,11 +105,7 @@
 		4C22206EA313899BBC6385C6 /* LCPDialogAuthentication.swift in Sources */ = {isa = PBXBuildFile; fileRef = 77392C999C0EFF83C8F2A47F /* LCPDialogAuthentication.swift */; };
 		4C6E7DF3D71660E723E148CF /* LCPContentProtection.swift in Sources */ = {isa = PBXBuildFile; fileRef = 2AF56CF04F94B7BE45631897 /* LCPContentProtection.swift */; };
 		4C9EACE2732D23C37E627313 /* ContentProtectionService.swift in Sources */ = {isa = PBXBuildFile; fileRef = 8240F845F35439807CE8AF65 /* ContentProtectionService.swift */; };
-<<<<<<< HEAD
-=======
-		4D4D25BA4772674DD6041C01 /* Deprecated.swift in Sources */ = {isa = PBXBuildFile; fileRef = 0E1D7FA19C628EA8F967F580 /* Deprecated.swift */; };
 		4D5315A9EE860F43CBD2B5BC /* ReadiumGCDWebServer.xcframework in Frameworks */ = {isa = PBXBuildFile; fileRef = 6536C07F5A50F7F25FDBF69C /* ReadiumGCDWebServer.xcframework */; };
->>>>>>> c85d5d8e
 		4DAD724BAB72A5C6D2473770 /* Collection.swift in Sources */ = {isa = PBXBuildFile; fileRef = 1F89BC365BDD19BE84F4D3B5 /* Collection.swift */; };
 		4E2AF522FFBD929F52153DAE /* R2Shared.framework in Frameworks */ = {isa = PBXBuildFile; fileRef = 41A0528117E270B68AC75C56 /* R2Shared.framework */; };
 		4E46120D30E7B1B22A558643 /* MappedPreference.swift in Sources */ = {isa = PBXBuildFile; fileRef = 68D2804AD0439307575B3073 /* MappedPreference.swift */; };
@@ -192,11 +188,8 @@
 		861C71906603180ABD01E8FA /* Atomic.swift in Sources */ = {isa = PBXBuildFile; fileRef = CBB57FCAEE605484A7290DBB /* Atomic.swift */; };
 		862098954DE3522E87E806CC /* Minizip.xcframework in Frameworks */ = {isa = PBXBuildFile; fileRef = CFFEBDFE931745C07DACD4A3 /* Minizip.xcframework */; };
 		874BD412CBA1D392451B952B /* Assets in Resources */ = {isa = PBXBuildFile; fileRef = 251275D0DF87F85158A5FEA9 /* Assets */; };
-<<<<<<< HEAD
 		877244C472503F38F015C37D /* HREFNormalizer.swift in Sources */ = {isa = PBXBuildFile; fileRef = AC8639886BD43362741AADD0 /* HREFNormalizer.swift */; };
-=======
 		8851FCDAEA47F68DE95CFF2A /* AudioSettings.swift in Sources */ = {isa = PBXBuildFile; fileRef = FC9D0ACCBA7B6E4473A95D5E /* AudioSettings.swift */; };
->>>>>>> c85d5d8e
 		88A171A36700ACF5A4AD6305 /* PublicationService.swift in Sources */ = {isa = PBXBuildFile; fileRef = 667B76C4766DFF58D066D40B /* PublicationService.swift */; };
 		895575E8A3FCBB1F99A901CA /* OPFParser.swift in Sources */ = {isa = PBXBuildFile; fileRef = 61575203A3BEB8E218CAFE38 /* OPFParser.swift */; };
 		89EBE1AB3887E9740D53DFE2 /* AnyURL.swift in Sources */ = {isa = PBXBuildFile; fileRef = AE350D88BC82408491D8B516 /* AnyURL.swift */; };
@@ -486,11 +479,7 @@
 		230985A228FA74F24735D6BB /* LCPRenewDelegate.swift */ = {isa = PBXFileReference; lastKnownFileType = sourcecode.swift; path = LCPRenewDelegate.swift; sourceTree = "<group>"; };
 		239A56BB0E6DAF17E0A13447 /* CBZNavigatorViewController.swift */ = {isa = PBXFileReference; lastKnownFileType = sourcecode.swift; path = CBZNavigatorViewController.swift; sourceTree = "<group>"; };
 		251275D0DF87F85158A5FEA9 /* Assets */ = {isa = PBXFileReference; lastKnownFileType = folder; name = Assets; path = ../../Sources/Navigator/EPUB/Assets; sourceTree = SOURCE_ROOT; };
-<<<<<<< HEAD
 		258351CE21165EDED7F87878 /* URLProtocol.swift */ = {isa = PBXFileReference; lastKnownFileType = sourcecode.swift; path = URLProtocol.swift; sourceTree = "<group>"; };
-		25FD89B99234B85BD2A8FC3E /* MediaNavigator.swift */ = {isa = PBXFileReference; lastKnownFileType = sourcecode.swift; path = MediaNavigator.swift; sourceTree = "<group>"; };
-=======
->>>>>>> c85d5d8e
 		2732AFC91AB15FA09C60207A /* Locator+Audio.swift */ = {isa = PBXFileReference; lastKnownFileType = sourcecode.swift; path = "Locator+Audio.swift"; sourceTree = "<group>"; };
 		294E01A2E6FF25539EBC1082 /* Properties+Archive.swift */ = {isa = PBXFileReference; lastKnownFileType = sourcecode.swift; path = "Properties+Archive.swift"; sourceTree = "<group>"; };
 		29AD63CD2A41586290547212 /* NavigationDocumentParser.swift */ = {isa = PBXFileReference; lastKnownFileType = sourcecode.swift; path = NavigationDocumentParser.swift; sourceTree = "<group>"; };
