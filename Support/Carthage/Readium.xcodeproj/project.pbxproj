// !$*UTF8*$!
{
	archiveVersion = 1;
	classes = {
	};
	objectVersion = 51;
	objects = {

/* Begin PBXBuildFile section */
		00646E9469D91436235A21FB /* DefaultHTTPClient.swift in Sources */ = {isa = PBXBuildFile; fileRef = 6770362D551A8616EB41CBF1 /* DefaultHTTPClient.swift */; };
		027BC2DD033510C6A2653D37 /* Navigator.swift in Sources */ = {isa = PBXBuildFile; fileRef = 2BD6F93E379D0DC6FA1DCDEE /* Navigator.swift */; };
		037E68E96839B96F547BDD6E /* PublicationCollection.swift in Sources */ = {isa = PBXBuildFile; fileRef = 3B0A149FC97C747F55F6463C /* PublicationCollection.swift */; };
		05532B031FF7520177C83788 /* Properties.swift in Sources */ = {isa = PBXBuildFile; fileRef = 76638D3D1220E4C2620B9A80 /* Properties.swift */; };
		0569BD1E87D26257784F9E58 /* MediaOverlayNode.swift in Sources */ = {isa = PBXBuildFile; fileRef = E1DAAE19E8372F6ECF772E0A /* MediaOverlayNode.swift */; };
		06461C21ECD22CC2360AD0C6 /* MediaNavigator.swift in Sources */ = {isa = PBXBuildFile; fileRef = 25FD89B99234B85BD2A8FC3E /* MediaNavigator.swift */; };
		06CF9F75A9DB1B6241CA7719 /* LCPService.swift in Sources */ = {isa = PBXBuildFile; fileRef = 67DEBFCD9D71243C4ACC3A49 /* LCPService.swift */; };
		077AD829863BD952DEBFB5A0 /* StatusDocument.swift in Sources */ = {isa = PBXBuildFile; fileRef = 45319A96D79565A2CD31B650 /* StatusDocument.swift */; };
		07C42C256FA26D47C96023D6 /* AudioLocatorService.swift in Sources */ = {isa = PBXBuildFile; fileRef = FEB6D68278E0A593C810E2C0 /* AudioLocatorService.swift */; };
		08234B61E941DD78EB24485B /* HTTPError.swift in Sources */ = {isa = PBXBuildFile; fileRef = 3DA7FFAA3EA2B45961391DDF /* HTTPError.swift */; };
		09B7475BC8E63C940BD5881A /* Archive.swift in Sources */ = {isa = PBXBuildFile; fileRef = A90EA81ECD9488CB3CBDAB41 /* Archive.swift */; };
		0A2B8F67BE010E99FBB71561 /* MediaTypeSniffer.swift in Sources */ = {isa = PBXBuildFile; fileRef = F1A5323A428424868B1FDAD5 /* MediaTypeSniffer.swift */; };
		0B3F1407E77E6825F66849DA /* TransformingFetcher.swift in Sources */ = {isa = PBXBuildFile; fileRef = 1FDB5E905D7B4F0E9D8CA56C /* TransformingFetcher.swift */; };
		0B7002F51314AF075F2FB736 /* FileFetcher.swift in Sources */ = {isa = PBXBuildFile; fileRef = F5593049BE86071900520099 /* FileFetcher.swift */; };
		0CEF5A9694388AE9E5F687AD /* Deferred.swift in Sources */ = {isa = PBXBuildFile; fileRef = 17D22986A3ADE9E883691EE2 /* Deferred.swift */; };
		0DD0D8BF86E9562C13EE28FA /* ImageViewController.swift in Sources */ = {isa = PBXBuildFile; fileRef = 87629BF68F1EDBF06FC0AD54 /* ImageViewController.swift */; };
		0DDF1A4B402927D711BB21FB /* PDFNavigatorViewController.swift in Sources */ = {isa = PBXBuildFile; fileRef = 44D0B1BEF4825550464B9F62 /* PDFNavigatorViewController.swift */; };
		0EBFF679451853BFCB718204 /* Bundle.swift in Sources */ = {isa = PBXBuildFile; fileRef = 4944D2DB99CC59F945FDA2CA /* Bundle.swift */; };
		108D833B59AF7643DB45D867 /* Zip.h in Headers */ = {isa = PBXBuildFile; fileRef = CE641F78FD99A426A80B3495 /* Zip.h */; settings = {ATTRIBUTES = (Public, ); }; };
		1221E200A377D294050B8F00 /* LicenseValidation.swift in Sources */ = {isa = PBXBuildFile; fileRef = BDEFB3D1218817F835A3C5F4 /* LicenseValidation.swift */; };
		134AF2657ABA617255DE2D0A /* Publication.swift in Sources */ = {isa = PBXBuildFile; fileRef = 2DF03272C07D6951ADC1311E /* Publication.swift */; };
		140C2EA93F9215A8F01AB0A3 /* NowPlayingInfo.swift in Sources */ = {isa = PBXBuildFile; fileRef = D6BCDFDD5327AB802F0F6460 /* NowPlayingInfo.swift */; };
		14B95678D1380759F144B2DF /* EPUBMetadataParser.swift in Sources */ = {isa = PBXBuildFile; fileRef = 76E46B10FD5B26A2F41718E0 /* EPUBMetadataParser.swift */; };
		15281EAC52B4B734D4468576 /* EPUBPositionsService.swift in Sources */ = {isa = PBXBuildFile; fileRef = D6C93236E313B55D8B835D9F /* EPUBPositionsService.swift */; };
		162E92D6FA9BCD3F5716CF6E /* String.swift in Sources */ = {isa = PBXBuildFile; fileRef = 57074892837A37E3BFEDB481 /* String.swift */; };
		17CA2D61768F693B8173DBC4 /* PDFParser.swift in Sources */ = {isa = PBXBuildFile; fileRef = D13272E03B63E96D4246F79D /* PDFParser.swift */; };
		18217BC157557A5DDA4BA119 /* User.swift in Sources */ = {isa = PBXBuildFile; fileRef = ADDB8B9906FC78C038203BDD /* User.swift */; };
		185301970A639F99F1C35056 /* Parser+Deprecated.swift in Sources */ = {isa = PBXBuildFile; fileRef = A42F188134C13EB2ECFFB621 /* Parser+Deprecated.swift */; };
		1BF9469B4574D30E5C9BB75E /* Event.swift in Sources */ = {isa = PBXBuildFile; fileRef = BCF859D4933121BDC376CC8A /* Event.swift */; };
		1CEBFEA40D42C941A49F1A4D /* Localizable.strings in Resources */ = {isa = PBXBuildFile; fileRef = 5507BD4012032A7567175B69 /* Localizable.strings */; };
		1E4805B8E562211F264FB16B /* Logger.swift in Sources */ = {isa = PBXBuildFile; fileRef = BD03AFC9C69E785886FB9620 /* Logger.swift */; };
		1F91AD3BF09CF4122DC53A79 /* R2LCPLocalizedString.swift in Sources */ = {isa = PBXBuildFile; fileRef = FF3109EE9449194A65A752BD /* R2LCPLocalizedString.swift */; };
		20162DA6A4E7291A6F2697BF /* WebServerResourceResponse.swift in Sources */ = {isa = PBXBuildFile; fileRef = D008F7BB187AE82CBB115D0F /* WebServerResourceResponse.swift */; };
		21B27CD89562506DDC1D62D1 /* Signature.swift in Sources */ = {isa = PBXBuildFile; fileRef = A0A5959877EC9688CB0C370E /* Signature.swift */; };
		2207C27B96F098AAF8B31F2C /* PassphrasesService.swift in Sources */ = {isa = PBXBuildFile; fileRef = 606416A552192BF66FBDF3C2 /* PassphrasesService.swift */; };
		2233C405C38E1C17EC313B68 /* EPUBSpreadView.swift in Sources */ = {isa = PBXBuildFile; fileRef = E233289C75C9F73E6E28DDB4 /* EPUBSpreadView.swift */; };
		22BB9F4F0A3D2B9CA3D9BD0D /* PassphrasesRepository.swift in Sources */ = {isa = PBXBuildFile; fileRef = 2C8CDB4833C705FC1D986679 /* PassphrasesRepository.swift */; };
		238F9288A061E26BC1674C4F /* OPDS2Parser.swift in Sources */ = {isa = PBXBuildFile; fileRef = 9935832F8ECA0AB7A7A486FC /* OPDS2Parser.swift */; };
		23C3C4AFA2177CED08E1B39A /* ContentProtection.swift in Sources */ = {isa = PBXBuildFile; fileRef = 59DEE0391E49891939DFDF38 /* ContentProtection.swift */; };
		24BDFB73E1BD8BFBA90AE007 /* SwiftSoup.framework in Frameworks */ = {isa = PBXBuildFile; fileRef = 5729FF7E2E6521E3730A375C /* SwiftSoup.framework */; };
		25349166318EB00EE8A0765C /* LCPError+wrap.swift in Sources */ = {isa = PBXBuildFile; fileRef = A266D398324C20079B0780BC /* LCPError+wrap.swift */; };
		2591F52C9902441176AF38D7 /* Either.swift in Sources */ = {isa = PBXBuildFile; fileRef = 10FB29EDCCE5910C869295F1 /* Either.swift */; };
		263A8A1B0C85D5659B1B8163 /* DataCompression.swift in Sources */ = {isa = PBXBuildFile; fileRef = ACB32E55E1F3CAF1737979CC /* DataCompression.swift */; };
		2718A1F5E4B9D745A270F7B7 /* EditingAction.swift in Sources */ = {isa = PBXBuildFile; fileRef = F5C6D0C5860E802EDA23068C /* EditingAction.swift */; };
		294217B18570409AB1C317AD /* DeviceService.swift in Sources */ = {isa = PBXBuildFile; fileRef = 616C70674FBF020FE4607617 /* DeviceService.swift */; };
		29FB7F9E69739F8458CAEF5B /* Publication+Deprecated.swift in Sources */ = {isa = PBXBuildFile; fileRef = 9627A9AFF7C08010248E1700 /* Publication+Deprecated.swift */; };
		2A6412FED7C3BF0A8F598F5B /* Properties+OPDS.swift in Sources */ = {isa = PBXBuildFile; fileRef = CAD79372361D085CA0500CF4 /* Properties+OPDS.swift */; };
		2B57BE89EFAE517F79A17667 /* HTTPProblemDetails.swift in Sources */ = {isa = PBXBuildFile; fileRef = C05E365EBAFDA0CF841F583B /* HTTPProblemDetails.swift */; };
		2B745CFE55EEBA99BC09475C /* PositionsService.swift in Sources */ = {isa = PBXBuildFile; fileRef = BC45956B8991A9488F957B06 /* PositionsService.swift */; };
		2B8E87DB1360512EFD9D3B0E /* Encryption.swift in Sources */ = {isa = PBXBuildFile; fileRef = 87727AC33D368A88A60A12B9 /* Encryption.swift */; };
		2BD38736DB1971926FA77234 /* Subject.swift in Sources */ = {isa = PBXBuildFile; fileRef = 98CD4C99103DC795E44F56AE /* Subject.swift */; };
		2D65E93D77922E33DA03D638 /* ReadingProgression.swift in Sources */ = {isa = PBXBuildFile; fileRef = 74F646B746EB27124F9456F8 /* ReadingProgression.swift */; };
		2F7730648C4FA4A921038A7F /* Contributor.swift in Sources */ = {isa = PBXBuildFile; fileRef = 456192DBCB3A29ADA9C3CCB9 /* Contributor.swift */; };
		32C722B5C3D03F1945BF8B02 /* Locator+HTML.swift in Sources */ = {isa = PBXBuildFile; fileRef = 8456BF3665A9B9C0AE4CC158 /* Locator+HTML.swift */; };
		3357FC0B0ADBDFFE46A130AA /* FileInputStream.swift in Sources */ = {isa = PBXBuildFile; fileRef = 8456F28921B65C2FC15D28AE /* FileInputStream.swift */; };
		33A5B2D66F24595D3A0836CC /* EPUBNavigatorViewController.swift in Sources */ = {isa = PBXBuildFile; fileRef = EC5ED9E15482AED288A6634F /* EPUBNavigatorViewController.swift */; };
		346C4DA09157847639648F56 /* OPDSParser.swift in Sources */ = {isa = PBXBuildFile; fileRef = 07B5469E40752E598C070E5B /* OPDSParser.swift */; };
		34707004C56089DF8AD4C4BE /* LocatorService.swift in Sources */ = {isa = PBXBuildFile; fileRef = CDA8111A330AB4D7187DD743 /* LocatorService.swift */; };
		34A05B3E26E23B63B5081137 /* ZIPArchive.swift in Sources */ = {isa = PBXBuildFile; fileRef = FA10E1438AE5AF459033776A /* ZIPArchive.swift */; };
		36348948A1C3F2D16DB35874 /* Minizip.framework in Frameworks */ = {isa = PBXBuildFile; fileRef = F7A5480AC007EAA89265A218 /* Minizip.framework */; };
		37304FB79C9ADE733248EA24 /* ResourceInputStream.swift in Sources */ = {isa = PBXBuildFile; fileRef = 36E5D8A1F865EDF9A7DAD31D /* ResourceInputStream.swift */; };
		37D9B0A6B141DDF2FD618B09 /* MediaTypeSnifferContext.swift in Sources */ = {isa = PBXBuildFile; fileRef = 300E15AA6D30BBFB7416AC01 /* MediaTypeSnifferContext.swift */; };
		3899566CA6D41A6D5E495B0B /* FailureResource.swift in Sources */ = {isa = PBXBuildFile; fileRef = A4BE7189EAC1F2DBE7054606 /* FailureResource.swift */; };
		38A50686C70732621B895A80 /* CryptoSwift.framework in Frameworks */ = {isa = PBXBuildFile; fileRef = 138898DB487338AB5A9575C5 /* CryptoSwift.framework */; };
		39FC65D3797EF5069A04F34B /* HTTPFetcher.swift in Sources */ = {isa = PBXBuildFile; fileRef = 049EDB4F925E0AFEDA7318A5 /* HTTPFetcher.swift */; };
		3AA4BD1DA87C0952E4E4DD53 /* Weak.swift in Sources */ = {isa = PBXBuildFile; fileRef = EE7B762C97CFC214997EC677 /* Weak.swift */; };
		3AA922C55CF12B575F5CC9FB /* Properties+Presentation.swift in Sources */ = {isa = PBXBuildFile; fileRef = 7C2787EBE9D5565DA8593711 /* Properties+Presentation.swift */; };
		3B1820FD0226743B1DE41FCF /* Resource.swift in Sources */ = {isa = PBXBuildFile; fileRef = 90AE9BB78C8A3FA5708F6AE6 /* Resource.swift */; };
		3D40B96F2D82B05CBB5F4924 /* Fetcher.swift in Sources */ = {isa = PBXBuildFile; fileRef = D81A35A8B299AD4B74915291 /* Fetcher.swift */; };
		3D9CB0E9FD88A14EEF9D7F2A /* ExplodedArchive.swift in Sources */ = {isa = PBXBuildFile; fileRef = C59803AADFCF32C93C9D9D29 /* ExplodedArchive.swift */; };
		3E7614CCBAD233B2D90BF5DC /* PDFPositionsService.swift in Sources */ = {isa = PBXBuildFile; fileRef = D0C2A38D366CE8560BCBAC8B /* PDFPositionsService.swift */; };
		3ED6D98B993DB299CFB0513A /* Seekable.swift in Sources */ = {isa = PBXBuildFile; fileRef = A37141BCDFDB6BDBB58CDDD8 /* Seekable.swift */; };
		41D9812679A98F44DA9E7BFD /* UIColor.swift in Sources */ = {isa = PBXBuildFile; fileRef = 5E788FD34BE635B4B80C18A6 /* UIColor.swift */; };
		4203767BBAACC7B330623F62 /* Cancellable.swift in Sources */ = {isa = PBXBuildFile; fileRef = 7BBD54FD376456C1925316BC /* Cancellable.swift */; };
		44152DBECE34F063AD0E93BC /* Link.swift in Sources */ = {isa = PBXBuildFile; fileRef = EE3E6442F0C7FE2098D71F27 /* Link.swift */; };
		4542CC5374B86D81C4AD0F88 /* PDFDocumentHolder.swift in Sources */ = {isa = PBXBuildFile; fileRef = A6AD227BF7C477BF13B0BB94 /* PDFDocumentHolder.swift */; };
		46840B03E1F84B00E355CA39 /* NavigationDocumentParser.swift in Sources */ = {isa = PBXBuildFile; fileRef = 29AD63CD2A41586290547212 /* NavigationDocumentParser.swift */; };
		46915CF48C01E468FB2DB3B9 /* UserProperties.swift in Sources */ = {isa = PBXBuildFile; fileRef = 707D6D09349FB31406847ABE /* UserProperties.swift */; };
		49DD9F5E42B5270AA5091AEE /* RootFile.swift in Sources */ = {isa = PBXBuildFile; fileRef = 01A72947C91934D96A7EAA23 /* RootFile.swift */; };
		4AD286114A634A74BE78B1A0 /* LicenseContainer.swift in Sources */ = {isa = PBXBuildFile; fileRef = 15980B67505AAF10642B56C8 /* LicenseContainer.swift */; };
		4BDEEF0C05E5DFF22641D9FA /* Fuzi.framework in Frameworks */ = {isa = PBXBuildFile; fileRef = B72B4F486E93FDA8CDF24550 /* Fuzi.framework */; };
		4C22206EA313899BBC6385C6 /* LCPDialogAuthentication.swift in Sources */ = {isa = PBXBuildFile; fileRef = 77392C999C0EFF83C8F2A47F /* LCPDialogAuthentication.swift */; };
		4C6E7DF3D71660E723E148CF /* LCPContentProtection.swift in Sources */ = {isa = PBXBuildFile; fileRef = 2AF56CF04F94B7BE45631897 /* LCPContentProtection.swift */; };
		4C9EACE2732D23C37E627313 /* ContentProtectionService.swift in Sources */ = {isa = PBXBuildFile; fileRef = 8240F845F35439807CE8AF65 /* ContentProtectionService.swift */; };
		4D4D25BA4772674DD6041C01 /* Deprecated.swift in Sources */ = {isa = PBXBuildFile; fileRef = 0E1D7FA19C628EA8F967F580 /* Deprecated.swift */; };
		4E2AF522FFBD929F52153DAE /* R2Shared.framework in Frameworks */ = {isa = PBXBuildFile; fileRef = 41A0528117E270B68AC75C56 /* R2Shared.framework */; };
		4F8168F527F489AB8619A7F1 /* R2Shared.framework in Frameworks */ = {isa = PBXBuildFile; fileRef = 41A0528117E270B68AC75C56 /* R2Shared.framework */; };
		502D4ABD63FE9D99AD066F31 /* DOMRange.swift in Sources */ = {isa = PBXBuildFile; fileRef = C084C255A327387F36B97A62 /* DOMRange.swift */; };
		50838C73E245D9F08BFB3159 /* OPDSAcquisition.swift in Sources */ = {isa = PBXBuildFile; fileRef = 3DFAC865449A1A225BF534DA /* OPDSAcquisition.swift */; };
		50ED47D5333272EC72732E42 /* HTMLDecorationTemplate.swift in Sources */ = {isa = PBXBuildFile; fileRef = 8AB3B86AB42261727B2811CF /* HTMLDecorationTemplate.swift */; };
		51A01B251C751D8F817E2EF8 /* LicensesRepository.swift in Sources */ = {isa = PBXBuildFile; fileRef = F1CBEFCBEB8C144A4429C2E9 /* LicensesRepository.swift */; };
		528E6ABCD5825EC6B3D3BF83 /* Logger.swift in Sources */ = {isa = PBXBuildFile; fileRef = 27E446AE5B40C2C4E5531536 /* Logger.swift */; };
		52C4CB868EA5FBFBB43DD65C /* UIImage.swift in Sources */ = {isa = PBXBuildFile; fileRef = 4598F4671CE7BAE9299BF84B /* UIImage.swift */; };
		5396755709F165FA1A945DEE /* R2NavigatorLocalizedString.swift in Sources */ = {isa = PBXBuildFile; fileRef = E0136BC8AC2E0F3171763FEB /* R2NavigatorLocalizedString.swift */; };
		53B94E4C491E914BD9C3F788 /* PublicationContainer.swift in Sources */ = {isa = PBXBuildFile; fileRef = F9436BCD25FD698CB63F997E /* PublicationContainer.swift */; };
		5426A0E4630127F5F630FFB0 /* PerResourcePositionsService.swift in Sources */ = {isa = PBXBuildFile; fileRef = 01CCE64AE9824DCF6D6413BC /* PerResourcePositionsService.swift */; };
		556347E37C3F349D19BC55AB /* ProxyFetcher.swift in Sources */ = {isa = PBXBuildFile; fileRef = AB1F7BC3EC3419CB824E3A70 /* ProxyFetcher.swift */; };
		55AD61DD47FEE19A967EB258 /* PaginationView.swift in Sources */ = {isa = PBXBuildFile; fileRef = 9EA3A43B7709F7539F9410CD /* PaginationView.swift */; };
		564108CE0A85FD08314D7497 /* Fetcher.swift in Sources */ = {isa = PBXBuildFile; fileRef = 6013A51134BA90F51257864B /* Fetcher.swift */; };
		5718571D121C8CBF45277A0D /* DeviceRepository.swift in Sources */ = {isa = PBXBuildFile; fileRef = B15EC41FF314ABF15AB25CAC /* DeviceRepository.swift */; };
		574B5F5FFA5C776B22840CAB /* SQLite.framework in Frameworks */ = {isa = PBXBuildFile; fileRef = CC1D9C1F72F6C7958FE57E27 /* SQLite.framework */; };
		5803D95A1D970EB0F5D24584 /* Transactions.swift in Sources */ = {isa = PBXBuildFile; fileRef = E8C7C39F6E671BB20F2EB351 /* Transactions.swift */; };
		58F961D80665E1EFA31BBBF6 /* Connection.swift in Sources */ = {isa = PBXBuildFile; fileRef = 33FD18E1CF87271DA6A6A783 /* Connection.swift */; };
		59096D8584963C00FED8881D /* R2Shared.framework in Frameworks */ = {isa = PBXBuildFile; fileRef = 41A0528117E270B68AC75C56 /* R2Shared.framework */; };
		59FD0E40847BED23C7E59FBE /* CompletionList.swift in Sources */ = {isa = PBXBuildFile; fileRef = 65C8719E9CC8EF0D2430AD85 /* CompletionList.swift */; };
		5A40B83CF103A9102DF233E2 /* LoggerStub.swift in Sources */ = {isa = PBXBuildFile; fileRef = 72922E22040CEFB3B7BBCDAF /* LoggerStub.swift */; };
		5B166084DFB7FF0DFD1D111B /* OPDSPrice.swift in Sources */ = {isa = PBXBuildFile; fileRef = 1C22408FE1FA81400DE8D5F7 /* OPDSPrice.swift */; };
		5B38F9D78BD04D7385E4B3E4 /* UserRights.swift in Sources */ = {isa = PBXBuildFile; fileRef = 567C115FF0939F69AD83AE82 /* UserRights.swift */; };
		5BF07D73985075F71E70F5D3 /* Deprecated.swift in Sources */ = {isa = PBXBuildFile; fileRef = 1225F795A69CCB10692A56B5 /* Deprecated.swift */; };
		5C051B93B795D76666F4344B /* Metadata.swift in Sources */ = {isa = PBXBuildFile; fileRef = 01B24895126F2A744A8E9E61 /* Metadata.swift */; };
		5C8ED4151A6C7EF6608A03F8 /* AudioSession.swift in Sources */ = {isa = PBXBuildFile; fileRef = 9ECD1D0BE2C4BB5B58E32BFD /* AudioSession.swift */; };
		5C9617AE1B5678A95ABFF1AA /* Link.swift in Sources */ = {isa = PBXBuildFile; fileRef = DF92954C8C8C3EC50C835CBA /* Link.swift */; };
		5DC35B7D73149E615C91438C /* R2Shared.framework in Frameworks */ = {isa = PBXBuildFile; fileRef = 41A0528117E270B68AC75C56 /* R2Shared.framework */; };
		5FA234353FEBF6A46B32C61E /* Fuzi.swift in Sources */ = {isa = PBXBuildFile; fileRef = CFE34EA8AF2D815F7169CA45 /* Fuzi.swift */; };
		61FFC793CCF795278998A19E /* SearchService.swift in Sources */ = {isa = PBXBuildFile; fileRef = 9B5B029CA09EE1F86A19612A /* SearchService.swift */; };
		635220F58D2B5A0BF8CE4B77 /* Assets in Resources */ = {isa = PBXBuildFile; fileRef = DBCE9786DD346E6BDB2E50FF /* Assets */; };
		650ECC5AC05D337B6A618EBD /* WKWebView.swift in Sources */ = {isa = PBXBuildFile; fileRef = 103E0171A3CDEFA1B1F1F180 /* WKWebView.swift */; };
		6719F981514309A65D206A85 /* LCPAcquisition.swift in Sources */ = {isa = PBXBuildFile; fileRef = F622773881411FB8BE686B9F /* LCPAcquisition.swift */; };
		69150D0B00F5665C3DA0000B /* LazyResource.swift in Sources */ = {isa = PBXBuildFile; fileRef = 7C3A9CF25E925418A1712C0B /* LazyResource.swift */; };
		69AA254E4A39D9B49FDFD648 /* UserKey.swift in Sources */ = {isa = PBXBuildFile; fileRef = EC96A56AB406203898059B6C /* UserKey.swift */; };
		6D27F5B8C7DBFBF5FB99A4BE /* Bundle.swift in Sources */ = {isa = PBXBuildFile; fileRef = F669F31B0B6EC690C48916EC /* Bundle.swift */; };
		6D3BCAFF29D91DCA08809D71 /* CRLService.swift in Sources */ = {isa = PBXBuildFile; fileRef = D93B0556DAAAF429893B0692 /* CRLService.swift */; };
		6DC52B94BAC4681B6C70BAF9 /* Publication+EPUB.swift in Sources */ = {isa = PBXBuildFile; fileRef = 508E0CD4F9F02CC851E6D1E1 /* Publication+EPUB.swift */; };
		6FB0637E3BF4AC894AC5A13E /* Localizable.strings in Resources */ = {isa = PBXBuildFile; fileRef = CF80CA3985C2D6380D5A9653 /* Localizable.strings */; };
		6FEC3EB9A32B2B57EEEF9DBB /* EPUBSpread.swift in Sources */ = {isa = PBXBuildFile; fileRef = 98D8CC7BC117BBFB206D01CC /* EPUBSpread.swift */; };
		6FEE606C7126F68B5018CAD0 /* Rights.swift in Sources */ = {isa = PBXBuildFile; fileRef = D94EB44EC5A15FF631AE8B2E /* Rights.swift */; };
		6FFC08925BF26902CF49B830 /* LCPLLicenseContainer.swift in Sources */ = {isa = PBXBuildFile; fileRef = 3EC9BDFB5AC6D5E7FC8F6A4C /* LCPLLicenseContainer.swift */; };
		70441F9E94602F32FB5E127E /* MediaOverlays.swift in Sources */ = {isa = PBXBuildFile; fileRef = F1F5FEE0323287B9CAA09F03 /* MediaOverlays.swift */; };
		70E5D945A0B0BBC84F64C173 /* PDFTapGestureController.swift in Sources */ = {isa = PBXBuildFile; fileRef = 3DF324AD5E3E30687AC5262D /* PDFTapGestureController.swift */; };
		718323B1A0C981D1B7A08F91 /* TransformingResource.swift in Sources */ = {isa = PBXBuildFile; fileRef = E6CA450B17BF2F7FDFA4471C /* TransformingResource.swift */; };
		75044A4E2B2011D9DE749847 /* LocalizedString.swift in Sources */ = {isa = PBXBuildFile; fileRef = 600D8714B762FE37DE405C2E /* LocalizedString.swift */; };
		76B36679FD740158FD9C5DCB /* FileAsset.swift in Sources */ = {isa = PBXBuildFile; fileRef = 691C96D23D42A0C6AC03B1AE /* FileAsset.swift */; };
		788C81F1A7B4EED1DB46762C /* EPUBHTMLInjector.swift in Sources */ = {isa = PBXBuildFile; fileRef = A8D12E849DAD3C5EF46D3BE5 /* EPUBHTMLInjector.swift */; };
		7AEDE3769227C2BDE4876333 /* OPDS1Parser.swift in Sources */ = {isa = PBXBuildFile; fileRef = 34B5C938E4973406F110F2E6 /* OPDS1Parser.swift */; };
		7B2C3E92CAE34EE73DDDCF10 /* CBZNavigatorViewController.swift in Sources */ = {isa = PBXBuildFile; fileRef = 239A56BB0E6DAF17E0A13447 /* CBZNavigatorViewController.swift */; };
		7BDC9F1051BDD3BC61D86B09 /* Collection.swift in Sources */ = {isa = PBXBuildFile; fileRef = 194C08173CDF8E3FE15D8D4A /* Collection.swift */; };
		7CD20AED276833F9585B0E3B /* ContentKey.swift in Sources */ = {isa = PBXBuildFile; fileRef = A8F9AFE740CFFFAD65BA095E /* ContentKey.swift */; };
		7CD8DAE24EDA44A63C444076 /* ResourcesServer.swift in Sources */ = {isa = PBXBuildFile; fileRef = E8D7AF06866C53D07E094337 /* ResourcesServer.swift */; };
		7DA1C42DB83F380338AED9AB /* MediaTypeSnifferContent.swift in Sources */ = {isa = PBXBuildFile; fileRef = 1BE032F34E5529E3F5FD62F1 /* MediaTypeSnifferContent.swift */; };
		7DAEC227AE56EDE51F0379A8 /* Minizip.swift in Sources */ = {isa = PBXBuildFile; fileRef = F28FCF8F6D010982BAE858FD /* Minizip.swift */; };
		7DCC2A07AACA3575CE0C0C0E /* ProxyResource.swift in Sources */ = {isa = PBXBuildFile; fileRef = E48D3BA8BAC5EB3D554FC94C /* ProxyResource.swift */; };
		7E249DA773D6B7D2F042429D /* Minizip.framework in Frameworks */ = {isa = PBXBuildFile; fileRef = F7A5480AC007EAA89265A218 /* Minizip.framework */; };
		7F0C0E92322B0386DB0911BC /* WebView.swift in Sources */ = {isa = PBXBuildFile; fileRef = 93BF3947EBA8736BF20F36FB /* WebView.swift */; };
		7F297EC335D8934E50361D39 /* ReadiumLicenseContainer.swift in Sources */ = {isa = PBXBuildFile; fileRef = 01D191FF1BE0BA97581EB070 /* ReadiumLicenseContainer.swift */; };
		80B2146BDF073A2FF1C28426 /* CGRect.swift in Sources */ = {isa = PBXBuildFile; fileRef = 48856E9AB402E2907B5230F3 /* CGRect.swift */; };
		81ADB258F083647221CED24F /* DataCompression.swift in Sources */ = {isa = PBXBuildFile; fileRef = 1EBC685D4A0E07997088DD2D /* DataCompression.swift */; };
		825642E013351C922B6510AD /* UTI.swift in Sources */ = {isa = PBXBuildFile; fileRef = 48B28C65845F0575C40877F6 /* UTI.swift */; };
		82BAA3EB081DD29A928958AC /* ContentLayout.swift in Sources */ = {isa = PBXBuildFile; fileRef = E4A496C959F870BAFDB447DA /* ContentLayout.swift */; };
		837C0BC3151E302508B4BC44 /* LCPAuthenticating.swift in Sources */ = {isa = PBXBuildFile; fileRef = 2CB0BFECA8236412881393AA /* LCPAuthenticating.swift */; };
<<<<<<< HEAD
=======
		861C71906603180ABD01E8FA /* Atomic.swift in Sources */ = {isa = PBXBuildFile; fileRef = CBB57FCAEE605484A7290DBB /* Atomic.swift */; };
		862098954DE3522E87E806CC /* Minizip.xcframework in Frameworks */ = {isa = PBXBuildFile; fileRef = CFFEBDFE931745C07DACD4A3 /* Minizip.xcframework */; };
>>>>>>> 1dae1316
		874BD412CBA1D392451B952B /* Assets in Resources */ = {isa = PBXBuildFile; fileRef = 251275D0DF87F85158A5FEA9 /* Assets */; };
		88A171A36700ACF5A4AD6305 /* PublicationService.swift in Sources */ = {isa = PBXBuildFile; fileRef = 667B76C4766DFF58D066D40B /* PublicationService.swift */; };
		895575E8A3FCBB1F99A901CA /* OPFParser.swift in Sources */ = {isa = PBXBuildFile; fileRef = 61575203A3BEB8E218CAFE38 /* OPFParser.swift */; };
		8B8A6E58C84597087280BA20 /* PublicationAsset.swift in Sources */ = {isa = PBXBuildFile; fileRef = 419064D714A90CE07D575629 /* PublicationAsset.swift */; };
		8C19A0DACA19CD3A195B757E /* PDFDocument.swift in Sources */ = {isa = PBXBuildFile; fileRef = DF89316F77F23DACA2E04696 /* PDFDocument.swift */; };
		8D79B9E1D05691E6843D203E /* Fuzi.framework in Frameworks */ = {isa = PBXBuildFile; fileRef = B72B4F486E93FDA8CDF24550 /* Fuzi.framework */; };
		8DA1AE03D9F77E0F009DCCF5 /* PDFDocumentView.swift in Sources */ = {isa = PBXBuildFile; fileRef = 999F16769EC3127CE292B8DB /* PDFDocumentView.swift */; };
		8DACB70852CEA8D64F8BEDB1 /* Group.swift in Sources */ = {isa = PBXBuildFile; fileRef = 9FAAD26EE52713DB9F103610 /* Group.swift */; };
		8E3A8F9AC2DE6F2769C1B69A /* SelectableNavigator.swift in Sources */ = {isa = PBXBuildFile; fileRef = 4567A7ABB678715C37661DE3 /* SelectableNavigator.swift */; };
		8E4C9F5A53A6F9B8FC28B7D4 /* BufferedResource.swift in Sources */ = {isa = PBXBuildFile; fileRef = AE0F9F65A46A9D2B4AF1A0FE /* BufferedResource.swift */; };
		8EE4317BE92998698D48EF72 /* HTTPClient.swift in Sources */ = {isa = PBXBuildFile; fileRef = C4C94659A8749299DBE3628D /* HTTPClient.swift */; };
		8F3175B5E4B494C7E73CDEA5 /* OpdsMetadata.swift in Sources */ = {isa = PBXBuildFile; fileRef = 9DDB25FC1693613B72DFDB6E /* OpdsMetadata.swift */; };
		8F7D8C3FF3FDD10B16F6614A /* CachingResource.swift in Sources */ = {isa = PBXBuildFile; fileRef = 96ABA83305DCD070E3A0D656 /* CachingResource.swift */; };
		904E5378E8CC503A821C1EC6 /* EPUBFixedSpreadView.swift in Sources */ = {isa = PBXBuildFile; fileRef = EF99DAF66659A218CEC25EAE /* EPUBFixedSpreadView.swift */; };
		906FD6884F23DE6B22DDBCE2 /* Fuzi.framework in Frameworks */ = {isa = PBXBuildFile; fileRef = B72B4F486E93FDA8CDF24550 /* Fuzi.framework */; };
		908AED8504EA84152CD26839 /* GCDWebServer.framework in Frameworks */ = {isa = PBXBuildFile; fileRef = 4CAEA09BA4CC5F243E06F1BC /* GCDWebServer.framework */; };
		90CFD62B993F6759716C0AF0 /* LicensesService.swift in Sources */ = {isa = PBXBuildFile; fileRef = 56286133DD0AE093F2C5E9FD /* LicensesService.swift */; };
		92570B878B678E9E9138C94F /* Links.swift in Sources */ = {isa = PBXBuildFile; fileRef = 64ED7629E73022C1495081D1 /* Links.swift */; };
		927037EFF0D89FE14A9D1E9F /* SwiftSoup.framework in Frameworks */ = {isa = PBXBuildFile; fileRef = 5729FF7E2E6521E3730A375C /* SwiftSoup.framework */; };
		93B06AC8D059FA2F0F73E720 /* Minizip.framework in Frameworks */ = {isa = PBXBuildFile; fileRef = F7A5480AC007EAA89265A218 /* Minizip.framework */; };
		95B9369AE4743FB7BAB93DCC /* ResourceContentExtractor.swift in Sources */ = {isa = PBXBuildFile; fileRef = 5D8FE0EA948A4FD3AF0DA7D8 /* ResourceContentExtractor.swift */; };
		97A0F3DC6BEC43D63B80B868 /* RoutingFetcher.swift in Sources */ = {isa = PBXBuildFile; fileRef = 2DE48021CF3FED1C3340E458 /* RoutingFetcher.swift */; };
		98018A77E2A1FA2B90C987E1 /* AudioParser.swift in Sources */ = {isa = PBXBuildFile; fileRef = D9FFEB1FF4B5CD74EB35CD63 /* AudioParser.swift */; };
		98702AFB56F9C50F7246CDDA /* LCPError.swift in Sources */ = {isa = PBXBuildFile; fileRef = A5A115134AA0B8F5254C8139 /* LCPError.swift */; };
		98ABD996FB77EDF7DA69B18F /* DiffableDecoration+HTML.swift in Sources */ = {isa = PBXBuildFile; fileRef = 01265194649A8E2A821CC2A4 /* DiffableDecoration+HTML.swift */; };
		99F3C8988EA41B0376D85F72 /* Bundle.swift in Sources */ = {isa = PBXBuildFile; fileRef = FCEE6DBDF8E3D1ABE990DB33 /* Bundle.swift */; };
		9A22C456F6A73F29AD9B0CE8 /* Database.swift in Sources */ = {isa = PBXBuildFile; fileRef = 11252900E9B0827C0FD2FA4B /* Database.swift */; };
		9A993922691ACA961F3B16A7 /* DataExtension.swift in Sources */ = {isa = PBXBuildFile; fileRef = B2C9762191DAD823E7C925A5 /* DataExtension.swift */; };
		9AB92492A3131CEB524C1D2A /* EPUBEncryptionParser.swift in Sources */ = {isa = PBXBuildFile; fileRef = 893C5F4086D99997DAF9BEDC /* EPUBEncryptionParser.swift */; };
		9B5F31EE78E818F890F7FBD1 /* DecorableNavigator.swift in Sources */ = {isa = PBXBuildFile; fileRef = 626CFFF131E0E840B76428F1 /* DecorableNavigator.swift */; };
		9BD8989B1CADB1712B31E0A4 /* HREF.swift in Sources */ = {isa = PBXBuildFile; fileRef = 34CA9A244D941CB63515EDDE /* HREF.swift */; };
		9BF0647F4760B562545BC926 /* DataResource.swift in Sources */ = {isa = PBXBuildFile; fileRef = C5B28AF73252B570AEAF80B5 /* DataResource.swift */; };
		9C1DD6AEFB6E1D5989EC25D2 /* Loggable.swift in Sources */ = {isa = PBXBuildFile; fileRef = 067E58BE65BCB4F8D1E8B911 /* Loggable.swift */; };
		9C6B7AFB6FB0635EF5B7B71C /* JSON.swift in Sources */ = {isa = PBXBuildFile; fileRef = EDA827FC94F5CB3F9032028F /* JSON.swift */; };
		9D0DB30B8FDC56DBFA70E68F /* DocumentTypes.swift in Sources */ = {isa = PBXBuildFile; fileRef = 8A00FF0C84822A134A353BD4 /* DocumentTypes.swift */; };
		9DF8A7CF028D764E9D6A2BAC /* DiffableDecoration.swift in Sources */ = {isa = PBXBuildFile; fileRef = 41B61198128D628CFB3FD22A /* DiffableDecoration.swift */; };
		A1033D28F06A34B0070F171B /* HTTPContainer.swift in Sources */ = {isa = PBXBuildFile; fileRef = E8B0659E769825834B2FC6A8 /* HTTPContainer.swift */; };
		A13490DA4406382752B8EA2B /* LCPClient.swift in Sources */ = {isa = PBXBuildFile; fileRef = A214B5DC13576FB36935B5EA /* LCPClient.swift */; };
		A1417B1B73BE3EC5243760D2 /* Publication+JSON.swift in Sources */ = {isa = PBXBuildFile; fileRef = 8C0B4302E87880979A441710 /* Publication+JSON.swift */; };
		A15E4DFAA472469080819BB6 /* Date+ISO8601.swift in Sources */ = {isa = PBXBuildFile; fileRef = 728FE6FBE1A1D9199FAEB79A /* Date+ISO8601.swift */; };
		A18842C5051EF84E2DA02300 /* DownloadSession.swift in Sources */ = {isa = PBXBuildFile; fileRef = E76DFDE600369E9D3EF452E1 /* DownloadSession.swift */; };
		A2CDF2E8DC527C19EA348AB8 /* Properties+Archive.swift in Sources */ = {isa = PBXBuildFile; fileRef = 294E01A2E6FF25539EBC1082 /* Properties+Archive.swift */; };
		A3EBB38968F8EB4ABC560678 /* ArchiveFetcher.swift in Sources */ = {isa = PBXBuildFile; fileRef = 3604722B0DFFFBFB66B7F1BF /* ArchiveFetcher.swift */; };
		A6658BA380A889B8310A558F /* Facet.swift in Sources */ = {isa = PBXBuildFile; fileRef = 387B19B66C4D91A295B5EFA6 /* Facet.swift */; };
		A8E6E488592BDBB97C4B7B87 /* XML.swift in Sources */ = {isa = PBXBuildFile; fileRef = 2CDB1B325928A873012E6149 /* XML.swift */; };
		A90A46957B8B68EE82C4DBAD /* OPDSAvailability.swift in Sources */ = {isa = PBXBuildFile; fileRef = F2E780027410F4B6CC872B3D /* OPDSAvailability.swift */; };
		AA0CDCC2CA63228C1F35E816 /* AudioNavigator.swift in Sources */ = {isa = PBXBuildFile; fileRef = DCE34D74E282834684E1C999 /* AudioNavigator.swift */; };
		AA218336FBD1C23959542515 /* Array.swift in Sources */ = {isa = PBXBuildFile; fileRef = 429DC5F399C506D2256F54A7 /* Array.swift */; };
		AA6EB82E79460DB9362C16D0 /* DRM+Deprecated.swift in Sources */ = {isa = PBXBuildFile; fileRef = 56DCEA1627F7AE84298732CC /* DRM+Deprecated.swift */; };
		AB8A995D97D2C1007706F215 /* CBZParser.swift in Sources */ = {isa = PBXBuildFile; fileRef = 444216A015C73E8B25272F98 /* CBZParser.swift */; };
		AB986C674F50C291ED7011FB /* SMILParser.swift in Sources */ = {isa = PBXBuildFile; fileRef = C38A7D45005927987BFEA228 /* SMILParser.swift */; };
		ABF7231602869044F9B5D4FE /* Presentation+EPUB.swift in Sources */ = {isa = PBXBuildFile; fileRef = 42EFF9139B59D763CE254F92 /* Presentation+EPUB.swift */; };
		AD87094AA40926939955E9F2 /* LCPRenewDelegate.swift in Sources */ = {isa = PBXBuildFile; fileRef = 230985A228FA74F24735D6BB /* LCPRenewDelegate.swift */; };
		AEB46271E6276AF6C1E7EF22 /* Presentation.swift in Sources */ = {isa = PBXBuildFile; fileRef = 8B6A5B12925813FB40C41034 /* Presentation.swift */; };
		AED384BC5E1B570F0AD6F72E /* VisualNavigator.swift in Sources */ = {isa = PBXBuildFile; fileRef = A94DA04D56753CC008F65B1A /* VisualNavigator.swift */; };
		AEF2B742FACAAB5CB9E681EE /* DataInputStream.swift in Sources */ = {isa = PBXBuildFile; fileRef = FFE69E4A69439FC4C17CCEDB /* DataInputStream.swift */; };
		B044F59ED23A3DDD178FC966 /* DifferenceKit.framework in Frameworks */ = {isa = PBXBuildFile; fileRef = 0CB9035705112EB122F74DBE /* DifferenceKit.framework */; };
		B066F9DDCD00A8917478CB6C /* LCPDialogViewController.swift in Sources */ = {isa = PBXBuildFile; fileRef = 0BB64178365BFA9ED75C7078 /* LCPDialogViewController.swift */; };
		B3E2F6C76E3085FC18F7068A /* UserSettings.swift in Sources */ = {isa = PBXBuildFile; fileRef = 9D586820910099E82E7C35B5 /* UserSettings.swift */; };
		B5DC9710E7124907BBFE9EA5 /* StringEncoding.swift in Sources */ = {isa = PBXBuildFile; fileRef = BB11EA964FBB42D44C3E4A50 /* StringEncoding.swift */; };
		B676C73C834E530E5C019F66 /* CancellableResult.swift in Sources */ = {isa = PBXBuildFile; fileRef = 0CB0D3EE83AE0CE1F0B0B0CF /* CancellableResult.swift */; };
		B8662849CA988CD3C92D883A /* PublicationMediaLoader.swift in Sources */ = {isa = PBXBuildFile; fileRef = 56C489452239BF85F4D14E95 /* PublicationMediaLoader.swift */; };
		B94497EBF0B2877CAD6CBF29 /* DefaultLocatorService.swift in Sources */ = {isa = PBXBuildFile; fileRef = 7C28B8CD48F8A660141F5983 /* DefaultLocatorService.swift */; };
		B9AD33C05ECC47AD04D3A98E /* OPDSHolds.swift in Sources */ = {isa = PBXBuildFile; fileRef = D5857B33DB63054593878018 /* OPDSHolds.swift */; };
		BAC8616BD37C22BC5541959A /* PotentialRights.swift in Sources */ = {isa = PBXBuildFile; fileRef = B5CE464C519852D38F873ADB /* PotentialRights.swift */; };
		BB358C017D0458224922C35C /* OPDSCopies.swift in Sources */ = {isa = PBXBuildFile; fileRef = 819D931708B3EE95CF9ADFED /* OPDSCopies.swift */; };
		BB457884B7AFAEC3F52E8CE3 /* LCPDecryptor.swift in Sources */ = {isa = PBXBuildFile; fileRef = 68719C5F09F9193E378DF585 /* LCPDecryptor.swift */; };
		BB9DFD1B35AF515BB1B05B9D /* LicenseDocument.swift in Sources */ = {isa = PBXBuildFile; fileRef = 968B4EB4AD29DFA430C8A563 /* LicenseDocument.swift */; };
		BC959180C51A5E484D328D47 /* UIView.swift in Sources */ = {isa = PBXBuildFile; fileRef = 55D0EAD1ABB7B829A3891D3A /* UIView.swift */; };
		C0FEC68C84946E959E910CC1 /* URL.swift in Sources */ = {isa = PBXBuildFile; fileRef = 733C1DF0A4612D888376358B /* URL.swift */; };
		C19106C4C87C79A9F6B0B325 /* StringExtension.swift in Sources */ = {isa = PBXBuildFile; fileRef = 125BAF5FDFA097BA5CC63539 /* StringExtension.swift */; };
		C283E515CA6A8EEA1C89AD98 /* License.swift in Sources */ = {isa = PBXBuildFile; fileRef = C2C93C33347DC0A41FE15AC6 /* License.swift */; };
		C2A1FAC4ADA33EABA1E45EF8 /* ParseData.swift in Sources */ = {isa = PBXBuildFile; fileRef = B1085F2D690A73984E675D54 /* ParseData.swift */; };
		C3BC5A4C44DD8CE26155C0D5 /* PDFFileParser.swift in Sources */ = {isa = PBXBuildFile; fileRef = 8103346E73760F07800EB75E /* PDFFileParser.swift */; };
		C3BEB5CC9C6DD065B2CAE1BE /* Licenses.swift in Sources */ = {isa = PBXBuildFile; fileRef = ED568512FD1304D6B9CC79B0 /* Licenses.swift */; };
		C4F0A98562FDDB478F7DD0A9 /* LCPLicense.swift in Sources */ = {isa = PBXBuildFile; fileRef = 093629E752DE17264B97C598 /* LCPLicense.swift */; };
		C563FF7E2BDFBD5454067ECD /* EPUBLayout.swift in Sources */ = {isa = PBXBuildFile; fileRef = 339637CCF01E665F4CB78B01 /* EPUBLayout.swift */; };
		C5D9F9950D332C7CAA0C387A /* ReadiumWebPubParser.swift in Sources */ = {isa = PBXBuildFile; fileRef = E6E97CCA91F910315C260373 /* ReadiumWebPubParser.swift */; };
		C657A9D08F53A44658962E83 /* CoverService.swift in Sources */ = {isa = PBXBuildFile; fileRef = A4F0C112656C4786F3861973 /* CoverService.swift */; };
		C784A3821288A580700AD1DB /* LinkRelation.swift in Sources */ = {isa = PBXBuildFile; fileRef = AB0EF21FADD12D51D0619C0D /* LinkRelation.swift */; };
		C8769988A8B3E5AF08CBC7FB /* Locator.swift in Sources */ = {isa = PBXBuildFile; fileRef = BE7D07E66B7E820D1A509A27 /* Locator.swift */; };
		C89165FC9D8427961A3ADDD9 /* WarningLogger.swift in Sources */ = {isa = PBXBuildFile; fileRef = 3510E7E84A5361BCECC90569 /* WarningLogger.swift */; };
		C9CD140B788A26AC2604316C /* EPUBDeobfuscator.swift in Sources */ = {isa = PBXBuildFile; fileRef = D3D785FEFDA202A61E620890 /* EPUBDeobfuscator.swift */; };
		CA152829D0654EB38D6BF836 /* R2LocalizedString.swift in Sources */ = {isa = PBXBuildFile; fileRef = 972DC46120E457918E69EBD0 /* R2LocalizedString.swift */; };
		CC1EBC553CE8A5C873E7A9BB /* PublicationServicesBuilder.swift in Sources */ = {isa = PBXBuildFile; fileRef = 7768FC212BAC1669A5ED08C5 /* PublicationServicesBuilder.swift */; };
		CE31AFB76CC1A587AC62BBDB /* EPUBContainerParser.swift in Sources */ = {isa = PBXBuildFile; fileRef = 78033AFDF98C92351785D17F /* EPUBContainerParser.swift */; };
		D13F342C611C6495554EE3DF /* NCXParser.swift in Sources */ = {isa = PBXBuildFile; fileRef = 4363E8A92B1EA9AF2561DCE9 /* NCXParser.swift */; };
		D248F68B569EDADA445E341D /* TargetAction.swift in Sources */ = {isa = PBXBuildFile; fileRef = 4E564AE6D5137499C81FEBE2 /* TargetAction.swift */; };
		D26AE818524611D4B6279787 /* Manifest.swift in Sources */ = {isa = PBXBuildFile; fileRef = FCA5481C26E0513D55F4DE48 /* Manifest.swift */; };
		D29D1F6AC5C7D1384F93A520 /* Properties+EPUB.swift in Sources */ = {isa = PBXBuildFile; fileRef = 6BC71BAFF7A20D7903E6EE4D /* Properties+EPUB.swift */; };
		D426BFD641700B2C24D428DB /* Result.swift in Sources */ = {isa = PBXBuildFile; fileRef = 634444C3FD707BD99E337CDC /* Result.swift */; };
		D50FE2B82BB34E2881723BE9 /* ZIPLicenseContainer.swift in Sources */ = {isa = PBXBuildFile; fileRef = A6453ABD6DF237362C6EECD2 /* ZIPLicenseContainer.swift */; };
		D59E4F649A970E1F8A95E6DA /* ImageParser.swift in Sources */ = {isa = PBXBuildFile; fileRef = 37087C0D0B36FE7F20F1C891 /* ImageParser.swift */; };
		D7FB0CC13190A17DAB7D7DB1 /* Localizable.strings in Resources */ = {isa = PBXBuildFile; fileRef = 866AEA533E1F119928F17990 /* Localizable.strings */; };
		D80CD187D5C06AF7304B1393 /* PublicationParser.swift in Sources */ = {isa = PBXBuildFile; fileRef = F609C27F073E40D662CFE093 /* PublicationParser.swift */; };
		D931CA82789A1519BB22BBB5 /* NSRegularExpression.swift in Sources */ = {isa = PBXBuildFile; fileRef = C7931CB2A5658CAAECD150B0 /* NSRegularExpression.swift */; };
		D94A07E9627214888D37C6DF /* Bundle.swift in Sources */ = {isa = PBXBuildFile; fileRef = F64FBE3CA5C1B0C73A22E86D /* Bundle.swift */; };
		D9D47DE8D3C0BD48CFCBA8DA /* PublicationServer.swift in Sources */ = {isa = PBXBuildFile; fileRef = F6D87AB6FB1B213E6269736B /* PublicationServer.swift */; };
		DA732235A8E5D6011DAFF31C /* Minizip.framework in Frameworks */ = {isa = PBXBuildFile; fileRef = F7A5480AC007EAA89265A218 /* Minizip.framework */; };
		DB82C032876BF0C45FE4F35B /* Minizip.framework in Frameworks */ = {isa = PBXBuildFile; fileRef = F7A5480AC007EAA89265A218 /* Minizip.framework */; };
		DC0487666F03A3FAFE49D0B9 /* EPUBLicenseContainer.swift in Sources */ = {isa = PBXBuildFile; fileRef = 500E55D9CA753D6D6AA76D10 /* EPUBLicenseContainer.swift */; };
		DE8FFE058B087A30A29D827A /* Container.swift in Sources */ = {isa = PBXBuildFile; fileRef = FEE539CA654121413F911402 /* Container.swift */; };
		E0291D347EB7F8F3C5D41970 /* MediaType.swift in Sources */ = {isa = PBXBuildFile; fileRef = 6599A2A3F66206997E700303 /* MediaType.swift */; };
		E234B4BF37B3F80BCC5C92AF /* Metadata+Presentation.swift in Sources */ = {isa = PBXBuildFile; fileRef = EC59A963F316359DF8B119AC /* Metadata+Presentation.swift */; };
		E303E21BA9C131E9A4E6424A /* MediaType+Deprecated.swift in Sources */ = {isa = PBXBuildFile; fileRef = 49C8CE772EF8EF683D0DEE57 /* MediaType+Deprecated.swift */; };
		E356D67B77C65D294F60D58A /* HTTPClient.swift in Sources */ = {isa = PBXBuildFile; fileRef = DD8FA524D4C8D19FBDDE23F5 /* HTTPClient.swift */; };
		E3848BCC92B4B7E03A4FEE76 /* EPUBReflowableSpreadView.swift in Sources */ = {isa = PBXBuildFile; fileRef = 0C45688D0A9C1F81F463FF92 /* EPUBReflowableSpreadView.swift */; };
		E55B69F79BB4E2EAC4BE34D0 /* Publication+OPDS.swift in Sources */ = {isa = PBXBuildFile; fileRef = 4BB5D42EEF0083D833E2A572 /* Publication+OPDS.swift */; };
		E69BA16E04FBEAA061759895 /* UserSettings.swift in Sources */ = {isa = PBXBuildFile; fileRef = F4937644CB65AE6801CE3295 /* UserSettings.swift */; };
		E6BF3A99E6C6AAC4FEE1099F /* ControlFlow.swift in Sources */ = {isa = PBXBuildFile; fileRef = 55BC4119B8937D17ED80B1AB /* ControlFlow.swift */; };
		E7D731030584957DAD52683C /* Deferred.swift in Sources */ = {isa = PBXBuildFile; fileRef = 10CFCE63856A801FB14A0633 /* Deferred.swift */; };
		E8293787CB5E5CECE38A63B2 /* Encryption.swift in Sources */ = {isa = PBXBuildFile; fileRef = 54699BC0E00F327E67908F6A /* Encryption.swift */; };
		E84974640DF5323C4CA3BDDF /* Fuzi.framework in Frameworks */ = {isa = PBXBuildFile; fileRef = B72B4F486E93FDA8CDF24550 /* Fuzi.framework */; };
		E8948585183675905ABA51F1 /* Observable.swift in Sources */ = {isa = PBXBuildFile; fileRef = 5BC6AE42A31D77B548CB0BB4 /* Observable.swift */; };
		E8CB4E5729E7000FC55FC937 /* CoreServices.framework in Frameworks */ = {isa = PBXBuildFile; fileRef = 342D5C0FEE79A2ABEE24A43E /* CoreServices.framework */; };
		E90A5FDF5271435A1B3F4A5D /* Fuzi.framework in Frameworks */ = {isa = PBXBuildFile; fileRef = B72B4F486E93FDA8CDF24550 /* Fuzi.framework */; };
		E9AADF25494C968A44979B66 /* UInt64.swift in Sources */ = {isa = PBXBuildFile; fileRef = 57338C29681D4872D425AB81 /* UInt64.swift */; };
		E9EE047B89D0084523F7C888 /* Feed.swift in Sources */ = {isa = PBXBuildFile; fileRef = C5E7CEDF6EA681FE8119791B /* Feed.swift */; };
		EA8C7F894E3BE8D6D954DC47 /* InMemoryPositionsService.swift in Sources */ = {isa = PBXBuildFile; fileRef = 505BF8A630F7C7B96754E333 /* InMemoryPositionsService.swift */; };
		EB4D11D2D1A0C64FF0E982C3 /* Optional.swift in Sources */ = {isa = PBXBuildFile; fileRef = CC925E451D875E5F74748EDC /* Optional.swift */; };
		EDCA3449EA5683B37D82FEBE /* PDFKit.swift in Sources */ = {isa = PBXBuildFile; fileRef = ABAF1D0444B94E2CDD80087D /* PDFKit.swift */; };
		EE951A131E38E316BF7A1129 /* LCPDialogViewController.xib in Resources */ = {isa = PBXBuildFile; fileRef = ED5C6546C24E5E619E4CC9D1 /* LCPDialogViewController.xib */; };
		EF8EE67A14F96F0D445422C4 /* EPUBParser.swift in Sources */ = {isa = PBXBuildFile; fileRef = 03C234075C7F7573BA54B77D /* EPUBParser.swift */; };
		F09863D8D014DFF822A36B00 /* ZIPFoundation.framework in Frameworks */ = {isa = PBXBuildFile; fileRef = 2BA37D808903302DC0DFCEAA /* ZIPFoundation.framework */; };
		F297BFBADCEFC21E140BEA30 /* Properties+Encryption.swift in Sources */ = {isa = PBXBuildFile; fileRef = 1E175BF1A1F97687B4119BB1 /* Properties+Encryption.swift */; };
		F2B89E29EBFF1B96981490CD /* Streamer.swift in Sources */ = {isa = PBXBuildFile; fileRef = FE961CB4827D937CE3862B51 /* Streamer.swift */; };
		F2BDD94FFFBD08526B56E337 /* URLHelper.swift in Sources */ = {isa = PBXBuildFile; fileRef = E19D31097B3A8050A46CDAA5 /* URLHelper.swift */; };
		F48C88FECB4F1FE52B0306BC /* CGPDF.swift in Sources */ = {isa = PBXBuildFile; fileRef = F6EB7CAF6D058380A2AB711A /* CGPDF.swift */; };
		F5A304B1D0BF425C8E3850AC /* OPFMeta.swift in Sources */ = {isa = PBXBuildFile; fileRef = 0FC49AFB32B525AAC5BF7612 /* OPFMeta.swift */; };
		F90CF6CE1D4F5FA195E19D76 /* LCPPassphraseAuthentication.swift in Sources */ = {isa = PBXBuildFile; fileRef = 1D5053C2151DDDE4E8F06513 /* LCPPassphraseAuthentication.swift */; };
		F96C29471F3EF0CEE568AA53 /* prod-license.lcpl in Resources */ = {isa = PBXBuildFile; fileRef = 9BD31F314E7B3A61C55635E5 /* prod-license.lcpl */; };
		FAF2C0923D6A2DDB25A2AD1E /* LCPDFPositionsService.swift in Sources */ = {isa = PBXBuildFile; fileRef = 47B9196192A22B8AB80E6B2F /* LCPDFPositionsService.swift */; };
		FBA2EFCD6258B97659EDE5BC /* GeneratedCoverService.swift in Sources */ = {isa = PBXBuildFile; fileRef = 925CDE3176715EBEBF40B21F /* GeneratedCoverService.swift */; };
		FC4E26C0ED78E6CE02762156 /* CryptoSwift.framework in Frameworks */ = {isa = PBXBuildFile; fileRef = 138898DB487338AB5A9575C5 /* CryptoSwift.framework */; };
		FCC1E4CA5DE12AFBB80A3C37 /* URITemplate.swift in Sources */ = {isa = PBXBuildFile; fileRef = D5A6F75A226DE424A0515AC3 /* URITemplate.swift */; };
		FD13DEAC62A3ED6714841B7A /* HTTPRequest.swift in Sources */ = {isa = PBXBuildFile; fileRef = 7214B2366A4E024517FF8C76 /* HTTPRequest.swift */; };
		FD16EA6468E99FB52ED97A5D /* PDFOutlineNode.swift in Sources */ = {isa = PBXBuildFile; fileRef = E5D7B566F794F356878AE8E0 /* PDFOutlineNode.swift */; };
		FD80A1458442254E194888F4 /* ZIPInputStream.swift in Sources */ = {isa = PBXBuildFile; fileRef = B0276C0D645E8013EE0F86FA /* ZIPInputStream.swift */; };
		FE690C9C116731D017E7DB43 /* ContentProtectionService+WS.swift in Sources */ = {isa = PBXBuildFile; fileRef = 33C422C1CFB72372FC343AE4 /* ContentProtectionService+WS.swift */; };
		FFC0D2E981B9AB2246831B56 /* StringSearchService.swift in Sources */ = {isa = PBXBuildFile; fileRef = 9E3543F628B017E9BF65DD08 /* StringSearchService.swift */; };
/* End PBXBuildFile section */

/* Begin PBXContainerItemProxy section */
		1B58C19E78E1B2C3293CF280 /* PBXContainerItemProxy */ = {
			isa = PBXContainerItemProxy;
			containerPortal = 6A907415FD50E4A36E33B555 /* Project object */;
			proxyType = 1;
			remoteGlobalIDString = 775EF03FA0776FAD5958EC01;
			remoteInfo = R2Shared;
		};
		65C57BDA97BF899AB60FC9F0 /* PBXContainerItemProxy */ = {
			isa = PBXContainerItemProxy;
			containerPortal = 6A907415FD50E4A36E33B555 /* Project object */;
			proxyType = 1;
			remoteGlobalIDString = 775EF03FA0776FAD5958EC01;
			remoteInfo = R2Shared;
		};
		79288BA7DBB906029064DF6C /* PBXContainerItemProxy */ = {
			isa = PBXContainerItemProxy;
			containerPortal = 6A907415FD50E4A36E33B555 /* Project object */;
			proxyType = 1;
			remoteGlobalIDString = 775EF03FA0776FAD5958EC01;
			remoteInfo = R2Shared;
		};
		84E46CB5F2A96B5E9CE0FC86 /* PBXContainerItemProxy */ = {
			isa = PBXContainerItemProxy;
			containerPortal = 6A907415FD50E4A36E33B555 /* Project object */;
			proxyType = 1;
			remoteGlobalIDString = 775EF03FA0776FAD5958EC01;
			remoteInfo = R2Shared;
		};
/* End PBXContainerItemProxy section */

/* Begin PBXFileReference section */
		01265194649A8E2A821CC2A4 /* DiffableDecoration+HTML.swift */ = {isa = PBXFileReference; lastKnownFileType = sourcecode.swift; path = "DiffableDecoration+HTML.swift"; sourceTree = "<group>"; };
		01A72947C91934D96A7EAA23 /* RootFile.swift */ = {isa = PBXFileReference; lastKnownFileType = sourcecode.swift; path = RootFile.swift; sourceTree = "<group>"; };
		01B24895126F2A744A8E9E61 /* Metadata.swift */ = {isa = PBXFileReference; lastKnownFileType = sourcecode.swift; path = Metadata.swift; sourceTree = "<group>"; };
		01CCE64AE9824DCF6D6413BC /* PerResourcePositionsService.swift */ = {isa = PBXFileReference; lastKnownFileType = sourcecode.swift; path = PerResourcePositionsService.swift; sourceTree = "<group>"; };
		01D191FF1BE0BA97581EB070 /* ReadiumLicenseContainer.swift */ = {isa = PBXFileReference; lastKnownFileType = sourcecode.swift; path = ReadiumLicenseContainer.swift; sourceTree = "<group>"; };
		03C234075C7F7573BA54B77D /* EPUBParser.swift */ = {isa = PBXFileReference; lastKnownFileType = sourcecode.swift; path = EPUBParser.swift; sourceTree = "<group>"; };
		049EDB4F925E0AFEDA7318A5 /* HTTPFetcher.swift */ = {isa = PBXFileReference; lastKnownFileType = sourcecode.swift; path = HTTPFetcher.swift; sourceTree = "<group>"; };
		067E58BE65BCB4F8D1E8B911 /* Loggable.swift */ = {isa = PBXFileReference; lastKnownFileType = sourcecode.swift; path = Loggable.swift; sourceTree = "<group>"; };
		07B5469E40752E598C070E5B /* OPDSParser.swift */ = {isa = PBXFileReference; lastKnownFileType = sourcecode.swift; path = OPDSParser.swift; sourceTree = "<group>"; };
		093629E752DE17264B97C598 /* LCPLicense.swift */ = {isa = PBXFileReference; lastKnownFileType = sourcecode.swift; path = LCPLicense.swift; sourceTree = "<group>"; };
		0BB64178365BFA9ED75C7078 /* LCPDialogViewController.swift */ = {isa = PBXFileReference; lastKnownFileType = sourcecode.swift; path = LCPDialogViewController.swift; sourceTree = "<group>"; };
		0C45688D0A9C1F81F463FF92 /* EPUBReflowableSpreadView.swift */ = {isa = PBXFileReference; lastKnownFileType = sourcecode.swift; path = EPUBReflowableSpreadView.swift; sourceTree = "<group>"; };
		0CB0D3EE83AE0CE1F0B0B0CF /* CancellableResult.swift */ = {isa = PBXFileReference; lastKnownFileType = sourcecode.swift; path = CancellableResult.swift; sourceTree = "<group>"; };
		0CB9035705112EB122F74DBE /* DifferenceKit.framework */ = {isa = PBXFileReference; lastKnownFileType = wrapper.framework; path = DifferenceKit.framework; sourceTree = "<group>"; };
		0E1D7FA19C628EA8F967F580 /* Deprecated.swift */ = {isa = PBXFileReference; lastKnownFileType = sourcecode.swift; path = Deprecated.swift; sourceTree = "<group>"; };
		0FC49AFB32B525AAC5BF7612 /* OPFMeta.swift */ = {isa = PBXFileReference; lastKnownFileType = sourcecode.swift; path = OPFMeta.swift; sourceTree = "<group>"; };
		103E0171A3CDEFA1B1F1F180 /* WKWebView.swift */ = {isa = PBXFileReference; lastKnownFileType = sourcecode.swift; path = WKWebView.swift; sourceTree = "<group>"; };
		10CFCE63856A801FB14A0633 /* Deferred.swift */ = {isa = PBXFileReference; lastKnownFileType = sourcecode.swift; path = Deferred.swift; sourceTree = "<group>"; };
		10FB29EDCCE5910C869295F1 /* Either.swift */ = {isa = PBXFileReference; lastKnownFileType = sourcecode.swift; path = Either.swift; sourceTree = "<group>"; };
		11252900E9B0827C0FD2FA4B /* Database.swift */ = {isa = PBXFileReference; lastKnownFileType = sourcecode.swift; path = Database.swift; sourceTree = "<group>"; };
		1225F795A69CCB10692A56B5 /* Deprecated.swift */ = {isa = PBXFileReference; lastKnownFileType = sourcecode.swift; path = Deprecated.swift; sourceTree = "<group>"; };
		125BAF5FDFA097BA5CC63539 /* StringExtension.swift */ = {isa = PBXFileReference; lastKnownFileType = sourcecode.swift; path = StringExtension.swift; sourceTree = "<group>"; };
		138898DB487338AB5A9575C5 /* CryptoSwift.framework */ = {isa = PBXFileReference; lastKnownFileType = wrapper.framework; path = CryptoSwift.framework; sourceTree = "<group>"; };
		15980B67505AAF10642B56C8 /* LicenseContainer.swift */ = {isa = PBXFileReference; lastKnownFileType = sourcecode.swift; path = LicenseContainer.swift; sourceTree = "<group>"; };
		17D22986A3ADE9E883691EE2 /* Deferred.swift */ = {isa = PBXFileReference; lastKnownFileType = sourcecode.swift; path = Deferred.swift; sourceTree = "<group>"; };
		194C08173CDF8E3FE15D8D4A /* Collection.swift */ = {isa = PBXFileReference; lastKnownFileType = sourcecode.swift; path = Collection.swift; sourceTree = "<group>"; };
		1BE032F34E5529E3F5FD62F1 /* MediaTypeSnifferContent.swift */ = {isa = PBXFileReference; lastKnownFileType = sourcecode.swift; path = MediaTypeSnifferContent.swift; sourceTree = "<group>"; };
		1C22408FE1FA81400DE8D5F7 /* OPDSPrice.swift */ = {isa = PBXFileReference; lastKnownFileType = sourcecode.swift; path = OPDSPrice.swift; sourceTree = "<group>"; };
		1D5053C2151DDDE4E8F06513 /* LCPPassphraseAuthentication.swift */ = {isa = PBXFileReference; lastKnownFileType = sourcecode.swift; path = LCPPassphraseAuthentication.swift; sourceTree = "<group>"; };
		1E175BF1A1F97687B4119BB1 /* Properties+Encryption.swift */ = {isa = PBXFileReference; lastKnownFileType = sourcecode.swift; path = "Properties+Encryption.swift"; sourceTree = "<group>"; };
		1EBC685D4A0E07997088DD2D /* DataCompression.swift */ = {isa = PBXFileReference; lastKnownFileType = sourcecode.swift; path = DataCompression.swift; sourceTree = "<group>"; };
		1FDB5E905D7B4F0E9D8CA56C /* TransformingFetcher.swift */ = {isa = PBXFileReference; lastKnownFileType = sourcecode.swift; path = TransformingFetcher.swift; sourceTree = "<group>"; };
		230985A228FA74F24735D6BB /* LCPRenewDelegate.swift */ = {isa = PBXFileReference; lastKnownFileType = sourcecode.swift; path = LCPRenewDelegate.swift; sourceTree = "<group>"; };
		239A56BB0E6DAF17E0A13447 /* CBZNavigatorViewController.swift */ = {isa = PBXFileReference; lastKnownFileType = sourcecode.swift; path = CBZNavigatorViewController.swift; sourceTree = "<group>"; };
		251275D0DF87F85158A5FEA9 /* Assets */ = {isa = PBXFileReference; lastKnownFileType = folder; name = Assets; path = ../../Sources/Navigator/EPUB/Assets; sourceTree = SOURCE_ROOT; };
		25FD89B99234B85BD2A8FC3E /* MediaNavigator.swift */ = {isa = PBXFileReference; lastKnownFileType = sourcecode.swift; path = MediaNavigator.swift; sourceTree = "<group>"; };
		27E446AE5B40C2C4E5531536 /* Logger.swift */ = {isa = PBXFileReference; lastKnownFileType = sourcecode.swift; path = Logger.swift; sourceTree = "<group>"; };
		294E01A2E6FF25539EBC1082 /* Properties+Archive.swift */ = {isa = PBXFileReference; lastKnownFileType = sourcecode.swift; path = "Properties+Archive.swift"; sourceTree = "<group>"; };
		29AD63CD2A41586290547212 /* NavigationDocumentParser.swift */ = {isa = PBXFileReference; lastKnownFileType = sourcecode.swift; path = NavigationDocumentParser.swift; sourceTree = "<group>"; };
		2AF56CF04F94B7BE45631897 /* LCPContentProtection.swift */ = {isa = PBXFileReference; lastKnownFileType = sourcecode.swift; path = LCPContentProtection.swift; sourceTree = "<group>"; };
		2BA37D808903302DC0DFCEAA /* ZIPFoundation.framework */ = {isa = PBXFileReference; lastKnownFileType = wrapper.framework; path = ZIPFoundation.framework; sourceTree = "<group>"; };
		2BD6F93E379D0DC6FA1DCDEE /* Navigator.swift */ = {isa = PBXFileReference; lastKnownFileType = sourcecode.swift; path = Navigator.swift; sourceTree = "<group>"; };
		2C8CDB4833C705FC1D986679 /* PassphrasesRepository.swift */ = {isa = PBXFileReference; lastKnownFileType = sourcecode.swift; path = PassphrasesRepository.swift; sourceTree = "<group>"; };
		2CB0BFECA8236412881393AA /* LCPAuthenticating.swift */ = {isa = PBXFileReference; lastKnownFileType = sourcecode.swift; path = LCPAuthenticating.swift; sourceTree = "<group>"; };
		2CDB1B325928A873012E6149 /* XML.swift */ = {isa = PBXFileReference; lastKnownFileType = sourcecode.swift; path = XML.swift; sourceTree = "<group>"; };
		2DE48021CF3FED1C3340E458 /* RoutingFetcher.swift */ = {isa = PBXFileReference; lastKnownFileType = sourcecode.swift; path = RoutingFetcher.swift; sourceTree = "<group>"; };
		2DF03272C07D6951ADC1311E /* Publication.swift */ = {isa = PBXFileReference; lastKnownFileType = sourcecode.swift; path = Publication.swift; sourceTree = "<group>"; };
		300E15AA6D30BBFB7416AC01 /* MediaTypeSnifferContext.swift */ = {isa = PBXFileReference; lastKnownFileType = sourcecode.swift; path = MediaTypeSnifferContext.swift; sourceTree = "<group>"; };
		339637CCF01E665F4CB78B01 /* EPUBLayout.swift */ = {isa = PBXFileReference; lastKnownFileType = sourcecode.swift; path = EPUBLayout.swift; sourceTree = "<group>"; };
		33C422C1CFB72372FC343AE4 /* ContentProtectionService+WS.swift */ = {isa = PBXFileReference; lastKnownFileType = sourcecode.swift; path = "ContentProtectionService+WS.swift"; sourceTree = "<group>"; };
		33FD18E1CF87271DA6A6A783 /* Connection.swift */ = {isa = PBXFileReference; lastKnownFileType = sourcecode.swift; path = Connection.swift; sourceTree = "<group>"; };
		342D5C0FEE79A2ABEE24A43E /* CoreServices.framework */ = {isa = PBXFileReference; lastKnownFileType = wrapper.framework; name = CoreServices.framework; path = System/Library/Frameworks/CoreServices.framework; sourceTree = SDKROOT; };
		34B5C938E4973406F110F2E6 /* OPDS1Parser.swift */ = {isa = PBXFileReference; lastKnownFileType = sourcecode.swift; path = OPDS1Parser.swift; sourceTree = "<group>"; };
		34CA9A244D941CB63515EDDE /* HREF.swift */ = {isa = PBXFileReference; lastKnownFileType = sourcecode.swift; path = HREF.swift; sourceTree = "<group>"; };
		3510E7E84A5361BCECC90569 /* WarningLogger.swift */ = {isa = PBXFileReference; lastKnownFileType = sourcecode.swift; path = WarningLogger.swift; sourceTree = "<group>"; };
		3604722B0DFFFBFB66B7F1BF /* ArchiveFetcher.swift */ = {isa = PBXFileReference; lastKnownFileType = sourcecode.swift; path = ArchiveFetcher.swift; sourceTree = "<group>"; };
		36E5D8A1F865EDF9A7DAD31D /* ResourceInputStream.swift */ = {isa = PBXFileReference; lastKnownFileType = sourcecode.swift; path = ResourceInputStream.swift; sourceTree = "<group>"; };
		37087C0D0B36FE7F20F1C891 /* ImageParser.swift */ = {isa = PBXFileReference; lastKnownFileType = sourcecode.swift; path = ImageParser.swift; sourceTree = "<group>"; };
		37120DA973F5C438B59BC014 /* ReadiumLCP.framework */ = {isa = PBXFileReference; explicitFileType = wrapper.framework; includeInIndex = 0; path = ReadiumLCP.framework; sourceTree = BUILT_PRODUCTS_DIR; };
		387B19B66C4D91A295B5EFA6 /* Facet.swift */ = {isa = PBXFileReference; lastKnownFileType = sourcecode.swift; path = Facet.swift; sourceTree = "<group>"; };
		3B0A149FC97C747F55F6463C /* PublicationCollection.swift */ = {isa = PBXFileReference; lastKnownFileType = sourcecode.swift; path = PublicationCollection.swift; sourceTree = "<group>"; };
		3DA7FFAA3EA2B45961391DDF /* HTTPError.swift */ = {isa = PBXFileReference; lastKnownFileType = sourcecode.swift; path = HTTPError.swift; sourceTree = "<group>"; };
		3DF324AD5E3E30687AC5262D /* PDFTapGestureController.swift */ = {isa = PBXFileReference; lastKnownFileType = sourcecode.swift; path = PDFTapGestureController.swift; sourceTree = "<group>"; };
		3DFAC865449A1A225BF534DA /* OPDSAcquisition.swift */ = {isa = PBXFileReference; lastKnownFileType = sourcecode.swift; path = OPDSAcquisition.swift; sourceTree = "<group>"; };
		3EC9BDFB5AC6D5E7FC8F6A4C /* LCPLLicenseContainer.swift */ = {isa = PBXFileReference; lastKnownFileType = sourcecode.swift; path = LCPLLicenseContainer.swift; sourceTree = "<group>"; };
		419064D714A90CE07D575629 /* PublicationAsset.swift */ = {isa = PBXFileReference; lastKnownFileType = sourcecode.swift; path = PublicationAsset.swift; sourceTree = "<group>"; };
		41A0528117E270B68AC75C56 /* R2Shared.framework */ = {isa = PBXFileReference; explicitFileType = wrapper.framework; includeInIndex = 0; path = R2Shared.framework; sourceTree = BUILT_PRODUCTS_DIR; };
		41B61198128D628CFB3FD22A /* DiffableDecoration.swift */ = {isa = PBXFileReference; lastKnownFileType = sourcecode.swift; path = DiffableDecoration.swift; sourceTree = "<group>"; };
		429DC5F399C506D2256F54A7 /* Array.swift */ = {isa = PBXFileReference; lastKnownFileType = sourcecode.swift; path = Array.swift; sourceTree = "<group>"; };
		42EFF9139B59D763CE254F92 /* Presentation+EPUB.swift */ = {isa = PBXFileReference; lastKnownFileType = sourcecode.swift; path = "Presentation+EPUB.swift"; sourceTree = "<group>"; };
		4363E8A92B1EA9AF2561DCE9 /* NCXParser.swift */ = {isa = PBXFileReference; lastKnownFileType = sourcecode.swift; path = NCXParser.swift; sourceTree = "<group>"; };
		444216A015C73E8B25272F98 /* CBZParser.swift */ = {isa = PBXFileReference; lastKnownFileType = sourcecode.swift; path = CBZParser.swift; sourceTree = "<group>"; };
		44D0B1BEF4825550464B9F62 /* PDFNavigatorViewController.swift */ = {isa = PBXFileReference; lastKnownFileType = sourcecode.swift; path = PDFNavigatorViewController.swift; sourceTree = "<group>"; };
		45319A96D79565A2CD31B650 /* StatusDocument.swift */ = {isa = PBXFileReference; lastKnownFileType = sourcecode.swift; path = StatusDocument.swift; sourceTree = "<group>"; };
		456192DBCB3A29ADA9C3CCB9 /* Contributor.swift */ = {isa = PBXFileReference; lastKnownFileType = sourcecode.swift; path = Contributor.swift; sourceTree = "<group>"; };
		4567A7ABB678715C37661DE3 /* SelectableNavigator.swift */ = {isa = PBXFileReference; lastKnownFileType = sourcecode.swift; path = SelectableNavigator.swift; sourceTree = "<group>"; };
		4598F4671CE7BAE9299BF84B /* UIImage.swift */ = {isa = PBXFileReference; lastKnownFileType = sourcecode.swift; path = UIImage.swift; sourceTree = "<group>"; };
		47B9196192A22B8AB80E6B2F /* LCPDFPositionsService.swift */ = {isa = PBXFileReference; lastKnownFileType = sourcecode.swift; path = LCPDFPositionsService.swift; sourceTree = "<group>"; };
		48856E9AB402E2907B5230F3 /* CGRect.swift */ = {isa = PBXFileReference; lastKnownFileType = sourcecode.swift; path = CGRect.swift; sourceTree = "<group>"; };
		48B28C65845F0575C40877F6 /* UTI.swift */ = {isa = PBXFileReference; lastKnownFileType = sourcecode.swift; path = UTI.swift; sourceTree = "<group>"; };
		4944D2DB99CC59F945FDA2CA /* Bundle.swift */ = {isa = PBXFileReference; lastKnownFileType = sourcecode.swift; path = Bundle.swift; sourceTree = "<group>"; };
		49C8CE772EF8EF683D0DEE57 /* MediaType+Deprecated.swift */ = {isa = PBXFileReference; lastKnownFileType = sourcecode.swift; path = "MediaType+Deprecated.swift"; sourceTree = "<group>"; };
		4BB5D42EEF0083D833E2A572 /* Publication+OPDS.swift */ = {isa = PBXFileReference; lastKnownFileType = sourcecode.swift; path = "Publication+OPDS.swift"; sourceTree = "<group>"; };
		4CAEA09BA4CC5F243E06F1BC /* GCDWebServer.framework */ = {isa = PBXFileReference; lastKnownFileType = wrapper.framework; path = GCDWebServer.framework; sourceTree = "<group>"; };
		4E564AE6D5137499C81FEBE2 /* TargetAction.swift */ = {isa = PBXFileReference; lastKnownFileType = sourcecode.swift; path = TargetAction.swift; sourceTree = "<group>"; };
		500E55D9CA753D6D6AA76D10 /* EPUBLicenseContainer.swift */ = {isa = PBXFileReference; lastKnownFileType = sourcecode.swift; path = EPUBLicenseContainer.swift; sourceTree = "<group>"; };
		505BF8A630F7C7B96754E333 /* InMemoryPositionsService.swift */ = {isa = PBXFileReference; lastKnownFileType = sourcecode.swift; path = InMemoryPositionsService.swift; sourceTree = "<group>"; };
		508E0CD4F9F02CC851E6D1E1 /* Publication+EPUB.swift */ = {isa = PBXFileReference; lastKnownFileType = sourcecode.swift; path = "Publication+EPUB.swift"; sourceTree = "<group>"; };
		54699BC0E00F327E67908F6A /* Encryption.swift */ = {isa = PBXFileReference; lastKnownFileType = sourcecode.swift; path = Encryption.swift; sourceTree = "<group>"; };
		55BC4119B8937D17ED80B1AB /* ControlFlow.swift */ = {isa = PBXFileReference; lastKnownFileType = sourcecode.swift; path = ControlFlow.swift; sourceTree = "<group>"; };
		55C712D8027F92F5057C36F5 /* en */ = {isa = PBXFileReference; lastKnownFileType = text.plist.strings; name = en; path = en.lproj/Localizable.strings; sourceTree = "<group>"; };
		55D0EAD1ABB7B829A3891D3A /* UIView.swift */ = {isa = PBXFileReference; lastKnownFileType = sourcecode.swift; path = UIView.swift; sourceTree = "<group>"; };
		56286133DD0AE093F2C5E9FD /* LicensesService.swift */ = {isa = PBXFileReference; lastKnownFileType = sourcecode.swift; path = LicensesService.swift; sourceTree = "<group>"; };
		567C115FF0939F69AD83AE82 /* UserRights.swift */ = {isa = PBXFileReference; lastKnownFileType = sourcecode.swift; path = UserRights.swift; sourceTree = "<group>"; };
		56C489452239BF85F4D14E95 /* PublicationMediaLoader.swift */ = {isa = PBXFileReference; lastKnownFileType = sourcecode.swift; path = PublicationMediaLoader.swift; sourceTree = "<group>"; };
		56DCEA1627F7AE84298732CC /* DRM+Deprecated.swift */ = {isa = PBXFileReference; lastKnownFileType = sourcecode.swift; path = "DRM+Deprecated.swift"; sourceTree = "<group>"; };
		57074892837A37E3BFEDB481 /* String.swift */ = {isa = PBXFileReference; lastKnownFileType = sourcecode.swift; path = String.swift; sourceTree = "<group>"; };
		5729FF7E2E6521E3730A375C /* SwiftSoup.framework */ = {isa = PBXFileReference; lastKnownFileType = wrapper.framework; path = SwiftSoup.framework; sourceTree = "<group>"; };
		57338C29681D4872D425AB81 /* UInt64.swift */ = {isa = PBXFileReference; lastKnownFileType = sourcecode.swift; path = UInt64.swift; sourceTree = "<group>"; };
		59DEE0391E49891939DFDF38 /* ContentProtection.swift */ = {isa = PBXFileReference; lastKnownFileType = sourcecode.swift; path = ContentProtection.swift; sourceTree = "<group>"; };
		5BC6AE42A31D77B548CB0BB4 /* Observable.swift */ = {isa = PBXFileReference; lastKnownFileType = sourcecode.swift; path = Observable.swift; sourceTree = "<group>"; };
		5D8FE0EA948A4FD3AF0DA7D8 /* ResourceContentExtractor.swift */ = {isa = PBXFileReference; lastKnownFileType = sourcecode.swift; path = ResourceContentExtractor.swift; sourceTree = "<group>"; };
		5E788FD34BE635B4B80C18A6 /* UIColor.swift */ = {isa = PBXFileReference; lastKnownFileType = sourcecode.swift; path = UIColor.swift; sourceTree = "<group>"; };
		600D8714B762FE37DE405C2E /* LocalizedString.swift */ = {isa = PBXFileReference; lastKnownFileType = sourcecode.swift; path = LocalizedString.swift; sourceTree = "<group>"; };
		6013A51134BA90F51257864B /* Fetcher.swift */ = {isa = PBXFileReference; lastKnownFileType = sourcecode.swift; path = Fetcher.swift; sourceTree = "<group>"; };
		606416A552192BF66FBDF3C2 /* PassphrasesService.swift */ = {isa = PBXFileReference; lastKnownFileType = sourcecode.swift; path = PassphrasesService.swift; sourceTree = "<group>"; };
		61575203A3BEB8E218CAFE38 /* OPFParser.swift */ = {isa = PBXFileReference; lastKnownFileType = sourcecode.swift; path = OPFParser.swift; sourceTree = "<group>"; };
		616C70674FBF020FE4607617 /* DeviceService.swift */ = {isa = PBXFileReference; lastKnownFileType = sourcecode.swift; path = DeviceService.swift; sourceTree = "<group>"; };
		626CFFF131E0E840B76428F1 /* DecorableNavigator.swift */ = {isa = PBXFileReference; lastKnownFileType = sourcecode.swift; path = DecorableNavigator.swift; sourceTree = "<group>"; };
		634444C3FD707BD99E337CDC /* Result.swift */ = {isa = PBXFileReference; lastKnownFileType = sourcecode.swift; path = Result.swift; sourceTree = "<group>"; };
		64ED7629E73022C1495081D1 /* Links.swift */ = {isa = PBXFileReference; lastKnownFileType = sourcecode.swift; path = Links.swift; sourceTree = "<group>"; };
		6599A2A3F66206997E700303 /* MediaType.swift */ = {isa = PBXFileReference; lastKnownFileType = sourcecode.swift; path = MediaType.swift; sourceTree = "<group>"; };
		65C8719E9CC8EF0D2430AD85 /* CompletionList.swift */ = {isa = PBXFileReference; lastKnownFileType = sourcecode.swift; path = CompletionList.swift; sourceTree = "<group>"; };
		667B76C4766DFF58D066D40B /* PublicationService.swift */ = {isa = PBXFileReference; lastKnownFileType = sourcecode.swift; path = PublicationService.swift; sourceTree = "<group>"; };
		6770362D551A8616EB41CBF1 /* DefaultHTTPClient.swift */ = {isa = PBXFileReference; lastKnownFileType = sourcecode.swift; path = DefaultHTTPClient.swift; sourceTree = "<group>"; };
		67DEBFCD9D71243C4ACC3A49 /* LCPService.swift */ = {isa = PBXFileReference; lastKnownFileType = sourcecode.swift; path = LCPService.swift; sourceTree = "<group>"; };
		68719C5F09F9193E378DF585 /* LCPDecryptor.swift */ = {isa = PBXFileReference; lastKnownFileType = sourcecode.swift; path = LCPDecryptor.swift; sourceTree = "<group>"; };
		691C96D23D42A0C6AC03B1AE /* FileAsset.swift */ = {isa = PBXFileReference; lastKnownFileType = sourcecode.swift; path = FileAsset.swift; sourceTree = "<group>"; };
		6BC71BAFF7A20D7903E6EE4D /* Properties+EPUB.swift */ = {isa = PBXFileReference; lastKnownFileType = sourcecode.swift; path = "Properties+EPUB.swift"; sourceTree = "<group>"; };
		707D6D09349FB31406847ABE /* UserProperties.swift */ = {isa = PBXFileReference; lastKnownFileType = sourcecode.swift; path = UserProperties.swift; sourceTree = "<group>"; };
		7214B2366A4E024517FF8C76 /* HTTPRequest.swift */ = {isa = PBXFileReference; lastKnownFileType = sourcecode.swift; path = HTTPRequest.swift; sourceTree = "<group>"; };
		728FE6FBE1A1D9199FAEB79A /* Date+ISO8601.swift */ = {isa = PBXFileReference; lastKnownFileType = sourcecode.swift; path = "Date+ISO8601.swift"; sourceTree = "<group>"; };
		72922E22040CEFB3B7BBCDAF /* LoggerStub.swift */ = {isa = PBXFileReference; lastKnownFileType = sourcecode.swift; path = LoggerStub.swift; sourceTree = "<group>"; };
		733C1DF0A4612D888376358B /* URL.swift */ = {isa = PBXFileReference; lastKnownFileType = sourcecode.swift; path = URL.swift; sourceTree = "<group>"; };
		74F646B746EB27124F9456F8 /* ReadingProgression.swift */ = {isa = PBXFileReference; lastKnownFileType = sourcecode.swift; path = ReadingProgression.swift; sourceTree = "<group>"; };
		75DFA22C741A09C81E23D084 /* Base */ = {isa = PBXFileReference; lastKnownFileType = file.xib; name = Base; path = Base.lproj/LCPDialogViewController.xib; sourceTree = "<group>"; };
		76638D3D1220E4C2620B9A80 /* Properties.swift */ = {isa = PBXFileReference; lastKnownFileType = sourcecode.swift; path = Properties.swift; sourceTree = "<group>"; };
		76E46B10FD5B26A2F41718E0 /* EPUBMetadataParser.swift */ = {isa = PBXFileReference; lastKnownFileType = sourcecode.swift; path = EPUBMetadataParser.swift; sourceTree = "<group>"; };
		77392C999C0EFF83C8F2A47F /* LCPDialogAuthentication.swift */ = {isa = PBXFileReference; lastKnownFileType = sourcecode.swift; path = LCPDialogAuthentication.swift; sourceTree = "<group>"; };
		7768FC212BAC1669A5ED08C5 /* PublicationServicesBuilder.swift */ = {isa = PBXFileReference; lastKnownFileType = sourcecode.swift; path = PublicationServicesBuilder.swift; sourceTree = "<group>"; };
		78033AFDF98C92351785D17F /* EPUBContainerParser.swift */ = {isa = PBXFileReference; lastKnownFileType = sourcecode.swift; path = EPUBContainerParser.swift; sourceTree = "<group>"; };
		7BBD54FD376456C1925316BC /* Cancellable.swift */ = {isa = PBXFileReference; lastKnownFileType = sourcecode.swift; path = Cancellable.swift; sourceTree = "<group>"; };
		7C2787EBE9D5565DA8593711 /* Properties+Presentation.swift */ = {isa = PBXFileReference; lastKnownFileType = sourcecode.swift; path = "Properties+Presentation.swift"; sourceTree = "<group>"; };
		7C28B8CD48F8A660141F5983 /* DefaultLocatorService.swift */ = {isa = PBXFileReference; lastKnownFileType = sourcecode.swift; path = DefaultLocatorService.swift; sourceTree = "<group>"; };
		7C3A9CF25E925418A1712C0B /* LazyResource.swift */ = {isa = PBXFileReference; lastKnownFileType = sourcecode.swift; path = LazyResource.swift; sourceTree = "<group>"; };
		8103346E73760F07800EB75E /* PDFFileParser.swift */ = {isa = PBXFileReference; lastKnownFileType = sourcecode.swift; path = PDFFileParser.swift; sourceTree = "<group>"; };
		819D931708B3EE95CF9ADFED /* OPDSCopies.swift */ = {isa = PBXFileReference; lastKnownFileType = sourcecode.swift; path = OPDSCopies.swift; sourceTree = "<group>"; };
		8240F845F35439807CE8AF65 /* ContentProtectionService.swift */ = {isa = PBXFileReference; lastKnownFileType = sourcecode.swift; path = ContentProtectionService.swift; sourceTree = "<group>"; };
		8456BF3665A9B9C0AE4CC158 /* Locator+HTML.swift */ = {isa = PBXFileReference; lastKnownFileType = sourcecode.swift; path = "Locator+HTML.swift"; sourceTree = "<group>"; };
		8456F28921B65C2FC15D28AE /* FileInputStream.swift */ = {isa = PBXFileReference; lastKnownFileType = sourcecode.swift; path = FileInputStream.swift; sourceTree = "<group>"; };
		87629BF68F1EDBF06FC0AD54 /* ImageViewController.swift */ = {isa = PBXFileReference; lastKnownFileType = sourcecode.swift; path = ImageViewController.swift; sourceTree = "<group>"; };
		87727AC33D368A88A60A12B9 /* Encryption.swift */ = {isa = PBXFileReference; lastKnownFileType = sourcecode.swift; path = Encryption.swift; sourceTree = "<group>"; };
		893C5F4086D99997DAF9BEDC /* EPUBEncryptionParser.swift */ = {isa = PBXFileReference; lastKnownFileType = sourcecode.swift; path = EPUBEncryptionParser.swift; sourceTree = "<group>"; };
		8A00FF0C84822A134A353BD4 /* DocumentTypes.swift */ = {isa = PBXFileReference; lastKnownFileType = sourcecode.swift; path = DocumentTypes.swift; sourceTree = "<group>"; };
		8AB3B86AB42261727B2811CF /* HTMLDecorationTemplate.swift */ = {isa = PBXFileReference; lastKnownFileType = sourcecode.swift; path = HTMLDecorationTemplate.swift; sourceTree = "<group>"; };
		8B6A5B12925813FB40C41034 /* Presentation.swift */ = {isa = PBXFileReference; lastKnownFileType = sourcecode.swift; path = Presentation.swift; sourceTree = "<group>"; };
		8C0B4302E87880979A441710 /* Publication+JSON.swift */ = {isa = PBXFileReference; lastKnownFileType = sourcecode.swift; path = "Publication+JSON.swift"; sourceTree = "<group>"; };
		90AE9BB78C8A3FA5708F6AE6 /* Resource.swift */ = {isa = PBXFileReference; lastKnownFileType = sourcecode.swift; path = Resource.swift; sourceTree = "<group>"; };
		925CDE3176715EBEBF40B21F /* GeneratedCoverService.swift */ = {isa = PBXFileReference; lastKnownFileType = sourcecode.swift; path = GeneratedCoverService.swift; sourceTree = "<group>"; };
		93BF3947EBA8736BF20F36FB /* WebView.swift */ = {isa = PBXFileReference; lastKnownFileType = sourcecode.swift; path = WebView.swift; sourceTree = "<group>"; };
		9627A9AFF7C08010248E1700 /* Publication+Deprecated.swift */ = {isa = PBXFileReference; lastKnownFileType = sourcecode.swift; path = "Publication+Deprecated.swift"; sourceTree = "<group>"; };
		968B4EB4AD29DFA430C8A563 /* LicenseDocument.swift */ = {isa = PBXFileReference; lastKnownFileType = sourcecode.swift; path = LicenseDocument.swift; sourceTree = "<group>"; };
		96ABA83305DCD070E3A0D656 /* CachingResource.swift */ = {isa = PBXFileReference; lastKnownFileType = sourcecode.swift; path = CachingResource.swift; sourceTree = "<group>"; };
		972DC46120E457918E69EBD0 /* R2LocalizedString.swift */ = {isa = PBXFileReference; lastKnownFileType = sourcecode.swift; path = R2LocalizedString.swift; sourceTree = "<group>"; };
		98CD4C99103DC795E44F56AE /* Subject.swift */ = {isa = PBXFileReference; lastKnownFileType = sourcecode.swift; path = Subject.swift; sourceTree = "<group>"; };
		98D8CC7BC117BBFB206D01CC /* EPUBSpread.swift */ = {isa = PBXFileReference; lastKnownFileType = sourcecode.swift; path = EPUBSpread.swift; sourceTree = "<group>"; };
		9935832F8ECA0AB7A7A486FC /* OPDS2Parser.swift */ = {isa = PBXFileReference; lastKnownFileType = sourcecode.swift; path = OPDS2Parser.swift; sourceTree = "<group>"; };
		999F16769EC3127CE292B8DB /* PDFDocumentView.swift */ = {isa = PBXFileReference; lastKnownFileType = sourcecode.swift; path = PDFDocumentView.swift; sourceTree = "<group>"; };
		9B5B029CA09EE1F86A19612A /* SearchService.swift */ = {isa = PBXFileReference; lastKnownFileType = sourcecode.swift; path = SearchService.swift; sourceTree = "<group>"; };
		9BD31F314E7B3A61C55635E5 /* prod-license.lcpl */ = {isa = PBXFileReference; path = "prod-license.lcpl"; sourceTree = "<group>"; };
		9D586820910099E82E7C35B5 /* UserSettings.swift */ = {isa = PBXFileReference; lastKnownFileType = sourcecode.swift; path = UserSettings.swift; sourceTree = "<group>"; };
		9DDB25FC1693613B72DFDB6E /* OpdsMetadata.swift */ = {isa = PBXFileReference; lastKnownFileType = sourcecode.swift; path = OpdsMetadata.swift; sourceTree = "<group>"; };
		9E3543F628B017E9BF65DD08 /* StringSearchService.swift */ = {isa = PBXFileReference; lastKnownFileType = sourcecode.swift; path = StringSearchService.swift; sourceTree = "<group>"; };
		9EA3A43B7709F7539F9410CD /* PaginationView.swift */ = {isa = PBXFileReference; lastKnownFileType = sourcecode.swift; path = PaginationView.swift; sourceTree = "<group>"; };
		9ECD1D0BE2C4BB5B58E32BFD /* AudioSession.swift */ = {isa = PBXFileReference; lastKnownFileType = sourcecode.swift; path = AudioSession.swift; sourceTree = "<group>"; };
		9FAAD26EE52713DB9F103610 /* Group.swift */ = {isa = PBXFileReference; lastKnownFileType = sourcecode.swift; path = Group.swift; sourceTree = "<group>"; };
		A0A5959877EC9688CB0C370E /* Signature.swift */ = {isa = PBXFileReference; lastKnownFileType = sourcecode.swift; path = Signature.swift; sourceTree = "<group>"; };
		A214B5DC13576FB36935B5EA /* LCPClient.swift */ = {isa = PBXFileReference; lastKnownFileType = sourcecode.swift; path = LCPClient.swift; sourceTree = "<group>"; };
		A266D398324C20079B0780BC /* LCPError+wrap.swift */ = {isa = PBXFileReference; lastKnownFileType = sourcecode.swift; path = "LCPError+wrap.swift"; sourceTree = "<group>"; };
		A37141BCDFDB6BDBB58CDDD8 /* Seekable.swift */ = {isa = PBXFileReference; lastKnownFileType = sourcecode.swift; path = Seekable.swift; sourceTree = "<group>"; };
		A42F188134C13EB2ECFFB621 /* Parser+Deprecated.swift */ = {isa = PBXFileReference; lastKnownFileType = sourcecode.swift; path = "Parser+Deprecated.swift"; sourceTree = "<group>"; };
		A4BE7189EAC1F2DBE7054606 /* FailureResource.swift */ = {isa = PBXFileReference; lastKnownFileType = sourcecode.swift; path = FailureResource.swift; sourceTree = "<group>"; };
		A4F0C112656C4786F3861973 /* CoverService.swift */ = {isa = PBXFileReference; lastKnownFileType = sourcecode.swift; path = CoverService.swift; sourceTree = "<group>"; };
		A5A115134AA0B8F5254C8139 /* LCPError.swift */ = {isa = PBXFileReference; lastKnownFileType = sourcecode.swift; path = LCPError.swift; sourceTree = "<group>"; };
		A6453ABD6DF237362C6EECD2 /* ZIPLicenseContainer.swift */ = {isa = PBXFileReference; lastKnownFileType = sourcecode.swift; path = ZIPLicenseContainer.swift; sourceTree = "<group>"; };
		A6AD227BF7C477BF13B0BB94 /* PDFDocumentHolder.swift */ = {isa = PBXFileReference; lastKnownFileType = sourcecode.swift; path = PDFDocumentHolder.swift; sourceTree = "<group>"; };
		A8D12E849DAD3C5EF46D3BE5 /* EPUBHTMLInjector.swift */ = {isa = PBXFileReference; lastKnownFileType = sourcecode.swift; path = EPUBHTMLInjector.swift; sourceTree = "<group>"; };
		A8F9AFE740CFFFAD65BA095E /* ContentKey.swift */ = {isa = PBXFileReference; lastKnownFileType = sourcecode.swift; path = ContentKey.swift; sourceTree = "<group>"; };
		A90EA81ECD9488CB3CBDAB41 /* Archive.swift */ = {isa = PBXFileReference; lastKnownFileType = sourcecode.swift; path = Archive.swift; sourceTree = "<group>"; };
		A94DA04D56753CC008F65B1A /* VisualNavigator.swift */ = {isa = PBXFileReference; lastKnownFileType = sourcecode.swift; path = VisualNavigator.swift; sourceTree = "<group>"; };
		AB0EF21FADD12D51D0619C0D /* LinkRelation.swift */ = {isa = PBXFileReference; lastKnownFileType = sourcecode.swift; path = LinkRelation.swift; sourceTree = "<group>"; };
		AB1F7BC3EC3419CB824E3A70 /* ProxyFetcher.swift */ = {isa = PBXFileReference; lastKnownFileType = sourcecode.swift; path = ProxyFetcher.swift; sourceTree = "<group>"; };
		ABAF1D0444B94E2CDD80087D /* PDFKit.swift */ = {isa = PBXFileReference; lastKnownFileType = sourcecode.swift; path = PDFKit.swift; sourceTree = "<group>"; };
		ACB32E55E1F3CAF1737979CC /* DataCompression.swift */ = {isa = PBXFileReference; lastKnownFileType = sourcecode.swift; path = DataCompression.swift; sourceTree = "<group>"; };
		ADDB8B9906FC78C038203BDD /* User.swift */ = {isa = PBXFileReference; lastKnownFileType = sourcecode.swift; path = User.swift; sourceTree = "<group>"; };
		AE0F9F65A46A9D2B4AF1A0FE /* BufferedResource.swift */ = {isa = PBXFileReference; lastKnownFileType = sourcecode.swift; path = BufferedResource.swift; sourceTree = "<group>"; };
		B0276C0D645E8013EE0F86FA /* ZIPInputStream.swift */ = {isa = PBXFileReference; lastKnownFileType = sourcecode.swift; path = ZIPInputStream.swift; sourceTree = "<group>"; };
		B1085F2D690A73984E675D54 /* ParseData.swift */ = {isa = PBXFileReference; lastKnownFileType = sourcecode.swift; path = ParseData.swift; sourceTree = "<group>"; };
		B15EC41FF314ABF15AB25CAC /* DeviceRepository.swift */ = {isa = PBXFileReference; lastKnownFileType = sourcecode.swift; path = DeviceRepository.swift; sourceTree = "<group>"; };
		B2C9762191DAD823E7C925A5 /* DataExtension.swift */ = {isa = PBXFileReference; lastKnownFileType = sourcecode.swift; path = DataExtension.swift; sourceTree = "<group>"; };
		B5CE464C519852D38F873ADB /* PotentialRights.swift */ = {isa = PBXFileReference; lastKnownFileType = sourcecode.swift; path = PotentialRights.swift; sourceTree = "<group>"; };
		B72B4F486E93FDA8CDF24550 /* Fuzi.framework */ = {isa = PBXFileReference; lastKnownFileType = wrapper.framework; path = Fuzi.framework; sourceTree = "<group>"; };
		B7C9D54352714641A87F64A0 /* en */ = {isa = PBXFileReference; lastKnownFileType = text.plist.strings; name = en; path = en.lproj/Localizable.strings; sourceTree = "<group>"; };
		BB11EA964FBB42D44C3E4A50 /* StringEncoding.swift */ = {isa = PBXFileReference; lastKnownFileType = sourcecode.swift; path = StringEncoding.swift; sourceTree = "<group>"; };
		BC45956B8991A9488F957B06 /* PositionsService.swift */ = {isa = PBXFileReference; lastKnownFileType = sourcecode.swift; path = PositionsService.swift; sourceTree = "<group>"; };
		BCF859D4933121BDC376CC8A /* Event.swift */ = {isa = PBXFileReference; lastKnownFileType = sourcecode.swift; path = Event.swift; sourceTree = "<group>"; };
		BD03AFC9C69E785886FB9620 /* Logger.swift */ = {isa = PBXFileReference; lastKnownFileType = sourcecode.swift; path = Logger.swift; sourceTree = "<group>"; };
		BDEFB3D1218817F835A3C5F4 /* LicenseValidation.swift */ = {isa = PBXFileReference; lastKnownFileType = sourcecode.swift; path = LicenseValidation.swift; sourceTree = "<group>"; };
		BE7D07E66B7E820D1A509A27 /* Locator.swift */ = {isa = PBXFileReference; lastKnownFileType = sourcecode.swift; path = Locator.swift; sourceTree = "<group>"; };
		C05E365EBAFDA0CF841F583B /* HTTPProblemDetails.swift */ = {isa = PBXFileReference; lastKnownFileType = sourcecode.swift; path = HTTPProblemDetails.swift; sourceTree = "<group>"; };
		C084C255A327387F36B97A62 /* DOMRange.swift */ = {isa = PBXFileReference; lastKnownFileType = sourcecode.swift; path = DOMRange.swift; sourceTree = "<group>"; };
		C13A00D67725D378EB9E386C /* R2Navigator.framework */ = {isa = PBXFileReference; explicitFileType = wrapper.framework; includeInIndex = 0; path = R2Navigator.framework; sourceTree = BUILT_PRODUCTS_DIR; };
		C2C93C33347DC0A41FE15AC6 /* License.swift */ = {isa = PBXFileReference; lastKnownFileType = sourcecode.swift; path = License.swift; sourceTree = "<group>"; };
		C38A7D45005927987BFEA228 /* SMILParser.swift */ = {isa = PBXFileReference; lastKnownFileType = sourcecode.swift; path = SMILParser.swift; sourceTree = "<group>"; };
		C4C94659A8749299DBE3628D /* HTTPClient.swift */ = {isa = PBXFileReference; lastKnownFileType = sourcecode.swift; path = HTTPClient.swift; sourceTree = "<group>"; };
		C59803AADFCF32C93C9D9D29 /* ExplodedArchive.swift */ = {isa = PBXFileReference; lastKnownFileType = sourcecode.swift; path = ExplodedArchive.swift; sourceTree = "<group>"; };
		C5B28AF73252B570AEAF80B5 /* DataResource.swift */ = {isa = PBXFileReference; lastKnownFileType = sourcecode.swift; path = DataResource.swift; sourceTree = "<group>"; };
		C5E7CEDF6EA681FE8119791B /* Feed.swift */ = {isa = PBXFileReference; lastKnownFileType = sourcecode.swift; path = Feed.swift; sourceTree = "<group>"; };
		C7931CB2A5658CAAECD150B0 /* NSRegularExpression.swift */ = {isa = PBXFileReference; lastKnownFileType = sourcecode.swift; path = NSRegularExpression.swift; sourceTree = "<group>"; };
		CAD79372361D085CA0500CF4 /* Properties+OPDS.swift */ = {isa = PBXFileReference; lastKnownFileType = sourcecode.swift; path = "Properties+OPDS.swift"; sourceTree = "<group>"; };
<<<<<<< HEAD
		CC1D9C1F72F6C7958FE57E27 /* SQLite.framework */ = {isa = PBXFileReference; lastKnownFileType = wrapper.framework; path = SQLite.framework; sourceTree = "<group>"; };
=======
		CBB57FCAEE605484A7290DBB /* Atomic.swift */ = {isa = PBXFileReference; lastKnownFileType = sourcecode.swift; path = Atomic.swift; sourceTree = "<group>"; };
>>>>>>> 1dae1316
		CC925E451D875E5F74748EDC /* Optional.swift */ = {isa = PBXFileReference; lastKnownFileType = sourcecode.swift; path = Optional.swift; sourceTree = "<group>"; };
		CDA8111A330AB4D7187DD743 /* LocatorService.swift */ = {isa = PBXFileReference; lastKnownFileType = sourcecode.swift; path = LocatorService.swift; sourceTree = "<group>"; };
		CE641F78FD99A426A80B3495 /* Zip.h */ = {isa = PBXFileReference; lastKnownFileType = sourcecode.c.h; path = Zip.h; sourceTree = "<group>"; };
		CFE34EA8AF2D815F7169CA45 /* Fuzi.swift */ = {isa = PBXFileReference; lastKnownFileType = sourcecode.swift; path = Fuzi.swift; sourceTree = "<group>"; };
		D008F7BB187AE82CBB115D0F /* WebServerResourceResponse.swift */ = {isa = PBXFileReference; lastKnownFileType = sourcecode.swift; path = WebServerResourceResponse.swift; sourceTree = "<group>"; };
		D0C2A38D366CE8560BCBAC8B /* PDFPositionsService.swift */ = {isa = PBXFileReference; lastKnownFileType = sourcecode.swift; path = PDFPositionsService.swift; sourceTree = "<group>"; };
		D13272E03B63E96D4246F79D /* PDFParser.swift */ = {isa = PBXFileReference; lastKnownFileType = sourcecode.swift; path = PDFParser.swift; sourceTree = "<group>"; };
		D3D785FEFDA202A61E620890 /* EPUBDeobfuscator.swift */ = {isa = PBXFileReference; lastKnownFileType = sourcecode.swift; path = EPUBDeobfuscator.swift; sourceTree = "<group>"; };
		D5857B33DB63054593878018 /* OPDSHolds.swift */ = {isa = PBXFileReference; lastKnownFileType = sourcecode.swift; path = OPDSHolds.swift; sourceTree = "<group>"; };
		D5A6F75A226DE424A0515AC3 /* URITemplate.swift */ = {isa = PBXFileReference; lastKnownFileType = sourcecode.swift; path = URITemplate.swift; sourceTree = "<group>"; };
		D6BCDFDD5327AB802F0F6460 /* NowPlayingInfo.swift */ = {isa = PBXFileReference; lastKnownFileType = sourcecode.swift; path = NowPlayingInfo.swift; sourceTree = "<group>"; };
		D6C93236E313B55D8B835D9F /* EPUBPositionsService.swift */ = {isa = PBXFileReference; lastKnownFileType = sourcecode.swift; path = EPUBPositionsService.swift; sourceTree = "<group>"; };
		D81A35A8B299AD4B74915291 /* Fetcher.swift */ = {isa = PBXFileReference; lastKnownFileType = sourcecode.swift; path = Fetcher.swift; sourceTree = "<group>"; };
		D93B0556DAAAF429893B0692 /* CRLService.swift */ = {isa = PBXFileReference; lastKnownFileType = sourcecode.swift; path = CRLService.swift; sourceTree = "<group>"; };
		D94EB44EC5A15FF631AE8B2E /* Rights.swift */ = {isa = PBXFileReference; lastKnownFileType = sourcecode.swift; path = Rights.swift; sourceTree = "<group>"; };
		D9FFEB1FF4B5CD74EB35CD63 /* AudioParser.swift */ = {isa = PBXFileReference; lastKnownFileType = sourcecode.swift; path = AudioParser.swift; sourceTree = "<group>"; };
		DBCE9786DD346E6BDB2E50FF /* Assets */ = {isa = PBXFileReference; lastKnownFileType = folder; name = Assets; path = ../../Sources/Streamer/Assets; sourceTree = SOURCE_ROOT; };
		DCE34D74E282834684E1C999 /* AudioNavigator.swift */ = {isa = PBXFileReference; lastKnownFileType = sourcecode.swift; path = AudioNavigator.swift; sourceTree = "<group>"; };
		DD8FA524D4C8D19FBDDE23F5 /* HTTPClient.swift */ = {isa = PBXFileReference; lastKnownFileType = sourcecode.swift; path = HTTPClient.swift; sourceTree = "<group>"; };
		DF89316F77F23DACA2E04696 /* PDFDocument.swift */ = {isa = PBXFileReference; lastKnownFileType = sourcecode.swift; path = PDFDocument.swift; sourceTree = "<group>"; };
		DF92954C8C8C3EC50C835CBA /* Link.swift */ = {isa = PBXFileReference; lastKnownFileType = sourcecode.swift; path = Link.swift; sourceTree = "<group>"; };
		E0136BC8AC2E0F3171763FEB /* R2NavigatorLocalizedString.swift */ = {isa = PBXFileReference; lastKnownFileType = sourcecode.swift; path = R2NavigatorLocalizedString.swift; sourceTree = "<group>"; };
		E19D31097B3A8050A46CDAA5 /* URLHelper.swift */ = {isa = PBXFileReference; lastKnownFileType = sourcecode.swift; path = URLHelper.swift; sourceTree = "<group>"; };
		E1D37040B2925CD18734EE97 /* R2Streamer.framework */ = {isa = PBXFileReference; explicitFileType = wrapper.framework; includeInIndex = 0; path = R2Streamer.framework; sourceTree = BUILT_PRODUCTS_DIR; };
		E1DAAE19E8372F6ECF772E0A /* MediaOverlayNode.swift */ = {isa = PBXFileReference; lastKnownFileType = sourcecode.swift; path = MediaOverlayNode.swift; sourceTree = "<group>"; };
		E233289C75C9F73E6E28DDB4 /* EPUBSpreadView.swift */ = {isa = PBXFileReference; lastKnownFileType = sourcecode.swift; path = EPUBSpreadView.swift; sourceTree = "<group>"; };
		E48D3BA8BAC5EB3D554FC94C /* ProxyResource.swift */ = {isa = PBXFileReference; lastKnownFileType = sourcecode.swift; path = ProxyResource.swift; sourceTree = "<group>"; };
		E4A496C959F870BAFDB447DA /* ContentLayout.swift */ = {isa = PBXFileReference; lastKnownFileType = sourcecode.swift; path = ContentLayout.swift; sourceTree = "<group>"; };
		E5D7B566F794F356878AE8E0 /* PDFOutlineNode.swift */ = {isa = PBXFileReference; lastKnownFileType = sourcecode.swift; path = PDFOutlineNode.swift; sourceTree = "<group>"; };
		E6CA450B17BF2F7FDFA4471C /* TransformingResource.swift */ = {isa = PBXFileReference; lastKnownFileType = sourcecode.swift; path = TransformingResource.swift; sourceTree = "<group>"; };
		E6E97CCA91F910315C260373 /* ReadiumWebPubParser.swift */ = {isa = PBXFileReference; lastKnownFileType = sourcecode.swift; path = ReadiumWebPubParser.swift; sourceTree = "<group>"; };
		E76DFDE600369E9D3EF452E1 /* DownloadSession.swift */ = {isa = PBXFileReference; lastKnownFileType = sourcecode.swift; path = DownloadSession.swift; sourceTree = "<group>"; };
		E8B0659E769825834B2FC6A8 /* HTTPContainer.swift */ = {isa = PBXFileReference; lastKnownFileType = sourcecode.swift; path = HTTPContainer.swift; sourceTree = "<group>"; };
		E8C7C39F6E671BB20F2EB351 /* Transactions.swift */ = {isa = PBXFileReference; lastKnownFileType = sourcecode.swift; path = Transactions.swift; sourceTree = "<group>"; };
		E8D7AF06866C53D07E094337 /* ResourcesServer.swift */ = {isa = PBXFileReference; lastKnownFileType = sourcecode.swift; path = ResourcesServer.swift; sourceTree = "<group>"; };
		EC329362A0E8AC6CC018452A /* ReadiumOPDS.framework */ = {isa = PBXFileReference; explicitFileType = wrapper.framework; includeInIndex = 0; path = ReadiumOPDS.framework; sourceTree = BUILT_PRODUCTS_DIR; };
		EC59A963F316359DF8B119AC /* Metadata+Presentation.swift */ = {isa = PBXFileReference; lastKnownFileType = sourcecode.swift; path = "Metadata+Presentation.swift"; sourceTree = "<group>"; };
		EC5ED9E15482AED288A6634F /* EPUBNavigatorViewController.swift */ = {isa = PBXFileReference; lastKnownFileType = sourcecode.swift; path = EPUBNavigatorViewController.swift; sourceTree = "<group>"; };
		EC96A56AB406203898059B6C /* UserKey.swift */ = {isa = PBXFileReference; lastKnownFileType = sourcecode.swift; path = UserKey.swift; sourceTree = "<group>"; };
		ED568512FD1304D6B9CC79B0 /* Licenses.swift */ = {isa = PBXFileReference; lastKnownFileType = sourcecode.swift; path = Licenses.swift; sourceTree = "<group>"; };
		EDA827FC94F5CB3F9032028F /* JSON.swift */ = {isa = PBXFileReference; lastKnownFileType = sourcecode.swift; path = JSON.swift; sourceTree = "<group>"; };
		EE3E6442F0C7FE2098D71F27 /* Link.swift */ = {isa = PBXFileReference; lastKnownFileType = sourcecode.swift; path = Link.swift; sourceTree = "<group>"; };
		EE7B762C97CFC214997EC677 /* Weak.swift */ = {isa = PBXFileReference; lastKnownFileType = sourcecode.swift; path = Weak.swift; sourceTree = "<group>"; };
		EF99DAF66659A218CEC25EAE /* EPUBFixedSpreadView.swift */ = {isa = PBXFileReference; lastKnownFileType = sourcecode.swift; path = EPUBFixedSpreadView.swift; sourceTree = "<group>"; };
		F1A5323A428424868B1FDAD5 /* MediaTypeSniffer.swift */ = {isa = PBXFileReference; lastKnownFileType = sourcecode.swift; path = MediaTypeSniffer.swift; sourceTree = "<group>"; };
		F1CBEFCBEB8C144A4429C2E9 /* LicensesRepository.swift */ = {isa = PBXFileReference; lastKnownFileType = sourcecode.swift; path = LicensesRepository.swift; sourceTree = "<group>"; };
		F1F5FEE0323287B9CAA09F03 /* MediaOverlays.swift */ = {isa = PBXFileReference; lastKnownFileType = sourcecode.swift; path = MediaOverlays.swift; sourceTree = "<group>"; };
		F28FCF8F6D010982BAE858FD /* Minizip.swift */ = {isa = PBXFileReference; lastKnownFileType = sourcecode.swift; path = Minizip.swift; sourceTree = "<group>"; };
		F2E780027410F4B6CC872B3D /* OPDSAvailability.swift */ = {isa = PBXFileReference; lastKnownFileType = sourcecode.swift; path = OPDSAvailability.swift; sourceTree = "<group>"; };
		F4937644CB65AE6801CE3295 /* UserSettings.swift */ = {isa = PBXFileReference; lastKnownFileType = sourcecode.swift; path = UserSettings.swift; sourceTree = "<group>"; };
		F4FC8F971F00B5876803B62A /* en */ = {isa = PBXFileReference; lastKnownFileType = text.plist.strings; name = en; path = en.lproj/Localizable.strings; sourceTree = "<group>"; };
		F5593049BE86071900520099 /* FileFetcher.swift */ = {isa = PBXFileReference; lastKnownFileType = sourcecode.swift; path = FileFetcher.swift; sourceTree = "<group>"; };
		F5C6D0C5860E802EDA23068C /* EditingAction.swift */ = {isa = PBXFileReference; lastKnownFileType = sourcecode.swift; path = EditingAction.swift; sourceTree = "<group>"; };
		F609C27F073E40D662CFE093 /* PublicationParser.swift */ = {isa = PBXFileReference; lastKnownFileType = sourcecode.swift; path = PublicationParser.swift; sourceTree = "<group>"; };
		F622773881411FB8BE686B9F /* LCPAcquisition.swift */ = {isa = PBXFileReference; lastKnownFileType = sourcecode.swift; path = LCPAcquisition.swift; sourceTree = "<group>"; };
		F64FBE3CA5C1B0C73A22E86D /* Bundle.swift */ = {isa = PBXFileReference; lastKnownFileType = sourcecode.swift; path = Bundle.swift; sourceTree = "<group>"; };
		F669F31B0B6EC690C48916EC /* Bundle.swift */ = {isa = PBXFileReference; lastKnownFileType = sourcecode.swift; path = Bundle.swift; sourceTree = "<group>"; };
		F6D87AB6FB1B213E6269736B /* PublicationServer.swift */ = {isa = PBXFileReference; lastKnownFileType = sourcecode.swift; path = PublicationServer.swift; sourceTree = "<group>"; };
		F6EB7CAF6D058380A2AB711A /* CGPDF.swift */ = {isa = PBXFileReference; lastKnownFileType = sourcecode.swift; path = CGPDF.swift; sourceTree = "<group>"; };
		F7A5480AC007EAA89265A218 /* Minizip.framework */ = {isa = PBXFileReference; lastKnownFileType = wrapper.framework; path = Minizip.framework; sourceTree = "<group>"; };
		F9436BCD25FD698CB63F997E /* PublicationContainer.swift */ = {isa = PBXFileReference; lastKnownFileType = sourcecode.swift; path = PublicationContainer.swift; sourceTree = "<group>"; };
		FA10E1438AE5AF459033776A /* ZIPArchive.swift */ = {isa = PBXFileReference; lastKnownFileType = sourcecode.swift; path = ZIPArchive.swift; sourceTree = "<group>"; };
		FCA5481C26E0513D55F4DE48 /* Manifest.swift */ = {isa = PBXFileReference; lastKnownFileType = sourcecode.swift; path = Manifest.swift; sourceTree = "<group>"; };
		FCEE6DBDF8E3D1ABE990DB33 /* Bundle.swift */ = {isa = PBXFileReference; lastKnownFileType = sourcecode.swift; path = Bundle.swift; sourceTree = "<group>"; };
		FE961CB4827D937CE3862B51 /* Streamer.swift */ = {isa = PBXFileReference; lastKnownFileType = sourcecode.swift; path = Streamer.swift; sourceTree = "<group>"; };
		FEB6D68278E0A593C810E2C0 /* AudioLocatorService.swift */ = {isa = PBXFileReference; lastKnownFileType = sourcecode.swift; path = AudioLocatorService.swift; sourceTree = "<group>"; };
		FEE539CA654121413F911402 /* Container.swift */ = {isa = PBXFileReference; lastKnownFileType = sourcecode.swift; path = Container.swift; sourceTree = "<group>"; };
		FF3109EE9449194A65A752BD /* R2LCPLocalizedString.swift */ = {isa = PBXFileReference; lastKnownFileType = sourcecode.swift; path = R2LCPLocalizedString.swift; sourceTree = "<group>"; };
		FFE69E4A69439FC4C17CCEDB /* DataInputStream.swift */ = {isa = PBXFileReference; lastKnownFileType = sourcecode.swift; path = DataInputStream.swift; sourceTree = "<group>"; };
/* End PBXFileReference section */

/* Begin PBXFrameworksBuildPhase section */
		1D30962BE469B43E9601FAEA /* Frameworks */ = {
			isa = PBXFrameworksBuildPhase;
			buildActionMask = 2147483647;
			files = (
				FC4E26C0ED78E6CE02762156 /* CryptoSwift.framework in Frameworks */,
				8D79B9E1D05691E6843D203E /* Fuzi.framework in Frameworks */,
				93B06AC8D059FA2F0F73E720 /* Minizip.framework in Frameworks */,
				574B5F5FFA5C776B22840CAB /* SQLite.framework in Frameworks */,
				F09863D8D014DFF822A36B00 /* ZIPFoundation.framework in Frameworks */,
				4E2AF522FFBD929F52153DAE /* R2Shared.framework in Frameworks */,
			);
			runOnlyForDeploymentPostprocessing = 0;
		};
		88717AEF1BEFA94ACFD5D894 /* Frameworks */ = {
			isa = PBXFrameworksBuildPhase;
			buildActionMask = 2147483647;
			files = (
				E90A5FDF5271435A1B3F4A5D /* Fuzi.framework in Frameworks */,
				7E249DA773D6B7D2F042429D /* Minizip.framework in Frameworks */,
				24BDFB73E1BD8BFBA90AE007 /* SwiftSoup.framework in Frameworks */,
				E8CB4E5729E7000FC55FC937 /* CoreServices.framework in Frameworks */,
			);
			runOnlyForDeploymentPostprocessing = 0;
		};
		8C73709EE2871CD50A323CFC /* Frameworks */ = {
			isa = PBXFrameworksBuildPhase;
			buildActionMask = 2147483647;
			files = (
				38A50686C70732621B895A80 /* CryptoSwift.framework in Frameworks */,
				4BDEEF0C05E5DFF22641D9FA /* Fuzi.framework in Frameworks */,
				908AED8504EA84152CD26839 /* GCDWebServer.framework in Frameworks */,
				DA732235A8E5D6011DAFF31C /* Minizip.framework in Frameworks */,
				4F8168F527F489AB8619A7F1 /* R2Shared.framework in Frameworks */,
			);
			runOnlyForDeploymentPostprocessing = 0;
		};
		9E41E41E6EAC80FFB5A55069 /* Frameworks */ = {
			isa = PBXFrameworksBuildPhase;
			buildActionMask = 2147483647;
			files = (
				B044F59ED23A3DDD178FC966 /* DifferenceKit.framework in Frameworks */,
				E84974640DF5323C4CA3BDDF /* Fuzi.framework in Frameworks */,
				DB82C032876BF0C45FE4F35B /* Minizip.framework in Frameworks */,
				927037EFF0D89FE14A9D1E9F /* SwiftSoup.framework in Frameworks */,
				5DC35B7D73149E615C91438C /* R2Shared.framework in Frameworks */,
			);
			runOnlyForDeploymentPostprocessing = 0;
		};
		D16C6C1E80D545D5310B16AB /* Frameworks */ = {
			isa = PBXFrameworksBuildPhase;
			buildActionMask = 2147483647;
			files = (
				906FD6884F23DE6B22DDBCE2 /* Fuzi.framework in Frameworks */,
				36348948A1C3F2D16DB35874 /* Minizip.framework in Frameworks */,
				59096D8584963C00FED8881D /* R2Shared.framework in Frameworks */,
			);
			runOnlyForDeploymentPostprocessing = 0;
		};
/* End PBXFrameworksBuildPhase section */

/* Begin PBXGroup section */
		00753735EE68A5BCEF35D787 /* Extensions */ = {
			isa = PBXGroup;
			children = (
				42EFF9139B59D763CE254F92 /* Presentation+EPUB.swift */,
			);
			path = Extensions;
			sourceTree = "<group>";
		};
		055166DFDEE6C6A17D04D42D /* Extensions */ = {
			isa = PBXGroup;
			children = (
				AA3FD5799DED3538040C1959 /* Archive */,
				EDEF56C60A6E1D06CED9F70F /* Encryption */,
				FE5A502BD008E6EFA1C84FD8 /* EPUB */,
				FEA7D2248CE1C22F1AECD5DD /* HTML */,
				E542E031B49E9700933B81D4 /* OPDS */,
				9D82F6BFCF8F6B48D37FA36E /* Presentation */,
			);
			path = Extensions;
			sourceTree = "<group>";
		};
		08D09A44D576111182909F09 /* PDF */ = {
			isa = PBXGroup;
			children = (
				A6AD227BF7C477BF13B0BB94 /* PDFDocumentHolder.swift */,
				999F16769EC3127CE292B8DB /* PDFDocumentView.swift */,
				44D0B1BEF4825550464B9F62 /* PDFNavigatorViewController.swift */,
				3DF324AD5E3E30687AC5262D /* PDFTapGestureController.swift */,
			);
			path = PDF;
			sourceTree = "<group>";
		};
		099ACCDBBF9DE18DCDCAB123 /* Container */ = {
			isa = PBXGroup;
			children = (
				500E55D9CA753D6D6AA76D10 /* EPUBLicenseContainer.swift */,
				3EC9BDFB5AC6D5E7FC8F6A4C /* LCPLLicenseContainer.swift */,
				15980B67505AAF10642B56C8 /* LicenseContainer.swift */,
				01D191FF1BE0BA97581EB070 /* ReadiumLicenseContainer.swift */,
				A6453ABD6DF237362C6EECD2 /* ZIPLicenseContainer.swift */,
			);
			path = Container;
			sourceTree = "<group>";
		};
		11502B18FA9A9C92352052CE /* Services */ = {
			isa = PBXGroup;
			children = (
				D93B0556DAAAF429893B0692 /* CRLService.swift */,
				B15EC41FF314ABF15AB25CAC /* DeviceRepository.swift */,
				616C70674FBF020FE4607617 /* DeviceService.swift */,
				F1CBEFCBEB8C144A4429C2E9 /* LicensesRepository.swift */,
				56286133DD0AE093F2C5E9FD /* LicensesService.swift */,
				2C8CDB4833C705FC1D986679 /* PassphrasesRepository.swift */,
				606416A552192BF66FBDF3C2 /* PassphrasesService.swift */,
			);
			path = Services;
			sourceTree = "<group>";
		};
		12C1C2B751E510527A156332 /* Extensions */ = {
			isa = PBXGroup;
			children = (
				FCEE6DBDF8E3D1ABE990DB33 /* Bundle.swift */,
				48856E9AB402E2907B5230F3 /* CGRect.swift */,
				5E788FD34BE635B4B80C18A6 /* UIColor.swift */,
				55D0EAD1ABB7B829A3891D3A /* UIView.swift */,
				103E0171A3CDEFA1B1F1F180 /* WKWebView.swift */,
			);
			path = Extensions;
			sourceTree = "<group>";
		};
		14202851C5A61498AAC9D709 /* EPUB */ = {
			isa = PBXGroup;
			children = (
				01265194649A8E2A821CC2A4 /* DiffableDecoration+HTML.swift */,
				EF99DAF66659A218CEC25EAE /* EPUBFixedSpreadView.swift */,
				EC5ED9E15482AED288A6634F /* EPUBNavigatorViewController.swift */,
				0C45688D0A9C1F81F463FF92 /* EPUBReflowableSpreadView.swift */,
				98D8CC7BC117BBFB206D01CC /* EPUBSpread.swift */,
				E233289C75C9F73E6E28DDB4 /* EPUBSpreadView.swift */,
				8AB3B86AB42261727B2811CF /* HTMLDecorationTemplate.swift */,
				F4937644CB65AE6801CE3295 /* UserSettings.swift */,
			);
			path = EPUB;
			sourceTree = "<group>";
		};
		1C708ABF037ECFAF5BFE72F5 /* Shared */ = {
			isa = PBXGroup;
			children = (
				01A72947C91934D96A7EAA23 /* RootFile.swift */,
				ACF678E2BE7B4761BD204AA7 /* DRM */,
				ECD3E07CBAEDA1F36EFA7842 /* Fetcher */,
				9481E4E9060E976FB3516CD1 /* Logger */,
				EAD9C6E09408F5B976CFDC91 /* OPDS */,
				F0C92101E0A9644DB8CFD31C /* Publication */,
				699E0FDF48F79D5EEACE0436 /* Resources */,
				C42B511253C3D9C6DA8AA5CC /* Toolkit */,
			);
			name = Shared;
			path = ../../Sources/Shared;
			sourceTree = "<group>";
		};
		202F578327920242583B6BCB /* Services */ = {
			isa = PBXGroup;
			children = (
				47B9196192A22B8AB80E6B2F /* LCPDFPositionsService.swift */,
				D0C2A38D366CE8560BCBAC8B /* PDFPositionsService.swift */,
			);
			path = Services;
			sourceTree = "<group>";
		};
		2366E58C8AB8EFE3E305751A /* LSD */ = {
			isa = PBXGroup;
			children = (
				BCF859D4933121BDC376CC8A /* Event.swift */,
				B5CE464C519852D38F873ADB /* PotentialRights.swift */,
			);
			path = LSD;
			sourceTree = "<group>";
		};
		24A344E0A0C0CFFB22A2D40C /* Components */ = {
			isa = PBXGroup;
			children = (
				EE3E6442F0C7FE2098D71F27 /* Link.swift */,
				64ED7629E73022C1495081D1 /* Links.swift */,
				F11451971B20D93A4688AF5B /* LCP */,
				2366E58C8AB8EFE3E305751A /* LSD */,
			);
			path = Components;
			sourceTree = "<group>";
		};
		2C4C6FBF69B19C83DFCCF835 /* License */ = {
			isa = PBXGroup;
			children = (
				A266D398324C20079B0780BC /* LCPError+wrap.swift */,
				C2C93C33347DC0A41FE15AC6 /* License.swift */,
				BDEFB3D1218817F835A3C5F4 /* LicenseValidation.swift */,
				099ACCDBBF9DE18DCDCAB123 /* Container */,
				5532F6CE3C677EB3F9B857D6 /* Model */,
			);
			path = License;
			sourceTree = "<group>";
		};
		2C63ECC3CC1230CCA416F55F = {
			isa = PBXGroup;
			children = (
				251275D0DF87F85158A5FEA9 /* Assets */,
				DBCE9786DD346E6BDB2E50FF /* Assets */,
				D4358DF9D15D9ADE4F9E8BE4 /* LCP */,
				DC3A6058ECFBC6D0ADCE4CF2 /* Navigator */,
				6AC2BCCC17BAA1F2AD19B5FF /* OPDS */,
				1C708ABF037ECFAF5BFE72F5 /* Shared */,
				F6157A0611A8122BC25855A1 /* Streamer */,
				BB48D1D58C5C58C23E1BE0A3 /* Frameworks */,
				AE0099F78A65150DDA19FF5A /* Products */,
			);
			sourceTree = "<group>";
		};
		3118D7E15D685347720A0651 /* Locator */ = {
			isa = PBXGroup;
			children = (
				7C28B8CD48F8A660141F5983 /* DefaultLocatorService.swift */,
				CDA8111A330AB4D7187DD743 /* LocatorService.swift */,
			);
			path = Locator;
			sourceTree = "<group>";
		};
		33B6E1542712449105E9E9F1 /* CBZ */ = {
			isa = PBXGroup;
			children = (
				239A56BB0E6DAF17E0A13447 /* CBZNavigatorViewController.swift */,
				87629BF68F1EDBF06FC0AD54 /* ImageViewController.swift */,
			);
			path = CBZ;
			sourceTree = "<group>";
		};
		36AE60D6C483E1F4BBE7AAE0 /* Services */ = {
			isa = PBXGroup;
			children = (
				D6C93236E313B55D8B835D9F /* EPUBPositionsService.swift */,
			);
			path = Services;
			sourceTree = "<group>";
		};
		371E5D46DEBBE58A793B2546 /* Archive */ = {
			isa = PBXGroup;
			children = (
				A90EA81ECD9488CB3CBDAB41 /* Archive.swift */,
				C59803AADFCF32C93C9D9D29 /* ExplodedArchive.swift */,
				F28FCF8F6D010982BAE858FD /* Minizip.swift */,
			);
			path = Archive;
			sourceTree = "<group>";
		};
		3723879A352B0300CCC0006E /* Cover */ = {
			isa = PBXGroup;
			children = (
				A4F0C112656C4786F3861973 /* CoverService.swift */,
				925CDE3176715EBEBF40B21F /* GeneratedCoverService.swift */,
			);
			path = Cover;
			sourceTree = "<group>";
		};
		3A7CB92C7D781A9129602C5B /* PDF */ = {
			isa = PBXGroup;
			children = (
				8103346E73760F07800EB75E /* PDFFileParser.swift */,
				D13272E03B63E96D4246F79D /* PDFParser.swift */,
				202F578327920242583B6BCB /* Services */,
			);
			path = PDF;
			sourceTree = "<group>";
		};
		3BFF1F7D49E56F39A1136954 /* Resource */ = {
			isa = PBXGroup;
			children = (
				AE0F9F65A46A9D2B4AF1A0FE /* BufferedResource.swift */,
				96ABA83305DCD070E3A0D656 /* CachingResource.swift */,
				C5B28AF73252B570AEAF80B5 /* DataResource.swift */,
				A4BE7189EAC1F2DBE7054606 /* FailureResource.swift */,
				7C3A9CF25E925418A1712C0B /* LazyResource.swift */,
				E48D3BA8BAC5EB3D554FC94C /* ProxyResource.swift */,
				90AE9BB78C8A3FA5708F6AE6 /* Resource.swift */,
				5D8FE0EA948A4FD3AF0DA7D8 /* ResourceContentExtractor.swift */,
				E6CA450B17BF2F7FDFA4471C /* TransformingResource.swift */,
			);
			path = Resource;
			sourceTree = "<group>";
		};
		3DEAB9E5B6D2F30246C7884E /* Toolkit */ = {
			isa = PBXGroup;
			children = (
				ACB32E55E1F3CAF1737979CC /* DataCompression.swift */,
				B2C9762191DAD823E7C925A5 /* DataExtension.swift */,
				27E446AE5B40C2C4E5531536 /* Logger.swift */,
				125BAF5FDFA097BA5CC63539 /* StringExtension.swift */,
				C436D1FEFF82645FF9286F52 /* Extensions */,
				52CA50E613E1A60E520CF496 /* Streams */,
				C134ADFADD569A8A7471178E /* ZIPArchive */,
			);
			path = Toolkit;
			sourceTree = "<group>";
		};
		4898F65BFF048F7966C82B74 /* Services */ = {
			isa = PBXGroup;
			children = (
				667B76C4766DFF58D066D40B /* PublicationService.swift */,
				7768FC212BAC1669A5ED08C5 /* PublicationServicesBuilder.swift */,
				A4A409DF92515874F2F0DF6B /* Content Protection */,
				3723879A352B0300CCC0006E /* Cover */,
				3118D7E15D685347720A0651 /* Locator */,
				5BC52D8F4F854FDA56D10A8E /* Positions */,
				F818D082B369A3D4BE617D46 /* Search */,
			);
			path = Services;
			sourceTree = "<group>";
		};
		48D2E957121153D23938AD8E /* Extensions */ = {
			isa = PBXGroup;
			children = (
				429DC5F399C506D2256F54A7 /* Array.swift */,
				F669F31B0B6EC690C48916EC /* Bundle.swift */,
				194C08173CDF8E3FE15D8D4A /* Collection.swift */,
				C7931CB2A5658CAAECD150B0 /* NSRegularExpression.swift */,
				CC925E451D875E5F74748EDC /* Optional.swift */,
				634444C3FD707BD99E337CDC /* Result.swift */,
				57074892837A37E3BFEDB481 /* String.swift */,
				BB11EA964FBB42D44C3E4A50 /* StringEncoding.swift */,
				4598F4671CE7BAE9299BF84B /* UIImage.swift */,
				57338C29681D4872D425AB81 /* UInt64.swift */,
				733C1DF0A4612D888376358B /* URL.swift */,
			);
			path = Extensions;
			sourceTree = "<group>";
		};
		52CA50E613E1A60E520CF496 /* Streams */ = {
			isa = PBXGroup;
			children = (
				FFE69E4A69439FC4C17CCEDB /* DataInputStream.swift */,
				8456F28921B65C2FC15D28AE /* FileInputStream.swift */,
				36E5D8A1F865EDF9A7DAD31D /* ResourceInputStream.swift */,
				A37141BCDFDB6BDBB58CDDD8 /* Seekable.swift */,
				B0276C0D645E8013EE0F86FA /* ZIPInputStream.swift */,
			);
			path = Streams;
			sourceTree = "<group>";
		};
		5532F6CE3C677EB3F9B857D6 /* Model */ = {
			isa = PBXGroup;
			children = (
				968B4EB4AD29DFA430C8A563 /* LicenseDocument.swift */,
				45319A96D79565A2CD31B650 /* StatusDocument.swift */,
				24A344E0A0C0CFFB22A2D40C /* Components */,
			);
			path = Model;
			sourceTree = "<group>";
		};
		5B825E49F38CA674DAD208D6 /* PDF */ = {
			isa = PBXGroup;
			children = (
				F6EB7CAF6D058380A2AB711A /* CGPDF.swift */,
				DF89316F77F23DACA2E04696 /* PDFDocument.swift */,
				ABAF1D0444B94E2CDD80087D /* PDFKit.swift */,
				E5D7B566F794F356878AE8E0 /* PDFOutlineNode.swift */,
			);
			path = PDF;
			sourceTree = "<group>";
		};
		5BC52D8F4F854FDA56D10A8E /* Positions */ = {
			isa = PBXGroup;
			children = (
				505BF8A630F7C7B96754E333 /* InMemoryPositionsService.swift */,
				01CCE64AE9824DCF6D6413BC /* PerResourcePositionsService.swift */,
				BC45956B8991A9488F957B06 /* PositionsService.swift */,
			);
			path = Positions;
			sourceTree = "<group>";
		};
		5EC23231F487889071301718 /* Resource Transformers */ = {
			isa = PBXGroup;
			children = (
				D3D785FEFDA202A61E620890 /* EPUBDeobfuscator.swift */,
				A8D12E849DAD3C5EF46D3BE5 /* EPUBHTMLInjector.swift */,
			);
			path = "Resource Transformers";
			sourceTree = "<group>";
		};
		5FE17BAA4251441D5F8627B5 /* EPUB */ = {
			isa = PBXGroup;
			children = (
				78033AFDF98C92351785D17F /* EPUBContainerParser.swift */,
				893C5F4086D99997DAF9BEDC /* EPUBEncryptionParser.swift */,
				76E46B10FD5B26A2F41718E0 /* EPUBMetadataParser.swift */,
				03C234075C7F7573BA54B77D /* EPUBParser.swift */,
				29AD63CD2A41586290547212 /* NavigationDocumentParser.swift */,
				4363E8A92B1EA9AF2561DCE9 /* NCXParser.swift */,
				0FC49AFB32B525AAC5BF7612 /* OPFMeta.swift */,
				61575203A3BEB8E218CAFE38 /* OPFParser.swift */,
				C38A7D45005927987BFEA228 /* SMILParser.swift */,
				00753735EE68A5BCEF35D787 /* Extensions */,
				5EC23231F487889071301718 /* Resource Transformers */,
				36AE60D6C483E1F4BBE7AAE0 /* Services */,
			);
			path = EPUB;
			sourceTree = "<group>";
		};
		603E5E5883DB5CD38F766761 /* Persistence */ = {
			isa = PBXGroup;
			children = (
				33FD18E1CF87271DA6A6A783 /* Connection.swift */,
				11252900E9B0827C0FD2FA4B /* Database.swift */,
				ED568512FD1304D6B9CC79B0 /* Licenses.swift */,
				E8C7C39F6E671BB20F2EB351 /* Transactions.swift */,
			);
			path = Persistence;
			sourceTree = "<group>";
		};
		699E0FDF48F79D5EEACE0436 /* Resources */ = {
			isa = PBXGroup;
			children = (
				CF80CA3985C2D6380D5A9653 /* Localizable.strings */,
			);
			path = Resources;
			sourceTree = "<group>";
		};
		6AC2BCCC17BAA1F2AD19B5FF /* OPDS */ = {
			isa = PBXGroup;
			children = (
				1225F795A69CCB10692A56B5 /* Deprecated.swift */,
				34B5C938E4973406F110F2E6 /* OPDS1Parser.swift */,
				9935832F8ECA0AB7A7A486FC /* OPDS2Parser.swift */,
				07B5469E40752E598C070E5B /* OPDSParser.swift */,
				B1085F2D690A73984E675D54 /* ParseData.swift */,
				E19D31097B3A8050A46CDAA5 /* URLHelper.swift */,
			);
			name = OPDS;
			path = ../../Sources/OPDS;
			sourceTree = "<group>";
		};
		6D6ED6A7FC09537109EB01BF /* HTTP */ = {
			isa = PBXGroup;
			children = (
				6770362D551A8616EB41CBF1 /* DefaultHTTPClient.swift */,
				C4C94659A8749299DBE3628D /* HTTPClient.swift */,
				3DA7FFAA3EA2B45961391DDF /* HTTPError.swift */,
				C05E365EBAFDA0CF841F583B /* HTTPProblemDetails.swift */,
				7214B2366A4E024517FF8C76 /* HTTPRequest.swift */,
			);
			path = HTTP;
			sourceTree = "<group>";
		};
		7392F4972991E267A1561E30 /* XML */ = {
			isa = PBXGroup;
			children = (
				CFE34EA8AF2D815F7169CA45 /* Fuzi.swift */,
				2CDB1B325928A873012E6149 /* XML.swift */,
			);
			path = XML;
			sourceTree = "<group>";
		};
		7DFC8FFCF762A897AC53DDAF /* Toolkit */ = {
			isa = PBXGroup;
			children = (
				65C8719E9CC8EF0D2430AD85 /* CompletionList.swift */,
				9EA3A43B7709F7539F9410CD /* PaginationView.swift */,
				E0136BC8AC2E0F3171763FEB /* R2NavigatorLocalizedString.swift */,
				4E564AE6D5137499C81FEBE2 /* TargetAction.swift */,
				93BF3947EBA8736BF20F36FB /* WebView.swift */,
				12C1C2B751E510527A156332 /* Extensions */,
			);
			path = Toolkit;
			sourceTree = "<group>";
		};
		7F01FB1E5DDEA0BA0A04EA49 /* Resources */ = {
			isa = PBXGroup;
			children = (
				5507BD4012032A7567175B69 /* Localizable.strings */,
			);
			path = Resources;
			sourceTree = "<group>";
		};
		7F295F683A7D4F3D3F74724F /* User Settings */ = {
			isa = PBXGroup;
			children = (
				707D6D09349FB31406847ABE /* UserProperties.swift */,
				9D586820910099E82E7C35B5 /* UserSettings.swift */,
			);
			path = "User Settings";
			sourceTree = "<group>";
		};
		7F42F058A2DC364B554BF7F2 /* Authentications */ = {
			isa = PBXGroup;
			children = (
				2CB0BFECA8236412881393AA /* LCPAuthenticating.swift */,
				77392C999C0EFF83C8F2A47F /* LCPDialogAuthentication.swift */,
				0BB64178365BFA9ED75C7078 /* LCPDialogViewController.swift */,
				ED5C6546C24E5E619E4CC9D1 /* LCPDialogViewController.xib */,
				1D5053C2151DDDE4E8F06513 /* LCPPassphraseAuthentication.swift */,
			);
			path = Authentications;
			sourceTree = "<group>";
		};
		87352D29A81641A4B9054319 /* Asset */ = {
			isa = PBXGroup;
			children = (
				691C96D23D42A0C6AC03B1AE /* FileAsset.swift */,
				419064D714A90CE07D575629 /* PublicationAsset.swift */,
			);
			path = Asset;
			sourceTree = "<group>";
		};
		8B081F7BB4E12998397F575A /* Server */ = {
			isa = PBXGroup;
			children = (
				F6D87AB6FB1B213E6269736B /* PublicationServer.swift */,
				D008F7BB187AE82CBB115D0F /* WebServerResourceResponse.swift */,
			);
			path = Server;
			sourceTree = "<group>";
		};
		9481E4E9060E976FB3516CD1 /* Logger */ = {
			isa = PBXGroup;
			children = (
				067E58BE65BCB4F8D1E8B911 /* Loggable.swift */,
				BD03AFC9C69E785886FB9620 /* Logger.swift */,
				72922E22040CEFB3B7BBCDAF /* LoggerStub.swift */,
			);
			path = Logger;
			sourceTree = "<group>";
		};
		9D82F6BFCF8F6B48D37FA36E /* Presentation */ = {
			isa = PBXGroup;
			children = (
				EC59A963F316359DF8B119AC /* Metadata+Presentation.swift */,
				8B6A5B12925813FB40C41034 /* Presentation.swift */,
				7C2787EBE9D5565DA8593711 /* Properties+Presentation.swift */,
			);
			path = Presentation;
			sourceTree = "<group>";
		};
		A4A409DF92515874F2F0DF6B /* Content Protection */ = {
			isa = PBXGroup;
			children = (
				8240F845F35439807CE8AF65 /* ContentProtectionService.swift */,
				33C422C1CFB72372FC343AE4 /* ContentProtectionService+WS.swift */,
				567C115FF0939F69AD83AE82 /* UserRights.swift */,
			);
			path = "Content Protection";
			sourceTree = "<group>";
		};
		A640EC1D9AF67158A5570F4E /* Decorator */ = {
			isa = PBXGroup;
			children = (
				626CFFF131E0E840B76428F1 /* DecorableNavigator.swift */,
				41B61198128D628CFB3FD22A /* DiffableDecoration.swift */,
			);
			path = Decorator;
			sourceTree = "<group>";
		};
		A9CBB09E0B9D74FC0D4F8A19 /* Media */ = {
			isa = PBXGroup;
			children = (
				9ECD1D0BE2C4BB5B58E32BFD /* AudioSession.swift */,
				D6BCDFDD5327AB802F0F6460 /* NowPlayingInfo.swift */,
			);
			path = Media;
			sourceTree = "<group>";
		};
		AA3FD5799DED3538040C1959 /* Archive */ = {
			isa = PBXGroup;
			children = (
				294E01A2E6FF25539EBC1082 /* Properties+Archive.swift */,
			);
			path = Archive;
			sourceTree = "<group>";
		};
		ACF678E2BE7B4761BD204AA7 /* DRM */ = {
			isa = PBXGroup;
			children = (
				56DCEA1627F7AE84298732CC /* DRM+Deprecated.swift */,
			);
			path = DRM;
			sourceTree = "<group>";
		};
		AE0099F78A65150DDA19FF5A /* Products */ = {
			isa = PBXGroup;
			children = (
				C13A00D67725D378EB9E386C /* R2Navigator.framework */,
				41A0528117E270B68AC75C56 /* R2Shared.framework */,
				E1D37040B2925CD18734EE97 /* R2Streamer.framework */,
				37120DA973F5C438B59BC014 /* ReadiumLCP.framework */,
				EC329362A0E8AC6CC018452A /* ReadiumOPDS.framework */,
			);
			name = Products;
			sourceTree = "<group>";
		};
		AF2FAB48FA2FE848D1E2BA2D /* Audio */ = {
			isa = PBXGroup;
			children = (
				D9FFEB1FF4B5CD74EB35CD63 /* AudioParser.swift */,
				EA77F9FCF66C67516A1033F0 /* Services */,
			);
			path = Audio;
			sourceTree = "<group>";
		};
		B25D1AE9818E91E1D1497ABB /* Toolkit */ = {
			isa = PBXGroup;
			children = (
				F64FBE3CA5C1B0C73A22E86D /* Bundle.swift */,
				1EBC685D4A0E07997088DD2D /* DataCompression.swift */,
				10CFCE63856A801FB14A0633 /* Deferred.swift */,
				DD8FA524D4C8D19FBDDE23F5 /* HTTPClient.swift */,
				FF3109EE9449194A65A752BD /* R2LCPLocalizedString.swift */,
			);
			path = Toolkit;
			sourceTree = "<group>";
		};
		B74FB52A54096777BE883182 /* Readium */ = {
			isa = PBXGroup;
			children = (
				E6E97CCA91F910315C260373 /* ReadiumWebPubParser.swift */,
			);
			path = Readium;
			sourceTree = "<group>";
		};
		BB48D1D58C5C58C23E1BE0A3 /* Frameworks */ = {
			isa = PBXGroup;
			children = (
				342D5C0FEE79A2ABEE24A43E /* CoreServices.framework */,
				138898DB487338AB5A9575C5 /* CryptoSwift.framework */,
				0CB9035705112EB122F74DBE /* DifferenceKit.framework */,
				B72B4F486E93FDA8CDF24550 /* Fuzi.framework */,
				4CAEA09BA4CC5F243E06F1BC /* GCDWebServer.framework */,
				F7A5480AC007EAA89265A218 /* Minizip.framework */,
				CC1D9C1F72F6C7958FE57E27 /* SQLite.framework */,
				5729FF7E2E6521E3730A375C /* SwiftSoup.framework */,
				2BA37D808903302DC0DFCEAA /* ZIPFoundation.framework */,
			);
			name = Frameworks;
			sourceTree = "<group>";
		};
		BDC4852234E517B6C18397E2 /* Media Type */ = {
			isa = PBXGroup;
			children = (
				6599A2A3F66206997E700303 /* MediaType.swift */,
				49C8CE772EF8EF683D0DEE57 /* MediaType+Deprecated.swift */,
				F1A5323A428424868B1FDAD5 /* MediaTypeSniffer.swift */,
				1BE032F34E5529E3F5FD62F1 /* MediaTypeSnifferContent.swift */,
				300E15AA6D30BBFB7416AC01 /* MediaTypeSnifferContext.swift */,
			);
			path = "Media Type";
			sourceTree = "<group>";
		};
		C1002695D860AE505D689C26 /* Media Overlays */ = {
			isa = PBXGroup;
			children = (
				E1DAAE19E8372F6ECF772E0A /* MediaOverlayNode.swift */,
				F1F5FEE0323287B9CAA09F03 /* MediaOverlays.swift */,
			);
			path = "Media Overlays";
			sourceTree = "<group>";
		};
		C134ADFADD569A8A7471178E /* ZIPArchive */ = {
			isa = PBXGroup;
			children = (
				CE641F78FD99A426A80B3495 /* Zip.h */,
				FA10E1438AE5AF459033776A /* ZIPArchive.swift */,
			);
			path = ZIPArchive;
			sourceTree = "<group>";
		};
		C42B511253C3D9C6DA8AA5CC /* Toolkit */ = {
			isa = PBXGroup;
			children = (
				CBB57FCAEE605484A7290DBB /* Atomic.swift */,
				7BBD54FD376456C1925316BC /* Cancellable.swift */,
				0CB0D3EE83AE0CE1F0B0B0CF /* CancellableResult.swift */,
				55BC4119B8937D17ED80B1AB /* ControlFlow.swift */,
				728FE6FBE1A1D9199FAEB79A /* Date+ISO8601.swift */,
				17D22986A3ADE9E883691EE2 /* Deferred.swift */,
				8A00FF0C84822A134A353BD4 /* DocumentTypes.swift */,
				E76DFDE600369E9D3EF452E1 /* DownloadSession.swift */,
				10FB29EDCCE5910C869295F1 /* Either.swift */,
				34CA9A244D941CB63515EDDE /* HREF.swift */,
				EDA827FC94F5CB3F9032028F /* JSON.swift */,
				5BC6AE42A31D77B548CB0BB4 /* Observable.swift */,
				972DC46120E457918E69EBD0 /* R2LocalizedString.swift */,
				E8D7AF06866C53D07E094337 /* ResourcesServer.swift */,
				D5A6F75A226DE424A0515AC3 /* URITemplate.swift */,
				48B28C65845F0575C40877F6 /* UTI.swift */,
				EE7B762C97CFC214997EC677 /* Weak.swift */,
				371E5D46DEBBE58A793B2546 /* Archive */,
				48D2E957121153D23938AD8E /* Extensions */,
				6D6ED6A7FC09537109EB01BF /* HTTP */,
				F81A40117ADE54FC4D143FC1 /* Logging */,
				A9CBB09E0B9D74FC0D4F8A19 /* Media */,
				BDC4852234E517B6C18397E2 /* Media Type */,
				5B825E49F38CA674DAD208D6 /* PDF */,
				7392F4972991E267A1561E30 /* XML */,
			);
			path = Toolkit;
			sourceTree = "<group>";
		};
		C436D1FEFF82645FF9286F52 /* Extensions */ = {
			isa = PBXGroup;
			children = (
				4944D2DB99CC59F945FDA2CA /* Bundle.swift */,
				6013A51134BA90F51257864B /* Fetcher.swift */,
			);
			path = Extensions;
			sourceTree = "<group>";
		};
		C6D767E6D0B9374779FD7D84 /* Parser */ = {
			isa = PBXGroup;
			children = (
				A42F188134C13EB2ECFFB621 /* Parser+Deprecated.swift */,
				F609C27F073E40D662CFE093 /* PublicationParser.swift */,
				AF2FAB48FA2FE848D1E2BA2D /* Audio */,
				5FE17BAA4251441D5F8627B5 /* EPUB */,
				E830BA9857151F8B2BA9705D /* Image */,
				3A7CB92C7D781A9129602C5B /* PDF */,
				B74FB52A54096777BE883182 /* Readium */,
			);
			path = Parser;
			sourceTree = "<group>";
		};
		C9162673C4ED48734447823A /* Model */ = {
			isa = PBXGroup;
			children = (
				FEE539CA654121413F911402 /* Container.swift */,
				E8B0659E769825834B2FC6A8 /* HTTPContainer.swift */,
				F9436BCD25FD698CB63F997E /* PublicationContainer.swift */,
			);
			path = Model;
			sourceTree = "<group>";
		};
		D4358DF9D15D9ADE4F9E8BE4 /* LCP */ = {
			isa = PBXGroup;
			children = (
				0E1D7FA19C628EA8F967F580 /* Deprecated.swift */,
				F622773881411FB8BE686B9F /* LCPAcquisition.swift */,
				A214B5DC13576FB36935B5EA /* LCPClient.swift */,
				A5A115134AA0B8F5254C8139 /* LCPError.swift */,
				093629E752DE17264B97C598 /* LCPLicense.swift */,
				230985A228FA74F24735D6BB /* LCPRenewDelegate.swift */,
				67DEBFCD9D71243C4ACC3A49 /* LCPService.swift */,
				7F42F058A2DC364B554BF7F2 /* Authentications */,
				F9064CEF2968AEDCDCCFD399 /* Content Protection */,
				2C4C6FBF69B19C83DFCCF835 /* License */,
				603E5E5883DB5CD38F766761 /* Persistence */,
				F389B1290B1CAA8E5F65573B /* Resources */,
				11502B18FA9A9C92352052CE /* Services */,
				B25D1AE9818E91E1D1497ABB /* Toolkit */,
			);
			name = LCP;
			path = ../../Sources/LCP;
			sourceTree = "<group>";
		};
		DC3A6058ECFBC6D0ADCE4CF2 /* Navigator */ = {
			isa = PBXGroup;
			children = (
				F5C6D0C5860E802EDA23068C /* EditingAction.swift */,
				25FD89B99234B85BD2A8FC3E /* MediaNavigator.swift */,
				2BD6F93E379D0DC6FA1DCDEE /* Navigator.swift */,
				4567A7ABB678715C37661DE3 /* SelectableNavigator.swift */,
				A94DA04D56753CC008F65B1A /* VisualNavigator.swift */,
				E51C5679EBD721E9AFACFE2A /* Audiobook */,
				33B6E1542712449105E9E9F1 /* CBZ */,
				A640EC1D9AF67158A5570F4E /* Decorator */,
				14202851C5A61498AAC9D709 /* EPUB */,
				08D09A44D576111182909F09 /* PDF */,
				7F01FB1E5DDEA0BA0A04EA49 /* Resources */,
				7DFC8FFCF762A897AC53DDAF /* Toolkit */,
			);
			name = Navigator;
			path = ../../Sources/Navigator;
			sourceTree = "<group>";
		};
		E51C5679EBD721E9AFACFE2A /* Audiobook */ = {
			isa = PBXGroup;
			children = (
				DCE34D74E282834684E1C999 /* AudioNavigator.swift */,
				56C489452239BF85F4D14E95 /* PublicationMediaLoader.swift */,
			);
			path = Audiobook;
			sourceTree = "<group>";
		};
		E542E031B49E9700933B81D4 /* OPDS */ = {
			isa = PBXGroup;
			children = (
				CAD79372361D085CA0500CF4 /* Properties+OPDS.swift */,
				4BB5D42EEF0083D833E2A572 /* Publication+OPDS.swift */,
			);
			path = OPDS;
			sourceTree = "<group>";
		};
		E830BA9857151F8B2BA9705D /* Image */ = {
			isa = PBXGroup;
			children = (
				444216A015C73E8B25272F98 /* CBZParser.swift */,
				37087C0D0B36FE7F20F1C891 /* ImageParser.swift */,
			);
			path = Image;
			sourceTree = "<group>";
		};
		EA77F9FCF66C67516A1033F0 /* Services */ = {
			isa = PBXGroup;
			children = (
				FEB6D68278E0A593C810E2C0 /* AudioLocatorService.swift */,
			);
			path = Services;
			sourceTree = "<group>";
		};
		EAD9C6E09408F5B976CFDC91 /* OPDS */ = {
			isa = PBXGroup;
			children = (
				387B19B66C4D91A295B5EFA6 /* Facet.swift */,
				C5E7CEDF6EA681FE8119791B /* Feed.swift */,
				9FAAD26EE52713DB9F103610 /* Group.swift */,
				3DFAC865449A1A225BF534DA /* OPDSAcquisition.swift */,
				F2E780027410F4B6CC872B3D /* OPDSAvailability.swift */,
				819D931708B3EE95CF9ADFED /* OPDSCopies.swift */,
				D5857B33DB63054593878018 /* OPDSHolds.swift */,
				9DDB25FC1693613B72DFDB6E /* OpdsMetadata.swift */,
				1C22408FE1FA81400DE8D5F7 /* OPDSPrice.swift */,
			);
			path = OPDS;
			sourceTree = "<group>";
		};
		ECD3E07CBAEDA1F36EFA7842 /* Fetcher */ = {
			isa = PBXGroup;
			children = (
				3604722B0DFFFBFB66B7F1BF /* ArchiveFetcher.swift */,
				D81A35A8B299AD4B74915291 /* Fetcher.swift */,
				F5593049BE86071900520099 /* FileFetcher.swift */,
				049EDB4F925E0AFEDA7318A5 /* HTTPFetcher.swift */,
				AB1F7BC3EC3419CB824E3A70 /* ProxyFetcher.swift */,
				2DE48021CF3FED1C3340E458 /* RoutingFetcher.swift */,
				1FDB5E905D7B4F0E9D8CA56C /* TransformingFetcher.swift */,
				3BFF1F7D49E56F39A1136954 /* Resource */,
			);
			path = Fetcher;
			sourceTree = "<group>";
		};
		EDEF56C60A6E1D06CED9F70F /* Encryption */ = {
			isa = PBXGroup;
			children = (
				87727AC33D368A88A60A12B9 /* Encryption.swift */,
				1E175BF1A1F97687B4119BB1 /* Properties+Encryption.swift */,
			);
			path = Encryption;
			sourceTree = "<group>";
		};
		F0C92101E0A9644DB8CFD31C /* Publication */ = {
			isa = PBXGroup;
			children = (
				E4A496C959F870BAFDB447DA /* ContentLayout.swift */,
				59DEE0391E49891939DFDF38 /* ContentProtection.swift */,
				456192DBCB3A29ADA9C3CCB9 /* Contributor.swift */,
				DF92954C8C8C3EC50C835CBA /* Link.swift */,
				AB0EF21FADD12D51D0619C0D /* LinkRelation.swift */,
				600D8714B762FE37DE405C2E /* LocalizedString.swift */,
				BE7D07E66B7E820D1A509A27 /* Locator.swift */,
				FCA5481C26E0513D55F4DE48 /* Manifest.swift */,
				01B24895126F2A744A8E9E61 /* Metadata.swift */,
				76638D3D1220E4C2620B9A80 /* Properties.swift */,
				2DF03272C07D6951ADC1311E /* Publication.swift */,
				9627A9AFF7C08010248E1700 /* Publication+Deprecated.swift */,
				8C0B4302E87880979A441710 /* Publication+JSON.swift */,
				3B0A149FC97C747F55F6463C /* PublicationCollection.swift */,
				74F646B746EB27124F9456F8 /* ReadingProgression.swift */,
				98CD4C99103DC795E44F56AE /* Subject.swift */,
				87352D29A81641A4B9054319 /* Asset */,
				055166DFDEE6C6A17D04D42D /* Extensions */,
				C1002695D860AE505D689C26 /* Media Overlays */,
				4898F65BFF048F7966C82B74 /* Services */,
				7F295F683A7D4F3D3F74724F /* User Settings */,
			);
			path = Publication;
			sourceTree = "<group>";
		};
		F11451971B20D93A4688AF5B /* LCP */ = {
			isa = PBXGroup;
			children = (
				A8F9AFE740CFFFAD65BA095E /* ContentKey.swift */,
				54699BC0E00F327E67908F6A /* Encryption.swift */,
				D94EB44EC5A15FF631AE8B2E /* Rights.swift */,
				A0A5959877EC9688CB0C370E /* Signature.swift */,
				ADDB8B9906FC78C038203BDD /* User.swift */,
				EC96A56AB406203898059B6C /* UserKey.swift */,
			);
			path = LCP;
			sourceTree = "<group>";
		};
		F389B1290B1CAA8E5F65573B /* Resources */ = {
			isa = PBXGroup;
			children = (
				866AEA533E1F119928F17990 /* Localizable.strings */,
				9BD31F314E7B3A61C55635E5 /* prod-license.lcpl */,
			);
			path = Resources;
			sourceTree = "<group>";
		};
		F6157A0611A8122BC25855A1 /* Streamer */ = {
			isa = PBXGroup;
			children = (
				FE961CB4827D937CE3862B51 /* Streamer.swift */,
				C9162673C4ED48734447823A /* Model */,
				C6D767E6D0B9374779FD7D84 /* Parser */,
				8B081F7BB4E12998397F575A /* Server */,
				3DEAB9E5B6D2F30246C7884E /* Toolkit */,
			);
			name = Streamer;
			path = ../../Sources/Streamer;
			sourceTree = "<group>";
		};
		F818D082B369A3D4BE617D46 /* Search */ = {
			isa = PBXGroup;
			children = (
				9B5B029CA09EE1F86A19612A /* SearchService.swift */,
				9E3543F628B017E9BF65DD08 /* StringSearchService.swift */,
			);
			path = Search;
			sourceTree = "<group>";
		};
		F81A40117ADE54FC4D143FC1 /* Logging */ = {
			isa = PBXGroup;
			children = (
				3510E7E84A5361BCECC90569 /* WarningLogger.swift */,
			);
			path = Logging;
			sourceTree = "<group>";
		};
		F9064CEF2968AEDCDCCFD399 /* Content Protection */ = {
			isa = PBXGroup;
			children = (
				2AF56CF04F94B7BE45631897 /* LCPContentProtection.swift */,
				68719C5F09F9193E378DF585 /* LCPDecryptor.swift */,
			);
			path = "Content Protection";
			sourceTree = "<group>";
		};
		FE5A502BD008E6EFA1C84FD8 /* EPUB */ = {
			isa = PBXGroup;
			children = (
				339637CCF01E665F4CB78B01 /* EPUBLayout.swift */,
				6BC71BAFF7A20D7903E6EE4D /* Properties+EPUB.swift */,
				508E0CD4F9F02CC851E6D1E1 /* Publication+EPUB.swift */,
			);
			path = EPUB;
			sourceTree = "<group>";
		};
		FEA7D2248CE1C22F1AECD5DD /* HTML */ = {
			isa = PBXGroup;
			children = (
				C084C255A327387F36B97A62 /* DOMRange.swift */,
				8456BF3665A9B9C0AE4CC158 /* Locator+HTML.swift */,
			);
			path = HTML;
			sourceTree = "<group>";
		};
/* End PBXGroup section */

/* Begin PBXHeadersBuildPhase section */
		6CD207EA5BC77D5FC1E67BE3 /* Headers */ = {
			isa = PBXHeadersBuildPhase;
			buildActionMask = 2147483647;
			files = (
				108D833B59AF7643DB45D867 /* Zip.h in Headers */,
			);
			runOnlyForDeploymentPostprocessing = 0;
		};
/* End PBXHeadersBuildPhase section */

/* Begin PBXNativeTarget section */
		4AB147A840EB6BF7ECE05940 /* R2Streamer */ = {
			isa = PBXNativeTarget;
			buildConfigurationList = 0779979379B16B11F7AB4E80 /* Build configuration list for PBXNativeTarget "R2Streamer" */;
			buildPhases = (
				6CD207EA5BC77D5FC1E67BE3 /* Headers */,
				857A6B201CF2A1BDA903F14F /* Sources */,
				66CB7A12ECC58417D2656E09 /* Resources */,
				8C73709EE2871CD50A323CFC /* Frameworks */,
			);
			buildRules = (
			);
			dependencies = (
				1FD467476617E7FBC244D318 /* PBXTargetDependency */,
			);
			name = R2Streamer;
			productName = R2Streamer;
			productReference = E1D37040B2925CD18734EE97 /* R2Streamer.framework */;
			productType = "com.apple.product-type.framework";
		};
		4BF2ED542535B0B85C2AADA5 /* ReadiumLCP */ = {
			isa = PBXNativeTarget;
			buildConfigurationList = 501C4C36DD8FD715F514D176 /* Build configuration list for PBXNativeTarget "ReadiumLCP" */;
			buildPhases = (
				C838BE0B99F9BE98533BD189 /* Sources */,
				3730713519F0AF3F9C5A58A1 /* Resources */,
				1D30962BE469B43E9601FAEA /* Frameworks */,
			);
			buildRules = (
			);
			dependencies = (
				29DD6AD3996381ECD1A15DDB /* PBXTargetDependency */,
			);
			name = ReadiumLCP;
			productName = ReadiumLCP;
			productReference = 37120DA973F5C438B59BC014 /* ReadiumLCP.framework */;
			productType = "com.apple.product-type.framework";
		};
		775EF03FA0776FAD5958EC01 /* R2Shared */ = {
			isa = PBXNativeTarget;
			buildConfigurationList = 3F2668BE4ABB5994C0B5A1B2 /* Build configuration list for PBXNativeTarget "R2Shared" */;
			buildPhases = (
				B00EB5FC54F3B7973245BA55 /* Sources */,
				F9F8CB7FB2C3285C4E84A277 /* Resources */,
				88717AEF1BEFA94ACFD5D894 /* Frameworks */,
			);
			buildRules = (
			);
			dependencies = (
			);
			name = R2Shared;
			productName = R2Shared;
			productReference = 41A0528117E270B68AC75C56 /* R2Shared.framework */;
			productType = "com.apple.product-type.framework";
		};
		C7534BA9CF83524D7681E457 /* R2Navigator */ = {
			isa = PBXNativeTarget;
			buildConfigurationList = 9569C3F5C334DCA235C0A178 /* Build configuration list for PBXNativeTarget "R2Navigator" */;
			buildPhases = (
				A12F3279CAF7547509614CEC /* Sources */,
				5DA4F1E3DBC7B26E85D80978 /* Resources */,
				9E41E41E6EAC80FFB5A55069 /* Frameworks */,
			);
			buildRules = (
			);
			dependencies = (
				8B5B6C56250ED77A7EF758CE /* PBXTargetDependency */,
			);
			name = R2Navigator;
			productName = R2Navigator;
			productReference = C13A00D67725D378EB9E386C /* R2Navigator.framework */;
			productType = "com.apple.product-type.framework";
		};
		D108430C1FF339F1B0BDF62C /* ReadiumOPDS */ = {
			isa = PBXNativeTarget;
			buildConfigurationList = CABDEA95B2658ADADF446805 /* Build configuration list for PBXNativeTarget "ReadiumOPDS" */;
			buildPhases = (
				E9DA95D8616435BA1647E9A3 /* Sources */,
				D16C6C1E80D545D5310B16AB /* Frameworks */,
			);
			buildRules = (
			);
			dependencies = (
				41A444FE271E1F1E6EFAF335 /* PBXTargetDependency */,
			);
			name = ReadiumOPDS;
			productName = ReadiumOPDS;
			productReference = EC329362A0E8AC6CC018452A /* ReadiumOPDS.framework */;
			productType = "com.apple.product-type.framework";
		};
/* End PBXNativeTarget section */

/* Begin PBXProject section */
		6A907415FD50E4A36E33B555 /* Project object */ = {
			isa = PBXProject;
			attributes = {
				LastUpgradeCheck = 1250;
				TargetAttributes = {
				};
			};
			buildConfigurationList = 5A872BCD95ECE5673BC89051 /* Build configuration list for PBXProject "Readium" */;
			compatibilityVersion = "Xcode 11.0";
			developmentRegion = en;
			hasScannedForEncodings = 0;
			knownRegions = (
				Base,
				en,
			);
			mainGroup = 2C63ECC3CC1230CCA416F55F;
			projectDirPath = "";
			projectRoot = "";
			targets = (
				C7534BA9CF83524D7681E457 /* R2Navigator */,
				775EF03FA0776FAD5958EC01 /* R2Shared */,
				4AB147A840EB6BF7ECE05940 /* R2Streamer */,
				4BF2ED542535B0B85C2AADA5 /* ReadiumLCP */,
				D108430C1FF339F1B0BDF62C /* ReadiumOPDS */,
			);
		};
/* End PBXProject section */

/* Begin PBXResourcesBuildPhase section */
		3730713519F0AF3F9C5A58A1 /* Resources */ = {
			isa = PBXResourcesBuildPhase;
			buildActionMask = 2147483647;
			files = (
				EE951A131E38E316BF7A1129 /* LCPDialogViewController.xib in Resources */,
				D7FB0CC13190A17DAB7D7DB1 /* Localizable.strings in Resources */,
				F96C29471F3EF0CEE568AA53 /* prod-license.lcpl in Resources */,
			);
			runOnlyForDeploymentPostprocessing = 0;
		};
		5DA4F1E3DBC7B26E85D80978 /* Resources */ = {
			isa = PBXResourcesBuildPhase;
			buildActionMask = 2147483647;
			files = (
				874BD412CBA1D392451B952B /* Assets in Resources */,
				1CEBFEA40D42C941A49F1A4D /* Localizable.strings in Resources */,
			);
			runOnlyForDeploymentPostprocessing = 0;
		};
		66CB7A12ECC58417D2656E09 /* Resources */ = {
			isa = PBXResourcesBuildPhase;
			buildActionMask = 2147483647;
			files = (
				635220F58D2B5A0BF8CE4B77 /* Assets in Resources */,
			);
			runOnlyForDeploymentPostprocessing = 0;
		};
		F9F8CB7FB2C3285C4E84A277 /* Resources */ = {
			isa = PBXResourcesBuildPhase;
			buildActionMask = 2147483647;
			files = (
				6FB0637E3BF4AC894AC5A13E /* Localizable.strings in Resources */,
			);
			runOnlyForDeploymentPostprocessing = 0;
		};
/* End PBXResourcesBuildPhase section */

/* Begin PBXSourcesBuildPhase section */
		857A6B201CF2A1BDA903F14F /* Sources */ = {
			isa = PBXSourcesBuildPhase;
			buildActionMask = 2147483647;
			files = (
				07C42C256FA26D47C96023D6 /* AudioLocatorService.swift in Sources */,
				98018A77E2A1FA2B90C987E1 /* AudioParser.swift in Sources */,
				0EBFF679451853BFCB718204 /* Bundle.swift in Sources */,
				AB8A995D97D2C1007706F215 /* CBZParser.swift in Sources */,
				DE8FFE058B087A30A29D827A /* Container.swift in Sources */,
				263A8A1B0C85D5659B1B8163 /* DataCompression.swift in Sources */,
				9A993922691ACA961F3B16A7 /* DataExtension.swift in Sources */,
				AEF2B742FACAAB5CB9E681EE /* DataInputStream.swift in Sources */,
				CE31AFB76CC1A587AC62BBDB /* EPUBContainerParser.swift in Sources */,
				C9CD140B788A26AC2604316C /* EPUBDeobfuscator.swift in Sources */,
				9AB92492A3131CEB524C1D2A /* EPUBEncryptionParser.swift in Sources */,
				788C81F1A7B4EED1DB46762C /* EPUBHTMLInjector.swift in Sources */,
				14B95678D1380759F144B2DF /* EPUBMetadataParser.swift in Sources */,
				EF8EE67A14F96F0D445422C4 /* EPUBParser.swift in Sources */,
				15281EAC52B4B734D4468576 /* EPUBPositionsService.swift in Sources */,
				564108CE0A85FD08314D7497 /* Fetcher.swift in Sources */,
				3357FC0B0ADBDFFE46A130AA /* FileInputStream.swift in Sources */,
				A1033D28F06A34B0070F171B /* HTTPContainer.swift in Sources */,
				D59E4F649A970E1F8A95E6DA /* ImageParser.swift in Sources */,
				FAF2C0923D6A2DDB25A2AD1E /* LCPDFPositionsService.swift in Sources */,
				528E6ABCD5825EC6B3D3BF83 /* Logger.swift in Sources */,
				D13F342C611C6495554EE3DF /* NCXParser.swift in Sources */,
				46840B03E1F84B00E355CA39 /* NavigationDocumentParser.swift in Sources */,
				F5A304B1D0BF425C8E3850AC /* OPFMeta.swift in Sources */,
				895575E8A3FCBB1F99A901CA /* OPFParser.swift in Sources */,
				C3BC5A4C44DD8CE26155C0D5 /* PDFFileParser.swift in Sources */,
				17CA2D61768F693B8173DBC4 /* PDFParser.swift in Sources */,
				3E7614CCBAD233B2D90BF5DC /* PDFPositionsService.swift in Sources */,
				185301970A639F99F1C35056 /* Parser+Deprecated.swift in Sources */,
				ABF7231602869044F9B5D4FE /* Presentation+EPUB.swift in Sources */,
				53B94E4C491E914BD9C3F788 /* PublicationContainer.swift in Sources */,
				D80CD187D5C06AF7304B1393 /* PublicationParser.swift in Sources */,
				D9D47DE8D3C0BD48CFCBA8DA /* PublicationServer.swift in Sources */,
				C5D9F9950D332C7CAA0C387A /* ReadiumWebPubParser.swift in Sources */,
				37304FB79C9ADE733248EA24 /* ResourceInputStream.swift in Sources */,
				AB986C674F50C291ED7011FB /* SMILParser.swift in Sources */,
				3ED6D98B993DB299CFB0513A /* Seekable.swift in Sources */,
				F2B89E29EBFF1B96981490CD /* Streamer.swift in Sources */,
				C19106C4C87C79A9F6B0B325 /* StringExtension.swift in Sources */,
				20162DA6A4E7291A6F2697BF /* WebServerResourceResponse.swift in Sources */,
				34A05B3E26E23B63B5081137 /* ZIPArchive.swift in Sources */,
				FD80A1458442254E194888F4 /* ZIPInputStream.swift in Sources */,
			);
			runOnlyForDeploymentPostprocessing = 0;
		};
		A12F3279CAF7547509614CEC /* Sources */ = {
			isa = PBXSourcesBuildPhase;
			buildActionMask = 2147483647;
			files = (
				AA0CDCC2CA63228C1F35E816 /* AudioNavigator.swift in Sources */,
				99F3C8988EA41B0376D85F72 /* Bundle.swift in Sources */,
				7B2C3E92CAE34EE73DDDCF10 /* CBZNavigatorViewController.swift in Sources */,
				80B2146BDF073A2FF1C28426 /* CGRect.swift in Sources */,
				59FD0E40847BED23C7E59FBE /* CompletionList.swift in Sources */,
				9B5F31EE78E818F890F7FBD1 /* DecorableNavigator.swift in Sources */,
				98ABD996FB77EDF7DA69B18F /* DiffableDecoration+HTML.swift in Sources */,
				9DF8A7CF028D764E9D6A2BAC /* DiffableDecoration.swift in Sources */,
				904E5378E8CC503A821C1EC6 /* EPUBFixedSpreadView.swift in Sources */,
				33A5B2D66F24595D3A0836CC /* EPUBNavigatorViewController.swift in Sources */,
				E3848BCC92B4B7E03A4FEE76 /* EPUBReflowableSpreadView.swift in Sources */,
				6FEC3EB9A32B2B57EEEF9DBB /* EPUBSpread.swift in Sources */,
				2233C405C38E1C17EC313B68 /* EPUBSpreadView.swift in Sources */,
				2718A1F5E4B9D745A270F7B7 /* EditingAction.swift in Sources */,
				50ED47D5333272EC72732E42 /* HTMLDecorationTemplate.swift in Sources */,
				0DD0D8BF86E9562C13EE28FA /* ImageViewController.swift in Sources */,
				06461C21ECD22CC2360AD0C6 /* MediaNavigator.swift in Sources */,
				027BC2DD033510C6A2653D37 /* Navigator.swift in Sources */,
				4542CC5374B86D81C4AD0F88 /* PDFDocumentHolder.swift in Sources */,
				8DA1AE03D9F77E0F009DCCF5 /* PDFDocumentView.swift in Sources */,
				0DDF1A4B402927D711BB21FB /* PDFNavigatorViewController.swift in Sources */,
				70E5D945A0B0BBC84F64C173 /* PDFTapGestureController.swift in Sources */,
				55AD61DD47FEE19A967EB258 /* PaginationView.swift in Sources */,
				B8662849CA988CD3C92D883A /* PublicationMediaLoader.swift in Sources */,
				5396755709F165FA1A945DEE /* R2NavigatorLocalizedString.swift in Sources */,
				8E3A8F9AC2DE6F2769C1B69A /* SelectableNavigator.swift in Sources */,
				D248F68B569EDADA445E341D /* TargetAction.swift in Sources */,
				41D9812679A98F44DA9E7BFD /* UIColor.swift in Sources */,
				BC959180C51A5E484D328D47 /* UIView.swift in Sources */,
				E69BA16E04FBEAA061759895 /* UserSettings.swift in Sources */,
				AED384BC5E1B570F0AD6F72E /* VisualNavigator.swift in Sources */,
				650ECC5AC05D337B6A618EBD /* WKWebView.swift in Sources */,
				7F0C0E92322B0386DB0911BC /* WebView.swift in Sources */,
			);
			runOnlyForDeploymentPostprocessing = 0;
		};
		B00EB5FC54F3B7973245BA55 /* Sources */ = {
			isa = PBXSourcesBuildPhase;
			buildActionMask = 2147483647;
			files = (
				09B7475BC8E63C940BD5881A /* Archive.swift in Sources */,
				A3EBB38968F8EB4ABC560678 /* ArchiveFetcher.swift in Sources */,
				AA218336FBD1C23959542515 /* Array.swift in Sources */,
				861C71906603180ABD01E8FA /* Atomic.swift in Sources */,
				5C8ED4151A6C7EF6608A03F8 /* AudioSession.swift in Sources */,
				8E4C9F5A53A6F9B8FC28B7D4 /* BufferedResource.swift in Sources */,
				6D27F5B8C7DBFBF5FB99A4BE /* Bundle.swift in Sources */,
				F48C88FECB4F1FE52B0306BC /* CGPDF.swift in Sources */,
				8F7D8C3FF3FDD10B16F6614A /* CachingResource.swift in Sources */,
				4203767BBAACC7B330623F62 /* Cancellable.swift in Sources */,
				B676C73C834E530E5C019F66 /* CancellableResult.swift in Sources */,
				7BDC9F1051BDD3BC61D86B09 /* Collection.swift in Sources */,
				82BAA3EB081DD29A928958AC /* ContentLayout.swift in Sources */,
				23C3C4AFA2177CED08E1B39A /* ContentProtection.swift in Sources */,
				FE690C9C116731D017E7DB43 /* ContentProtectionService+WS.swift in Sources */,
				4C9EACE2732D23C37E627313 /* ContentProtectionService.swift in Sources */,
				2F7730648C4FA4A921038A7F /* Contributor.swift in Sources */,
				E6BF3A99E6C6AAC4FEE1099F /* ControlFlow.swift in Sources */,
				C657A9D08F53A44658962E83 /* CoverService.swift in Sources */,
				502D4ABD63FE9D99AD066F31 /* DOMRange.swift in Sources */,
				AA6EB82E79460DB9362C16D0 /* DRM+Deprecated.swift in Sources */,
				9BF0647F4760B562545BC926 /* DataResource.swift in Sources */,
				A15E4DFAA472469080819BB6 /* Date+ISO8601.swift in Sources */,
				00646E9469D91436235A21FB /* DefaultHTTPClient.swift in Sources */,
				B94497EBF0B2877CAD6CBF29 /* DefaultLocatorService.swift in Sources */,
				0CEF5A9694388AE9E5F687AD /* Deferred.swift in Sources */,
				9D0DB30B8FDC56DBFA70E68F /* DocumentTypes.swift in Sources */,
				A18842C5051EF84E2DA02300 /* DownloadSession.swift in Sources */,
				C563FF7E2BDFBD5454067ECD /* EPUBLayout.swift in Sources */,
				2591F52C9902441176AF38D7 /* Either.swift in Sources */,
				2B8E87DB1360512EFD9D3B0E /* Encryption.swift in Sources */,
				3D9CB0E9FD88A14EEF9D7F2A /* ExplodedArchive.swift in Sources */,
				A6658BA380A889B8310A558F /* Facet.swift in Sources */,
				3899566CA6D41A6D5E495B0B /* FailureResource.swift in Sources */,
				E9EE047B89D0084523F7C888 /* Feed.swift in Sources */,
				3D40B96F2D82B05CBB5F4924 /* Fetcher.swift in Sources */,
				76B36679FD740158FD9C5DCB /* FileAsset.swift in Sources */,
				0B7002F51314AF075F2FB736 /* FileFetcher.swift in Sources */,
				5FA234353FEBF6A46B32C61E /* Fuzi.swift in Sources */,
				FBA2EFCD6258B97659EDE5BC /* GeneratedCoverService.swift in Sources */,
				8DACB70852CEA8D64F8BEDB1 /* Group.swift in Sources */,
				9BD8989B1CADB1712B31E0A4 /* HREF.swift in Sources */,
				8EE4317BE92998698D48EF72 /* HTTPClient.swift in Sources */,
				08234B61E941DD78EB24485B /* HTTPError.swift in Sources */,
				39FC65D3797EF5069A04F34B /* HTTPFetcher.swift in Sources */,
				2B57BE89EFAE517F79A17667 /* HTTPProblemDetails.swift in Sources */,
				FD13DEAC62A3ED6714841B7A /* HTTPRequest.swift in Sources */,
				EA8C7F894E3BE8D6D954DC47 /* InMemoryPositionsService.swift in Sources */,
				9C6B7AFB6FB0635EF5B7B71C /* JSON.swift in Sources */,
				69150D0B00F5665C3DA0000B /* LazyResource.swift in Sources */,
				5C9617AE1B5678A95ABFF1AA /* Link.swift in Sources */,
				C784A3821288A580700AD1DB /* LinkRelation.swift in Sources */,
				75044A4E2B2011D9DE749847 /* LocalizedString.swift in Sources */,
				32C722B5C3D03F1945BF8B02 /* Locator+HTML.swift in Sources */,
				C8769988A8B3E5AF08CBC7FB /* Locator.swift in Sources */,
				34707004C56089DF8AD4C4BE /* LocatorService.swift in Sources */,
				9C1DD6AEFB6E1D5989EC25D2 /* Loggable.swift in Sources */,
				1E4805B8E562211F264FB16B /* Logger.swift in Sources */,
				5A40B83CF103A9102DF233E2 /* LoggerStub.swift in Sources */,
				D26AE818524611D4B6279787 /* Manifest.swift in Sources */,
				0569BD1E87D26257784F9E58 /* MediaOverlayNode.swift in Sources */,
				70441F9E94602F32FB5E127E /* MediaOverlays.swift in Sources */,
				E303E21BA9C131E9A4E6424A /* MediaType+Deprecated.swift in Sources */,
				E0291D347EB7F8F3C5D41970 /* MediaType.swift in Sources */,
				0A2B8F67BE010E99FBB71561 /* MediaTypeSniffer.swift in Sources */,
				7DA1C42DB83F380338AED9AB /* MediaTypeSnifferContent.swift in Sources */,
				37D9B0A6B141DDF2FD618B09 /* MediaTypeSnifferContext.swift in Sources */,
				E234B4BF37B3F80BCC5C92AF /* Metadata+Presentation.swift in Sources */,
				5C051B93B795D76666F4344B /* Metadata.swift in Sources */,
				7DAEC227AE56EDE51F0379A8 /* Minizip.swift in Sources */,
				D931CA82789A1519BB22BBB5 /* NSRegularExpression.swift in Sources */,
				140C2EA93F9215A8F01AB0A3 /* NowPlayingInfo.swift in Sources */,
				50838C73E245D9F08BFB3159 /* OPDSAcquisition.swift in Sources */,
				A90A46957B8B68EE82C4DBAD /* OPDSAvailability.swift in Sources */,
				BB358C017D0458224922C35C /* OPDSCopies.swift in Sources */,
				B9AD33C05ECC47AD04D3A98E /* OPDSHolds.swift in Sources */,
				5B166084DFB7FF0DFD1D111B /* OPDSPrice.swift in Sources */,
				E8948585183675905ABA51F1 /* Observable.swift in Sources */,
				8F3175B5E4B494C7E73CDEA5 /* OpdsMetadata.swift in Sources */,
				EB4D11D2D1A0C64FF0E982C3 /* Optional.swift in Sources */,
				8C19A0DACA19CD3A195B757E /* PDFDocument.swift in Sources */,
				EDCA3449EA5683B37D82FEBE /* PDFKit.swift in Sources */,
				FD16EA6468E99FB52ED97A5D /* PDFOutlineNode.swift in Sources */,
				5426A0E4630127F5F630FFB0 /* PerResourcePositionsService.swift in Sources */,
				2B745CFE55EEBA99BC09475C /* PositionsService.swift in Sources */,
				AEB46271E6276AF6C1E7EF22 /* Presentation.swift in Sources */,
				A2CDF2E8DC527C19EA348AB8 /* Properties+Archive.swift in Sources */,
				D29D1F6AC5C7D1384F93A520 /* Properties+EPUB.swift in Sources */,
				F297BFBADCEFC21E140BEA30 /* Properties+Encryption.swift in Sources */,
				2A6412FED7C3BF0A8F598F5B /* Properties+OPDS.swift in Sources */,
				3AA922C55CF12B575F5CC9FB /* Properties+Presentation.swift in Sources */,
				05532B031FF7520177C83788 /* Properties.swift in Sources */,
				556347E37C3F349D19BC55AB /* ProxyFetcher.swift in Sources */,
				7DCC2A07AACA3575CE0C0C0E /* ProxyResource.swift in Sources */,
				29FB7F9E69739F8458CAEF5B /* Publication+Deprecated.swift in Sources */,
				6DC52B94BAC4681B6C70BAF9 /* Publication+EPUB.swift in Sources */,
				A1417B1B73BE3EC5243760D2 /* Publication+JSON.swift in Sources */,
				E55B69F79BB4E2EAC4BE34D0 /* Publication+OPDS.swift in Sources */,
				134AF2657ABA617255DE2D0A /* Publication.swift in Sources */,
				8B8A6E58C84597087280BA20 /* PublicationAsset.swift in Sources */,
				037E68E96839B96F547BDD6E /* PublicationCollection.swift in Sources */,
				88A171A36700ACF5A4AD6305 /* PublicationService.swift in Sources */,
				CC1EBC553CE8A5C873E7A9BB /* PublicationServicesBuilder.swift in Sources */,
				CA152829D0654EB38D6BF836 /* R2LocalizedString.swift in Sources */,
				2D65E93D77922E33DA03D638 /* ReadingProgression.swift in Sources */,
				3B1820FD0226743B1DE41FCF /* Resource.swift in Sources */,
				95B9369AE4743FB7BAB93DCC /* ResourceContentExtractor.swift in Sources */,
				7CD8DAE24EDA44A63C444076 /* ResourcesServer.swift in Sources */,
				D426BFD641700B2C24D428DB /* Result.swift in Sources */,
				49DD9F5E42B5270AA5091AEE /* RootFile.swift in Sources */,
				97A0F3DC6BEC43D63B80B868 /* RoutingFetcher.swift in Sources */,
				61FFC793CCF795278998A19E /* SearchService.swift in Sources */,
				162E92D6FA9BCD3F5716CF6E /* String.swift in Sources */,
				B5DC9710E7124907BBFE9EA5 /* StringEncoding.swift in Sources */,
				FFC0D2E981B9AB2246831B56 /* StringSearchService.swift in Sources */,
				2BD38736DB1971926FA77234 /* Subject.swift in Sources */,
				0B3F1407E77E6825F66849DA /* TransformingFetcher.swift in Sources */,
				718323B1A0C981D1B7A08F91 /* TransformingResource.swift in Sources */,
				52C4CB868EA5FBFBB43DD65C /* UIImage.swift in Sources */,
				E9AADF25494C968A44979B66 /* UInt64.swift in Sources */,
				FCC1E4CA5DE12AFBB80A3C37 /* URITemplate.swift in Sources */,
				C0FEC68C84946E959E910CC1 /* URL.swift in Sources */,
				825642E013351C922B6510AD /* UTI.swift in Sources */,
				46915CF48C01E468FB2DB3B9 /* UserProperties.swift in Sources */,
				5B38F9D78BD04D7385E4B3E4 /* UserRights.swift in Sources */,
				B3E2F6C76E3085FC18F7068A /* UserSettings.swift in Sources */,
				C89165FC9D8427961A3ADDD9 /* WarningLogger.swift in Sources */,
				3AA4BD1DA87C0952E4E4DD53 /* Weak.swift in Sources */,
				A8E6E488592BDBB97C4B7B87 /* XML.swift in Sources */,
			);
			runOnlyForDeploymentPostprocessing = 0;
		};
		C838BE0B99F9BE98533BD189 /* Sources */ = {
			isa = PBXSourcesBuildPhase;
			buildActionMask = 2147483647;
			files = (
				D94A07E9627214888D37C6DF /* Bundle.swift in Sources */,
				6D3BCAFF29D91DCA08809D71 /* CRLService.swift in Sources */,
				58F961D80665E1EFA31BBBF6 /* Connection.swift in Sources */,
				7CD20AED276833F9585B0E3B /* ContentKey.swift in Sources */,
				81ADB258F083647221CED24F /* DataCompression.swift in Sources */,
				9A22C456F6A73F29AD9B0CE8 /* Database.swift in Sources */,
				E7D731030584957DAD52683C /* Deferred.swift in Sources */,
				4D4D25BA4772674DD6041C01 /* Deprecated.swift in Sources */,
				5718571D121C8CBF45277A0D /* DeviceRepository.swift in Sources */,
				294217B18570409AB1C317AD /* DeviceService.swift in Sources */,
				DC0487666F03A3FAFE49D0B9 /* EPUBLicenseContainer.swift in Sources */,
				E8293787CB5E5CECE38A63B2 /* Encryption.swift in Sources */,
				1BF9469B4574D30E5C9BB75E /* Event.swift in Sources */,
				E356D67B77C65D294F60D58A /* HTTPClient.swift in Sources */,
				6719F981514309A65D206A85 /* LCPAcquisition.swift in Sources */,
				837C0BC3151E302508B4BC44 /* LCPAuthenticating.swift in Sources */,
				A13490DA4406382752B8EA2B /* LCPClient.swift in Sources */,
				4C6E7DF3D71660E723E148CF /* LCPContentProtection.swift in Sources */,
				BB457884B7AFAEC3F52E8CE3 /* LCPDecryptor.swift in Sources */,
				4C22206EA313899BBC6385C6 /* LCPDialogAuthentication.swift in Sources */,
				B066F9DDCD00A8917478CB6C /* LCPDialogViewController.swift in Sources */,
				25349166318EB00EE8A0765C /* LCPError+wrap.swift in Sources */,
				98702AFB56F9C50F7246CDDA /* LCPError.swift in Sources */,
				6FFC08925BF26902CF49B830 /* LCPLLicenseContainer.swift in Sources */,
				C4F0A98562FDDB478F7DD0A9 /* LCPLicense.swift in Sources */,
				F90CF6CE1D4F5FA195E19D76 /* LCPPassphraseAuthentication.swift in Sources */,
				AD87094AA40926939955E9F2 /* LCPRenewDelegate.swift in Sources */,
				06CF9F75A9DB1B6241CA7719 /* LCPService.swift in Sources */,
				C283E515CA6A8EEA1C89AD98 /* License.swift in Sources */,
				4AD286114A634A74BE78B1A0 /* LicenseContainer.swift in Sources */,
				BB9DFD1B35AF515BB1B05B9D /* LicenseDocument.swift in Sources */,
				1221E200A377D294050B8F00 /* LicenseValidation.swift in Sources */,
				C3BEB5CC9C6DD065B2CAE1BE /* Licenses.swift in Sources */,
				51A01B251C751D8F817E2EF8 /* LicensesRepository.swift in Sources */,
				90CFD62B993F6759716C0AF0 /* LicensesService.swift in Sources */,
				44152DBECE34F063AD0E93BC /* Link.swift in Sources */,
				92570B878B678E9E9138C94F /* Links.swift in Sources */,
				22BB9F4F0A3D2B9CA3D9BD0D /* PassphrasesRepository.swift in Sources */,
				2207C27B96F098AAF8B31F2C /* PassphrasesService.swift in Sources */,
				BAC8616BD37C22BC5541959A /* PotentialRights.swift in Sources */,
				1F91AD3BF09CF4122DC53A79 /* R2LCPLocalizedString.swift in Sources */,
				7F297EC335D8934E50361D39 /* ReadiumLicenseContainer.swift in Sources */,
				6FEE606C7126F68B5018CAD0 /* Rights.swift in Sources */,
				21B27CD89562506DDC1D62D1 /* Signature.swift in Sources */,
				077AD829863BD952DEBFB5A0 /* StatusDocument.swift in Sources */,
				5803D95A1D970EB0F5D24584 /* Transactions.swift in Sources */,
				18217BC157557A5DDA4BA119 /* User.swift in Sources */,
				69AA254E4A39D9B49FDFD648 /* UserKey.swift in Sources */,
				D50FE2B82BB34E2881723BE9 /* ZIPLicenseContainer.swift in Sources */,
			);
			runOnlyForDeploymentPostprocessing = 0;
		};
		E9DA95D8616435BA1647E9A3 /* Sources */ = {
			isa = PBXSourcesBuildPhase;
			buildActionMask = 2147483647;
			files = (
				5BF07D73985075F71E70F5D3 /* Deprecated.swift in Sources */,
				7AEDE3769227C2BDE4876333 /* OPDS1Parser.swift in Sources */,
				238F9288A061E26BC1674C4F /* OPDS2Parser.swift in Sources */,
				346C4DA09157847639648F56 /* OPDSParser.swift in Sources */,
				C2A1FAC4ADA33EABA1E45EF8 /* ParseData.swift in Sources */,
				F2BDD94FFFBD08526B56E337 /* URLHelper.swift in Sources */,
			);
			runOnlyForDeploymentPostprocessing = 0;
		};
/* End PBXSourcesBuildPhase section */

/* Begin PBXTargetDependency section */
		1FD467476617E7FBC244D318 /* PBXTargetDependency */ = {
			isa = PBXTargetDependency;
			target = 775EF03FA0776FAD5958EC01 /* R2Shared */;
			targetProxy = 79288BA7DBB906029064DF6C /* PBXContainerItemProxy */;
		};
		29DD6AD3996381ECD1A15DDB /* PBXTargetDependency */ = {
			isa = PBXTargetDependency;
			target = 775EF03FA0776FAD5958EC01 /* R2Shared */;
			targetProxy = 65C57BDA97BF899AB60FC9F0 /* PBXContainerItemProxy */;
		};
		41A444FE271E1F1E6EFAF335 /* PBXTargetDependency */ = {
			isa = PBXTargetDependency;
			target = 775EF03FA0776FAD5958EC01 /* R2Shared */;
			targetProxy = 1B58C19E78E1B2C3293CF280 /* PBXContainerItemProxy */;
		};
		8B5B6C56250ED77A7EF758CE /* PBXTargetDependency */ = {
			isa = PBXTargetDependency;
			target = 775EF03FA0776FAD5958EC01 /* R2Shared */;
			targetProxy = 84E46CB5F2A96B5E9CE0FC86 /* PBXContainerItemProxy */;
		};
/* End PBXTargetDependency section */

/* Begin PBXVariantGroup section */
		5507BD4012032A7567175B69 /* Localizable.strings */ = {
			isa = PBXVariantGroup;
			children = (
				F4FC8F971F00B5876803B62A /* en */,
			);
			name = Localizable.strings;
			sourceTree = "<group>";
		};
		866AEA533E1F119928F17990 /* Localizable.strings */ = {
			isa = PBXVariantGroup;
			children = (
				B7C9D54352714641A87F64A0 /* en */,
			);
			name = Localizable.strings;
			sourceTree = "<group>";
		};
		CF80CA3985C2D6380D5A9653 /* Localizable.strings */ = {
			isa = PBXVariantGroup;
			children = (
				55C712D8027F92F5057C36F5 /* en */,
			);
			name = Localizable.strings;
			sourceTree = "<group>";
		};
		ED5C6546C24E5E619E4CC9D1 /* LCPDialogViewController.xib */ = {
			isa = PBXVariantGroup;
			children = (
				75DFA22C741A09C81E23D084 /* Base */,
			);
			name = LCPDialogViewController.xib;
			sourceTree = "<group>";
		};
/* End PBXVariantGroup section */

/* Begin XCBuildConfiguration section */
		136D9EFA01A9AC100B76A1E3 /* Release */ = {
			isa = XCBuildConfiguration;
			buildSettings = {
				CODE_SIGN_IDENTITY = "";
				CURRENT_PROJECT_VERSION = 1;
				DEFINES_MODULE = YES;
				DYLIB_COMPATIBILITY_VERSION = 1;
				DYLIB_CURRENT_VERSION = 1;
				DYLIB_INSTALL_NAME_BASE = "@rpath";
				FRAMEWORK_SEARCH_PATHS = (
					"$(inherited)",
					"\".\"",
				);
				INFOPLIST_FILE = Info.plist;
				INSTALL_PATH = "$(LOCAL_LIBRARY_DIR)/Frameworks";
				IPHONEOS_DEPLOYMENT_TARGET = 10.0;
				LD_RUNPATH_SEARCH_PATHS = (
					"$(inherited)",
					"@executable_path/Frameworks",
				);
				PRODUCT_BUNDLE_IDENTIFIER = "org.readium.r2-streamer-swift";
				SDKROOT = iphoneos;
				SKIP_INSTALL = YES;
				TARGETED_DEVICE_FAMILY = "1,2";
				VERSIONING_SYSTEM = "apple-generic";
			};
			name = Release;
		};
		1A58D5BC9928B3947EB05AE0 /* Debug */ = {
			isa = XCBuildConfiguration;
			buildSettings = {
				CODE_SIGN_IDENTITY = "";
				CURRENT_PROJECT_VERSION = 1;
				DEFINES_MODULE = YES;
				DYLIB_COMPATIBILITY_VERSION = 1;
				DYLIB_CURRENT_VERSION = 1;
				DYLIB_INSTALL_NAME_BASE = "@rpath";
				FRAMEWORK_SEARCH_PATHS = (
					"$(inherited)",
					"\".\"",
				);
				INFOPLIST_FILE = Info.plist;
				INSTALL_PATH = "$(LOCAL_LIBRARY_DIR)/Frameworks";
				IPHONEOS_DEPLOYMENT_TARGET = 10.0;
				LD_RUNPATH_SEARCH_PATHS = (
					"$(inherited)",
					"@executable_path/Frameworks",
				);
				PRODUCT_BUNDLE_IDENTIFIER = "org.readium.readium-lcp-swift";
				SDKROOT = iphoneos;
				SKIP_INSTALL = YES;
				TARGETED_DEVICE_FAMILY = "1,2";
				VERSIONING_SYSTEM = "apple-generic";
			};
			name = Debug;
		};
		2B0B2AF679E4C27D685B2344 /* Debug */ = {
			isa = XCBuildConfiguration;
			buildSettings = {
				CODE_SIGN_IDENTITY = "";
				CURRENT_PROJECT_VERSION = 1;
				DEFINES_MODULE = YES;
				DYLIB_COMPATIBILITY_VERSION = 1;
				DYLIB_CURRENT_VERSION = 1;
				DYLIB_INSTALL_NAME_BASE = "@rpath";
				FRAMEWORK_SEARCH_PATHS = (
					"$(inherited)",
					"\".\"",
				);
				INFOPLIST_FILE = Info.plist;
				INSTALL_PATH = "$(LOCAL_LIBRARY_DIR)/Frameworks";
				IPHONEOS_DEPLOYMENT_TARGET = 10.0;
				LD_RUNPATH_SEARCH_PATHS = (
					"$(inherited)",
					"@executable_path/Frameworks",
				);
				PRODUCT_BUNDLE_IDENTIFIER = "com.readium.readium-opds";
				SDKROOT = iphoneos;
				SKIP_INSTALL = YES;
				TARGETED_DEVICE_FAMILY = "1,2";
				VERSIONING_SYSTEM = "apple-generic";
			};
			name = Debug;
		};
		48EBE6CBAFC8200B0116C899 /* Debug */ = {
			isa = XCBuildConfiguration;
			buildSettings = {
				CODE_SIGN_IDENTITY = "";
				CURRENT_PROJECT_VERSION = 1;
				DEFINES_MODULE = YES;
				DYLIB_COMPATIBILITY_VERSION = 1;
				DYLIB_CURRENT_VERSION = 1;
				DYLIB_INSTALL_NAME_BASE = "@rpath";
				FRAMEWORK_SEARCH_PATHS = (
					"$(inherited)",
					"\".\"",
				);
				INFOPLIST_FILE = Info.plist;
				INSTALL_PATH = "$(LOCAL_LIBRARY_DIR)/Frameworks";
				IPHONEOS_DEPLOYMENT_TARGET = 10.0;
				LD_RUNPATH_SEARCH_PATHS = (
					"$(inherited)",
					"@executable_path/Frameworks",
				);
				PRODUCT_BUNDLE_IDENTIFIER = "org.readium.r2-shared-swift";
				SDKROOT = iphoneos;
				SKIP_INSTALL = YES;
				TARGETED_DEVICE_FAMILY = "1,2";
				VERSIONING_SYSTEM = "apple-generic";
			};
			name = Debug;
		};
		5122CCFE4510DFCDBEF7CA77 /* Release */ = {
			isa = XCBuildConfiguration;
			buildSettings = {
				CODE_SIGN_IDENTITY = "";
				CURRENT_PROJECT_VERSION = 1;
				DEFINES_MODULE = YES;
				DYLIB_COMPATIBILITY_VERSION = 1;
				DYLIB_CURRENT_VERSION = 1;
				DYLIB_INSTALL_NAME_BASE = "@rpath";
				FRAMEWORK_SEARCH_PATHS = (
					"$(inherited)",
					"\".\"",
				);
				INFOPLIST_FILE = Info.plist;
				INSTALL_PATH = "$(LOCAL_LIBRARY_DIR)/Frameworks";
				IPHONEOS_DEPLOYMENT_TARGET = 10.0;
				LD_RUNPATH_SEARCH_PATHS = (
					"$(inherited)",
					"@executable_path/Frameworks",
				);
				PRODUCT_BUNDLE_IDENTIFIER = "org.readium.readium-lcp-swift";
				SDKROOT = iphoneos;
				SKIP_INSTALL = YES;
				TARGETED_DEVICE_FAMILY = "1,2";
				VERSIONING_SYSTEM = "apple-generic";
			};
			name = Release;
		};
		521EF6F43A4B9B8355AFC54E /* Debug */ = {
			isa = XCBuildConfiguration;
			buildSettings = {
				CODE_SIGN_IDENTITY = "";
				CURRENT_PROJECT_VERSION = 1;
				DEFINES_MODULE = YES;
				DYLIB_COMPATIBILITY_VERSION = 1;
				DYLIB_CURRENT_VERSION = 1;
				DYLIB_INSTALL_NAME_BASE = "@rpath";
				FRAMEWORK_SEARCH_PATHS = (
					"$(inherited)",
					"\".\"",
				);
				INFOPLIST_FILE = Info.plist;
				INSTALL_PATH = "$(LOCAL_LIBRARY_DIR)/Frameworks";
				IPHONEOS_DEPLOYMENT_TARGET = 10.0;
				LD_RUNPATH_SEARCH_PATHS = (
					"$(inherited)",
					"@executable_path/Frameworks",
				);
				PRODUCT_BUNDLE_IDENTIFIER = "org.readium.r2-navigator-swift";
				SDKROOT = iphoneos;
				SKIP_INSTALL = YES;
				TARGETED_DEVICE_FAMILY = "1,2";
				VERSIONING_SYSTEM = "apple-generic";
			};
			name = Debug;
		};
		5FE9779CD8E46AEDB69D1431 /* Release */ = {
			isa = XCBuildConfiguration;
			buildSettings = {
				CODE_SIGN_IDENTITY = "";
				CURRENT_PROJECT_VERSION = 1;
				DEFINES_MODULE = YES;
				DYLIB_COMPATIBILITY_VERSION = 1;
				DYLIB_CURRENT_VERSION = 1;
				DYLIB_INSTALL_NAME_BASE = "@rpath";
				FRAMEWORK_SEARCH_PATHS = (
					"$(inherited)",
					"\".\"",
				);
				INFOPLIST_FILE = Info.plist;
				INSTALL_PATH = "$(LOCAL_LIBRARY_DIR)/Frameworks";
				IPHONEOS_DEPLOYMENT_TARGET = 10.0;
				LD_RUNPATH_SEARCH_PATHS = (
					"$(inherited)",
					"@executable_path/Frameworks",
				);
				PRODUCT_BUNDLE_IDENTIFIER = "com.readium.readium-opds";
				SDKROOT = iphoneos;
				SKIP_INSTALL = YES;
				TARGETED_DEVICE_FAMILY = "1,2";
				VERSIONING_SYSTEM = "apple-generic";
			};
			name = Release;
		};
		6BF2C63B7224FD50DA0523D7 /* Debug */ = {
			isa = XCBuildConfiguration;
			buildSettings = {
				ALWAYS_SEARCH_USER_PATHS = NO;
				CLANG_ANALYZER_NONNULL = YES;
				CLANG_ANALYZER_NUMBER_OBJECT_CONVERSION = YES_AGGRESSIVE;
				CLANG_CXX_LANGUAGE_STANDARD = "gnu++14";
				CLANG_CXX_LIBRARY = "libc++";
				CLANG_ENABLE_MODULES = YES;
				CLANG_ENABLE_OBJC_ARC = YES;
				CLANG_ENABLE_OBJC_WEAK = YES;
				CLANG_WARN_BLOCK_CAPTURE_AUTORELEASING = YES;
				CLANG_WARN_BOOL_CONVERSION = YES;
				CLANG_WARN_COMMA = YES;
				CLANG_WARN_CONSTANT_CONVERSION = YES;
				CLANG_WARN_DEPRECATED_OBJC_IMPLEMENTATIONS = YES;
				CLANG_WARN_DIRECT_OBJC_ISA_USAGE = YES_ERROR;
				CLANG_WARN_DOCUMENTATION_COMMENTS = YES;
				CLANG_WARN_EMPTY_BODY = YES;
				CLANG_WARN_ENUM_CONVERSION = YES;
				CLANG_WARN_INFINITE_RECURSION = YES;
				CLANG_WARN_INT_CONVERSION = YES;
				CLANG_WARN_NON_LITERAL_NULL_CONVERSION = YES;
				CLANG_WARN_OBJC_IMPLICIT_RETAIN_SELF = YES;
				CLANG_WARN_OBJC_LITERAL_CONVERSION = YES;
				CLANG_WARN_OBJC_ROOT_CLASS = YES_ERROR;
				CLANG_WARN_QUOTED_INCLUDE_IN_FRAMEWORK_HEADER = YES;
				CLANG_WARN_RANGE_LOOP_ANALYSIS = YES;
				CLANG_WARN_STRICT_PROTOTYPES = YES;
				CLANG_WARN_SUSPICIOUS_MOVE = YES;
				CLANG_WARN_UNGUARDED_AVAILABILITY = YES_AGGRESSIVE;
				CLANG_WARN_UNREACHABLE_CODE = YES;
				CLANG_WARN__DUPLICATE_METHOD_MATCH = YES;
				COPY_PHASE_STRIP = NO;
				DEBUG_INFORMATION_FORMAT = dwarf;
				ENABLE_STRICT_OBJC_MSGSEND = YES;
				ENABLE_TESTABILITY = YES;
				GCC_C_LANGUAGE_STANDARD = gnu11;
				GCC_DYNAMIC_NO_PIC = NO;
				GCC_NO_COMMON_BLOCKS = YES;
				GCC_OPTIMIZATION_LEVEL = 0;
				GCC_PREPROCESSOR_DEFINITIONS = (
					"$(inherited)",
					"DEBUG=1",
				);
				GCC_WARN_64_TO_32_BIT_CONVERSION = YES;
				GCC_WARN_ABOUT_RETURN_TYPE = YES_ERROR;
				GCC_WARN_UNDECLARED_SELECTOR = YES;
				GCC_WARN_UNINITIALIZED_AUTOS = YES_AGGRESSIVE;
				GCC_WARN_UNUSED_FUNCTION = YES;
				GCC_WARN_UNUSED_VARIABLE = YES;
				MTL_ENABLE_DEBUG_INFO = INCLUDE_SOURCE;
				MTL_FAST_MATH = YES;
				ONLY_ACTIVE_ARCH = YES;
				PRODUCT_NAME = "$(TARGET_NAME)";
				SDKROOT = iphoneos;
				SWIFT_ACTIVE_COMPILATION_CONDITIONS = DEBUG;
				SWIFT_OPTIMIZATION_LEVEL = "-Onone";
				SWIFT_VERSION = 5.0;
			};
			name = Debug;
		};
		7D0975FF3FFBC4CC649E976F /* Release */ = {
			isa = XCBuildConfiguration;
			buildSettings = {
				CODE_SIGN_IDENTITY = "";
				CURRENT_PROJECT_VERSION = 1;
				DEFINES_MODULE = YES;
				DYLIB_COMPATIBILITY_VERSION = 1;
				DYLIB_CURRENT_VERSION = 1;
				DYLIB_INSTALL_NAME_BASE = "@rpath";
				FRAMEWORK_SEARCH_PATHS = (
					"$(inherited)",
					"\".\"",
				);
				INFOPLIST_FILE = Info.plist;
				INSTALL_PATH = "$(LOCAL_LIBRARY_DIR)/Frameworks";
				IPHONEOS_DEPLOYMENT_TARGET = 10.0;
				LD_RUNPATH_SEARCH_PATHS = (
					"$(inherited)",
					"@executable_path/Frameworks",
				);
				PRODUCT_BUNDLE_IDENTIFIER = "org.readium.r2-navigator-swift";
				SDKROOT = iphoneos;
				SKIP_INSTALL = YES;
				TARGETED_DEVICE_FAMILY = "1,2";
				VERSIONING_SYSTEM = "apple-generic";
			};
			name = Release;
		};
		8FD948FC6D94C48390528310 /* Release */ = {
			isa = XCBuildConfiguration;
			buildSettings = {
				CODE_SIGN_IDENTITY = "";
				CURRENT_PROJECT_VERSION = 1;
				DEFINES_MODULE = YES;
				DYLIB_COMPATIBILITY_VERSION = 1;
				DYLIB_CURRENT_VERSION = 1;
				DYLIB_INSTALL_NAME_BASE = "@rpath";
				FRAMEWORK_SEARCH_PATHS = (
					"$(inherited)",
					"\".\"",
				);
				INFOPLIST_FILE = Info.plist;
				INSTALL_PATH = "$(LOCAL_LIBRARY_DIR)/Frameworks";
				IPHONEOS_DEPLOYMENT_TARGET = 10.0;
				LD_RUNPATH_SEARCH_PATHS = (
					"$(inherited)",
					"@executable_path/Frameworks",
				);
				PRODUCT_BUNDLE_IDENTIFIER = "org.readium.r2-shared-swift";
				SDKROOT = iphoneos;
				SKIP_INSTALL = YES;
				TARGETED_DEVICE_FAMILY = "1,2";
				VERSIONING_SYSTEM = "apple-generic";
			};
			name = Release;
		};
		9A0094824043E1161DE8923D /* Debug */ = {
			isa = XCBuildConfiguration;
			buildSettings = {
				CODE_SIGN_IDENTITY = "";
				CURRENT_PROJECT_VERSION = 1;
				DEFINES_MODULE = YES;
				DYLIB_COMPATIBILITY_VERSION = 1;
				DYLIB_CURRENT_VERSION = 1;
				DYLIB_INSTALL_NAME_BASE = "@rpath";
				FRAMEWORK_SEARCH_PATHS = (
					"$(inherited)",
					"\".\"",
				);
				INFOPLIST_FILE = Info.plist;
				INSTALL_PATH = "$(LOCAL_LIBRARY_DIR)/Frameworks";
				IPHONEOS_DEPLOYMENT_TARGET = 10.0;
				LD_RUNPATH_SEARCH_PATHS = (
					"$(inherited)",
					"@executable_path/Frameworks",
				);
				PRODUCT_BUNDLE_IDENTIFIER = "org.readium.r2-streamer-swift";
				SDKROOT = iphoneos;
				SKIP_INSTALL = YES;
				TARGETED_DEVICE_FAMILY = "1,2";
				VERSIONING_SYSTEM = "apple-generic";
			};
			name = Debug;
		};
		BDDBC1E367EFAEDBA6B6F08B /* Release */ = {
			isa = XCBuildConfiguration;
			buildSettings = {
				ALWAYS_SEARCH_USER_PATHS = NO;
				CLANG_ANALYZER_NONNULL = YES;
				CLANG_ANALYZER_NUMBER_OBJECT_CONVERSION = YES_AGGRESSIVE;
				CLANG_CXX_LANGUAGE_STANDARD = "gnu++14";
				CLANG_CXX_LIBRARY = "libc++";
				CLANG_ENABLE_MODULES = YES;
				CLANG_ENABLE_OBJC_ARC = YES;
				CLANG_ENABLE_OBJC_WEAK = YES;
				CLANG_WARN_BLOCK_CAPTURE_AUTORELEASING = YES;
				CLANG_WARN_BOOL_CONVERSION = YES;
				CLANG_WARN_COMMA = YES;
				CLANG_WARN_CONSTANT_CONVERSION = YES;
				CLANG_WARN_DEPRECATED_OBJC_IMPLEMENTATIONS = YES;
				CLANG_WARN_DIRECT_OBJC_ISA_USAGE = YES_ERROR;
				CLANG_WARN_DOCUMENTATION_COMMENTS = YES;
				CLANG_WARN_EMPTY_BODY = YES;
				CLANG_WARN_ENUM_CONVERSION = YES;
				CLANG_WARN_INFINITE_RECURSION = YES;
				CLANG_WARN_INT_CONVERSION = YES;
				CLANG_WARN_NON_LITERAL_NULL_CONVERSION = YES;
				CLANG_WARN_OBJC_IMPLICIT_RETAIN_SELF = YES;
				CLANG_WARN_OBJC_LITERAL_CONVERSION = YES;
				CLANG_WARN_OBJC_ROOT_CLASS = YES_ERROR;
				CLANG_WARN_QUOTED_INCLUDE_IN_FRAMEWORK_HEADER = YES;
				CLANG_WARN_RANGE_LOOP_ANALYSIS = YES;
				CLANG_WARN_STRICT_PROTOTYPES = YES;
				CLANG_WARN_SUSPICIOUS_MOVE = YES;
				CLANG_WARN_UNGUARDED_AVAILABILITY = YES_AGGRESSIVE;
				CLANG_WARN_UNREACHABLE_CODE = YES;
				CLANG_WARN__DUPLICATE_METHOD_MATCH = YES;
				COPY_PHASE_STRIP = NO;
				DEBUG_INFORMATION_FORMAT = "dwarf-with-dsym";
				ENABLE_NS_ASSERTIONS = NO;
				ENABLE_STRICT_OBJC_MSGSEND = YES;
				GCC_C_LANGUAGE_STANDARD = gnu11;
				GCC_NO_COMMON_BLOCKS = YES;
				GCC_WARN_64_TO_32_BIT_CONVERSION = YES;
				GCC_WARN_ABOUT_RETURN_TYPE = YES_ERROR;
				GCC_WARN_UNDECLARED_SELECTOR = YES;
				GCC_WARN_UNINITIALIZED_AUTOS = YES_AGGRESSIVE;
				GCC_WARN_UNUSED_FUNCTION = YES;
				GCC_WARN_UNUSED_VARIABLE = YES;
				MTL_ENABLE_DEBUG_INFO = NO;
				MTL_FAST_MATH = YES;
				PRODUCT_NAME = "$(TARGET_NAME)";
				SDKROOT = iphoneos;
				SWIFT_COMPILATION_MODE = wholemodule;
				SWIFT_OPTIMIZATION_LEVEL = "-O";
				SWIFT_VERSION = 5.0;
			};
			name = Release;
		};
/* End XCBuildConfiguration section */

/* Begin XCConfigurationList section */
		0779979379B16B11F7AB4E80 /* Build configuration list for PBXNativeTarget "R2Streamer" */ = {
			isa = XCConfigurationList;
			buildConfigurations = (
				9A0094824043E1161DE8923D /* Debug */,
				136D9EFA01A9AC100B76A1E3 /* Release */,
			);
			defaultConfigurationIsVisible = 0;
			defaultConfigurationName = Debug;
		};
		3F2668BE4ABB5994C0B5A1B2 /* Build configuration list for PBXNativeTarget "R2Shared" */ = {
			isa = XCConfigurationList;
			buildConfigurations = (
				48EBE6CBAFC8200B0116C899 /* Debug */,
				8FD948FC6D94C48390528310 /* Release */,
			);
			defaultConfigurationIsVisible = 0;
			defaultConfigurationName = Debug;
		};
		501C4C36DD8FD715F514D176 /* Build configuration list for PBXNativeTarget "ReadiumLCP" */ = {
			isa = XCConfigurationList;
			buildConfigurations = (
				1A58D5BC9928B3947EB05AE0 /* Debug */,
				5122CCFE4510DFCDBEF7CA77 /* Release */,
			);
			defaultConfigurationIsVisible = 0;
			defaultConfigurationName = Debug;
		};
		5A872BCD95ECE5673BC89051 /* Build configuration list for PBXProject "Readium" */ = {
			isa = XCConfigurationList;
			buildConfigurations = (
				6BF2C63B7224FD50DA0523D7 /* Debug */,
				BDDBC1E367EFAEDBA6B6F08B /* Release */,
			);
			defaultConfigurationIsVisible = 0;
			defaultConfigurationName = Debug;
		};
		9569C3F5C334DCA235C0A178 /* Build configuration list for PBXNativeTarget "R2Navigator" */ = {
			isa = XCConfigurationList;
			buildConfigurations = (
				521EF6F43A4B9B8355AFC54E /* Debug */,
				7D0975FF3FFBC4CC649E976F /* Release */,
			);
			defaultConfigurationIsVisible = 0;
			defaultConfigurationName = Debug;
		};
		CABDEA95B2658ADADF446805 /* Build configuration list for PBXNativeTarget "ReadiumOPDS" */ = {
			isa = XCConfigurationList;
			buildConfigurations = (
				2B0B2AF679E4C27D685B2344 /* Debug */,
				5FE9779CD8E46AEDB69D1431 /* Release */,
			);
			defaultConfigurationIsVisible = 0;
			defaultConfigurationName = Debug;
		};
/* End XCConfigurationList section */
	};
	rootObject = 6A907415FD50E4A36E33B555 /* Project object */;
}<|MERGE_RESOLUTION|>--- conflicted
+++ resolved
@@ -156,11 +156,7 @@
 		825642E013351C922B6510AD /* UTI.swift in Sources */ = {isa = PBXBuildFile; fileRef = 48B28C65845F0575C40877F6 /* UTI.swift */; };
 		82BAA3EB081DD29A928958AC /* ContentLayout.swift in Sources */ = {isa = PBXBuildFile; fileRef = E4A496C959F870BAFDB447DA /* ContentLayout.swift */; };
 		837C0BC3151E302508B4BC44 /* LCPAuthenticating.swift in Sources */ = {isa = PBXBuildFile; fileRef = 2CB0BFECA8236412881393AA /* LCPAuthenticating.swift */; };
-<<<<<<< HEAD
-=======
 		861C71906603180ABD01E8FA /* Atomic.swift in Sources */ = {isa = PBXBuildFile; fileRef = CBB57FCAEE605484A7290DBB /* Atomic.swift */; };
-		862098954DE3522E87E806CC /* Minizip.xcframework in Frameworks */ = {isa = PBXBuildFile; fileRef = CFFEBDFE931745C07DACD4A3 /* Minizip.xcframework */; };
->>>>>>> 1dae1316
 		874BD412CBA1D392451B952B /* Assets in Resources */ = {isa = PBXBuildFile; fileRef = 251275D0DF87F85158A5FEA9 /* Assets */; };
 		88A171A36700ACF5A4AD6305 /* PublicationService.swift in Sources */ = {isa = PBXBuildFile; fileRef = 667B76C4766DFF58D066D40B /* PublicationService.swift */; };
 		895575E8A3FCBB1F99A901CA /* OPFParser.swift in Sources */ = {isa = PBXBuildFile; fileRef = 61575203A3BEB8E218CAFE38 /* OPFParser.swift */; };
@@ -545,11 +541,8 @@
 		C5E7CEDF6EA681FE8119791B /* Feed.swift */ = {isa = PBXFileReference; lastKnownFileType = sourcecode.swift; path = Feed.swift; sourceTree = "<group>"; };
 		C7931CB2A5658CAAECD150B0 /* NSRegularExpression.swift */ = {isa = PBXFileReference; lastKnownFileType = sourcecode.swift; path = NSRegularExpression.swift; sourceTree = "<group>"; };
 		CAD79372361D085CA0500CF4 /* Properties+OPDS.swift */ = {isa = PBXFileReference; lastKnownFileType = sourcecode.swift; path = "Properties+OPDS.swift"; sourceTree = "<group>"; };
-<<<<<<< HEAD
+		CBB57FCAEE605484A7290DBB /* Atomic.swift */ = {isa = PBXFileReference; lastKnownFileType = sourcecode.swift; path = Atomic.swift; sourceTree = "<group>"; };
 		CC1D9C1F72F6C7958FE57E27 /* SQLite.framework */ = {isa = PBXFileReference; lastKnownFileType = wrapper.framework; path = SQLite.framework; sourceTree = "<group>"; };
-=======
-		CBB57FCAEE605484A7290DBB /* Atomic.swift */ = {isa = PBXFileReference; lastKnownFileType = sourcecode.swift; path = Atomic.swift; sourceTree = "<group>"; };
->>>>>>> 1dae1316
 		CC925E451D875E5F74748EDC /* Optional.swift */ = {isa = PBXFileReference; lastKnownFileType = sourcecode.swift; path = Optional.swift; sourceTree = "<group>"; };
 		CDA8111A330AB4D7187DD743 /* LocatorService.swift */ = {isa = PBXFileReference; lastKnownFileType = sourcecode.swift; path = LocatorService.swift; sourceTree = "<group>"; };
 		CE641F78FD99A426A80B3495 /* Zip.h */ = {isa = PBXFileReference; lastKnownFileType = sourcecode.c.h; path = Zip.h; sourceTree = "<group>"; };
