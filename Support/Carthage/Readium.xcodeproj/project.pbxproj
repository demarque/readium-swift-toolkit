// !$*UTF8*$!
{
	archiveVersion = 1;
	classes = {
	};
	objectVersion = 51;
	objects = {

/* Begin PBXBuildFile section */
		00646E9469D91436235A21FB /* DefaultHTTPClient.swift in Sources */ = {isa = PBXBuildFile; fileRef = 6770362D551A8616EB41CBF1 /* DefaultHTTPClient.swift */; };
		027BC2DD033510C6A2653D37 /* Navigator.swift in Sources */ = {isa = PBXBuildFile; fileRef = 2BD6F93E379D0DC6FA1DCDEE /* Navigator.swift */; };
		037E68E96839B96F547BDD6E /* PublicationCollection.swift in Sources */ = {isa = PBXBuildFile; fileRef = 3B0A149FC97C747F55F6463C /* PublicationCollection.swift */; };
		05532B031FF7520177C83788 /* Properties.swift in Sources */ = {isa = PBXBuildFile; fileRef = 76638D3D1220E4C2620B9A80 /* Properties.swift */; };
		0569BD1E87D26257784F9E58 /* MediaOverlayNode.swift in Sources */ = {isa = PBXBuildFile; fileRef = E1DAAE19E8372F6ECF772E0A /* MediaOverlayNode.swift */; };
		06461C21ECD22CC2360AD0C6 /* MediaNavigator.swift in Sources */ = {isa = PBXBuildFile; fileRef = 25FD89B99234B85BD2A8FC3E /* MediaNavigator.swift */; };
		06CF9F75A9DB1B6241CA7719 /* LCPService.swift in Sources */ = {isa = PBXBuildFile; fileRef = 67DEBFCD9D71243C4ACC3A49 /* LCPService.swift */; };
		077AD829863BD952DEBFB5A0 /* StatusDocument.swift in Sources */ = {isa = PBXBuildFile; fileRef = 45319A96D79565A2CD31B650 /* StatusDocument.swift */; };
		07C42C256FA26D47C96023D6 /* AudioLocatorService.swift in Sources */ = {isa = PBXBuildFile; fileRef = FEB6D68278E0A593C810E2C0 /* AudioLocatorService.swift */; };
		08234B61E941DD78EB24485B /* HTTPError.swift in Sources */ = {isa = PBXBuildFile; fileRef = 3DA7FFAA3EA2B45961391DDF /* HTTPError.swift */; };
		09B7475BC8E63C940BD5881A /* Archive.swift in Sources */ = {isa = PBXBuildFile; fileRef = A90EA81ECD9488CB3CBDAB41 /* Archive.swift */; };
		0A2B8F67BE010E99FBB71561 /* MediaTypeSniffer.swift in Sources */ = {isa = PBXBuildFile; fileRef = F1A5323A428424868B1FDAD5 /* MediaTypeSniffer.swift */; };
		0B3F1407E77E6825F66849DA /* TransformingFetcher.swift in Sources */ = {isa = PBXBuildFile; fileRef = 1FDB5E905D7B4F0E9D8CA56C /* TransformingFetcher.swift */; };
		0B7002F51314AF075F2FB736 /* FileFetcher.swift in Sources */ = {isa = PBXBuildFile; fileRef = F5593049BE86071900520099 /* FileFetcher.swift */; };
		0CEF5A9694388AE9E5F687AD /* Deferred.swift in Sources */ = {isa = PBXBuildFile; fileRef = 17D22986A3ADE9E883691EE2 /* Deferred.swift */; };
		0DD0D8BF86E9562C13EE28FA /* ImageViewController.swift in Sources */ = {isa = PBXBuildFile; fileRef = 87629BF68F1EDBF06FC0AD54 /* ImageViewController.swift */; };
		0DDF1A4B402927D711BB21FB /* PDFNavigatorViewController.swift in Sources */ = {isa = PBXBuildFile; fileRef = 44D0B1BEF4825550464B9F62 /* PDFNavigatorViewController.swift */; };
		0EBFF679451853BFCB718204 /* Bundle.swift in Sources */ = {isa = PBXBuildFile; fileRef = 4944D2DB99CC59F945FDA2CA /* Bundle.swift */; };
		108D833B59AF7643DB45D867 /* Zip.h in Headers */ = {isa = PBXBuildFile; fileRef = CE641F78FD99A426A80B3495 /* Zip.h */; settings = {ATTRIBUTES = (Public, ); }; };
		1221E200A377D294050B8F00 /* LicenseValidation.swift in Sources */ = {isa = PBXBuildFile; fileRef = BDEFB3D1218817F835A3C5F4 /* LicenseValidation.swift */; };
		134AF2657ABA617255DE2D0A /* Publication.swift in Sources */ = {isa = PBXBuildFile; fileRef = 2DF03272C07D6951ADC1311E /* Publication.swift */; };
		1399283B7E9E39AADA4EE7DD /* AVTTSEngine.swift in Sources */ = {isa = PBXBuildFile; fileRef = B15C9123EA383ED81DE0393A /* AVTTSEngine.swift */; };
		140C2EA93F9215A8F01AB0A3 /* NowPlayingInfo.swift in Sources */ = {isa = PBXBuildFile; fileRef = D6BCDFDD5327AB802F0F6460 /* NowPlayingInfo.swift */; };
		14B95678D1380759F144B2DF /* EPUBMetadataParser.swift in Sources */ = {isa = PBXBuildFile; fileRef = 76E46B10FD5B26A2F41718E0 /* EPUBMetadataParser.swift */; };
		15281EAC52B4B734D4468576 /* EPUBPositionsService.swift in Sources */ = {isa = PBXBuildFile; fileRef = D6C93236E313B55D8B835D9F /* EPUBPositionsService.swift */; };
		162E92D6FA9BCD3F5716CF6E /* String.swift in Sources */ = {isa = PBXBuildFile; fileRef = 57074892837A37E3BFEDB481 /* String.swift */; };
		17CA2D61768F693B8173DBC4 /* PDFParser.swift in Sources */ = {isa = PBXBuildFile; fileRef = D13272E03B63E96D4246F79D /* PDFParser.swift */; };
		18217BC157557A5DDA4BA119 /* User.swift in Sources */ = {isa = PBXBuildFile; fileRef = ADDB8B9906FC78C038203BDD /* User.swift */; };
		185301970A639F99F1C35056 /* Parser+Deprecated.swift in Sources */ = {isa = PBXBuildFile; fileRef = A42F188134C13EB2ECFFB621 /* Parser+Deprecated.swift */; };
		198089C002038C10FDFBA2BF /* HTMLResourceContentIterator.swift in Sources */ = {isa = PBXBuildFile; fileRef = 34AB954525AC159166C96A36 /* HTMLResourceContentIterator.swift */; };
		1BF9469B4574D30E5C9BB75E /* Event.swift in Sources */ = {isa = PBXBuildFile; fileRef = BCF859D4933121BDC376CC8A /* Event.swift */; };
		1CEBFEA40D42C941A49F1A4D /* Localizable.strings in Resources */ = {isa = PBXBuildFile; fileRef = 5507BD4012032A7567175B69 /* Localizable.strings */; };
		1E4805B8E562211F264FB16B /* Logger.swift in Sources */ = {isa = PBXBuildFile; fileRef = BD03AFC9C69E785886FB9620 /* Logger.swift */; };
		1F91AD3BF09CF4122DC53A79 /* R2LCPLocalizedString.swift in Sources */ = {isa = PBXBuildFile; fileRef = FF3109EE9449194A65A752BD /* R2LCPLocalizedString.swift */; };
		20162DA6A4E7291A6F2697BF /* WebServerResourceResponse.swift in Sources */ = {isa = PBXBuildFile; fileRef = D008F7BB187AE82CBB115D0F /* WebServerResourceResponse.swift */; };
		21B27CD89562506DDC1D62D1 /* Signature.swift in Sources */ = {isa = PBXBuildFile; fileRef = A0A5959877EC9688CB0C370E /* Signature.swift */; };
		2207C27B96F098AAF8B31F2C /* PassphrasesService.swift in Sources */ = {isa = PBXBuildFile; fileRef = 606416A552192BF66FBDF3C2 /* PassphrasesService.swift */; };
		2233C405C38E1C17EC313B68 /* EPUBSpreadView.swift in Sources */ = {isa = PBXBuildFile; fileRef = E233289C75C9F73E6E28DDB4 /* EPUBSpreadView.swift */; };
		22BB9F4F0A3D2B9CA3D9BD0D /* PassphrasesRepository.swift in Sources */ = {isa = PBXBuildFile; fileRef = 2C8CDB4833C705FC1D986679 /* PassphrasesRepository.swift */; };
		238F9288A061E26BC1674C4F /* OPDS2Parser.swift in Sources */ = {isa = PBXBuildFile; fileRef = 9935832F8ECA0AB7A7A486FC /* OPDS2Parser.swift */; };
		23C3C4AFA2177CED08E1B39A /* ContentProtection.swift in Sources */ = {isa = PBXBuildFile; fileRef = 59DEE0391E49891939DFDF38 /* ContentProtection.swift */; };
		24BDFB73E1BD8BFBA90AE007 /* SwiftSoup.framework in Frameworks */ = {isa = PBXBuildFile; fileRef = 5729FF7E2E6521E3730A375C /* SwiftSoup.framework */; };
		25349166318EB00EE8A0765C /* LCPError+wrap.swift in Sources */ = {isa = PBXBuildFile; fileRef = A266D398324C20079B0780BC /* LCPError+wrap.swift */; };
		2591F52C9902441176AF38D7 /* Either.swift in Sources */ = {isa = PBXBuildFile; fileRef = 10FB29EDCCE5910C869295F1 /* Either.swift */; };
		263A8A1B0C85D5659B1B8163 /* DataCompression.swift in Sources */ = {isa = PBXBuildFile; fileRef = ACB32E55E1F3CAF1737979CC /* DataCompression.swift */; };
		2718A1F5E4B9D745A270F7B7 /* EditingAction.swift in Sources */ = {isa = PBXBuildFile; fileRef = F5C6D0C5860E802EDA23068C /* EditingAction.swift */; };
		294217B18570409AB1C317AD /* DeviceService.swift in Sources */ = {isa = PBXBuildFile; fileRef = 616C70674FBF020FE4607617 /* DeviceService.swift */; };
		29FB7F9E69739F8458CAEF5B /* Publication+Deprecated.swift in Sources */ = {isa = PBXBuildFile; fileRef = 9627A9AFF7C08010248E1700 /* Publication+Deprecated.swift */; };
		2A6412FED7C3BF0A8F598F5B /* Properties+OPDS.swift in Sources */ = {isa = PBXBuildFile; fileRef = CAD79372361D085CA0500CF4 /* Properties+OPDS.swift */; };
		2B57BE89EFAE517F79A17667 /* HTTPProblemDetails.swift in Sources */ = {isa = PBXBuildFile; fileRef = C05E365EBAFDA0CF841F583B /* HTTPProblemDetails.swift */; };
		2B745CFE55EEBA99BC09475C /* PositionsService.swift in Sources */ = {isa = PBXBuildFile; fileRef = BC45956B8991A9488F957B06 /* PositionsService.swift */; };
		2B8E87DB1360512EFD9D3B0E /* Encryption.swift in Sources */ = {isa = PBXBuildFile; fileRef = 87727AC33D368A88A60A12B9 /* Encryption.swift */; };
		2BD38736DB1971926FA77234 /* Subject.swift in Sources */ = {isa = PBXBuildFile; fileRef = 98CD4C99103DC795E44F56AE /* Subject.swift */; };
		2D65E93D77922E33DA03D638 /* ReadingProgression.swift in Sources */ = {isa = PBXBuildFile; fileRef = 74F646B746EB27124F9456F8 /* ReadingProgression.swift */; };
		2F7730648C4FA4A921038A7F /* Contributor.swift in Sources */ = {isa = PBXBuildFile; fileRef = 456192DBCB3A29ADA9C3CCB9 /* Contributor.swift */; };
		32C722B5C3D03F1945BF8B02 /* Locator+HTML.swift in Sources */ = {isa = PBXBuildFile; fileRef = 8456BF3665A9B9C0AE4CC158 /* Locator+HTML.swift */; };
		3357FC0B0ADBDFFE46A130AA /* FileInputStream.swift in Sources */ = {isa = PBXBuildFile; fileRef = 8456F28921B65C2FC15D28AE /* FileInputStream.swift */; };
		33A5B2D66F24595D3A0836CC /* EPUBNavigatorViewController.swift in Sources */ = {isa = PBXBuildFile; fileRef = EC5ED9E15482AED288A6634F /* EPUBNavigatorViewController.swift */; };
		346C4DA09157847639648F56 /* OPDSParser.swift in Sources */ = {isa = PBXBuildFile; fileRef = 07B5469E40752E598C070E5B /* OPDSParser.swift */; };
		34707004C56089DF8AD4C4BE /* LocatorService.swift in Sources */ = {isa = PBXBuildFile; fileRef = CDA8111A330AB4D7187DD743 /* LocatorService.swift */; };
		34A05B3E26E23B63B5081137 /* ZIPArchive.swift in Sources */ = {isa = PBXBuildFile; fileRef = FA10E1438AE5AF459033776A /* ZIPArchive.swift */; };
		36348948A1C3F2D16DB35874 /* Minizip.framework in Frameworks */ = {isa = PBXBuildFile; fileRef = F7A5480AC007EAA89265A218 /* Minizip.framework */; };
		37304FB79C9ADE733248EA24 /* ResourceInputStream.swift in Sources */ = {isa = PBXBuildFile; fileRef = 36E5D8A1F865EDF9A7DAD31D /* ResourceInputStream.swift */; };
		37D9B0A6B141DDF2FD618B09 /* MediaTypeSnifferContext.swift in Sources */ = {isa = PBXBuildFile; fileRef = 300E15AA6D30BBFB7416AC01 /* MediaTypeSnifferContext.swift */; };
		3899566CA6D41A6D5E495B0B /* FailureResource.swift in Sources */ = {isa = PBXBuildFile; fileRef = A4BE7189EAC1F2DBE7054606 /* FailureResource.swift */; };
		38A50686C70732621B895A80 /* CryptoSwift.framework in Frameworks */ = {isa = PBXBuildFile; fileRef = 138898DB487338AB5A9575C5 /* CryptoSwift.framework */; };
		39FC65D3797EF5069A04F34B /* HTTPFetcher.swift in Sources */ = {isa = PBXBuildFile; fileRef = 049EDB4F925E0AFEDA7318A5 /* HTTPFetcher.swift */; };
		3AA4BD1DA87C0952E4E4DD53 /* Weak.swift in Sources */ = {isa = PBXBuildFile; fileRef = EE7B762C97CFC214997EC677 /* Weak.swift */; };
		3AA922C55CF12B575F5CC9FB /* Properties+Presentation.swift in Sources */ = {isa = PBXBuildFile; fileRef = 7C2787EBE9D5565DA8593711 /* Properties+Presentation.swift */; };
		3B1820FD0226743B1DE41FCF /* Resource.swift in Sources */ = {isa = PBXBuildFile; fileRef = 90AE9BB78C8A3FA5708F6AE6 /* Resource.swift */; };
		3D40B96F2D82B05CBB5F4924 /* Fetcher.swift in Sources */ = {isa = PBXBuildFile; fileRef = D81A35A8B299AD4B74915291 /* Fetcher.swift */; };
		3D9CB0E9FD88A14EEF9D7F2A /* ExplodedArchive.swift in Sources */ = {isa = PBXBuildFile; fileRef = C59803AADFCF32C93C9D9D29 /* ExplodedArchive.swift */; };
		3E7614CCBAD233B2D90BF5DC /* PDFPositionsService.swift in Sources */ = {isa = PBXBuildFile; fileRef = D0C2A38D366CE8560BCBAC8B /* PDFPositionsService.swift */; };
		3ED6D98B993DB299CFB0513A /* Seekable.swift in Sources */ = {isa = PBXBuildFile; fileRef = A37141BCDFDB6BDBB58CDDD8 /* Seekable.swift */; };
		411B624A5AE5189875950DDA /* Language.swift in Sources */ = {isa = PBXBuildFile; fileRef = 68FF131876FA3A63025F2662 /* Language.swift */; };
		41D9812679A98F44DA9E7BFD /* UIColor.swift in Sources */ = {isa = PBXBuildFile; fileRef = 5E788FD34BE635B4B80C18A6 /* UIColor.swift */; };
		4203767BBAACC7B330623F62 /* Cancellable.swift in Sources */ = {isa = PBXBuildFile; fileRef = 7BBD54FD376456C1925316BC /* Cancellable.swift */; };
		44152DBECE34F063AD0E93BC /* Link.swift in Sources */ = {isa = PBXBuildFile; fileRef = EE3E6442F0C7FE2098D71F27 /* Link.swift */; };
		4542CC5374B86D81C4AD0F88 /* PDFDocumentHolder.swift in Sources */ = {isa = PBXBuildFile; fileRef = A6AD227BF7C477BF13B0BB94 /* PDFDocumentHolder.swift */; };
		46840B03E1F84B00E355CA39 /* NavigationDocumentParser.swift in Sources */ = {isa = PBXBuildFile; fileRef = 29AD63CD2A41586290547212 /* NavigationDocumentParser.swift */; };
		46915CF48C01E468FB2DB3B9 /* UserProperties.swift in Sources */ = {isa = PBXBuildFile; fileRef = 707D6D09349FB31406847ABE /* UserProperties.swift */; };
		49DD9F5E42B5270AA5091AEE /* RootFile.swift in Sources */ = {isa = PBXBuildFile; fileRef = 01A72947C91934D96A7EAA23 /* RootFile.swift */; };
		4AD286114A634A74BE78B1A0 /* LicenseContainer.swift in Sources */ = {isa = PBXBuildFile; fileRef = 15980B67505AAF10642B56C8 /* LicenseContainer.swift */; };
		4BDEEF0C05E5DFF22641D9FA /* Fuzi.framework in Frameworks */ = {isa = PBXBuildFile; fileRef = B72B4F486E93FDA8CDF24550 /* Fuzi.framework */; };
		4C22206EA313899BBC6385C6 /* LCPDialogAuthentication.swift in Sources */ = {isa = PBXBuildFile; fileRef = 77392C999C0EFF83C8F2A47F /* LCPDialogAuthentication.swift */; };
		4C6E7DF3D71660E723E148CF /* LCPContentProtection.swift in Sources */ = {isa = PBXBuildFile; fileRef = 2AF56CF04F94B7BE45631897 /* LCPContentProtection.swift */; };
		4C9EACE2732D23C37E627313 /* ContentProtectionService.swift in Sources */ = {isa = PBXBuildFile; fileRef = 8240F845F35439807CE8AF65 /* ContentProtectionService.swift */; };
		4D4D25BA4772674DD6041C01 /* Deprecated.swift in Sources */ = {isa = PBXBuildFile; fileRef = 0E1D7FA19C628EA8F967F580 /* Deprecated.swift */; };
		4E2AF522FFBD929F52153DAE /* R2Shared.framework in Frameworks */ = {isa = PBXBuildFile; fileRef = 41A0528117E270B68AC75C56 /* R2Shared.framework */; };
		4F8168F527F489AB8619A7F1 /* R2Shared.framework in Frameworks */ = {isa = PBXBuildFile; fileRef = 41A0528117E270B68AC75C56 /* R2Shared.framework */; };
		501E7E05DEA11F7A61D60EAF /* Range.swift in Sources */ = {isa = PBXBuildFile; fileRef = 3231F989F7D7E560DD5364B9 /* Range.swift */; };
		502D4ABD63FE9D99AD066F31 /* DOMRange.swift in Sources */ = {isa = PBXBuildFile; fileRef = C084C255A327387F36B97A62 /* DOMRange.swift */; };
		50838C73E245D9F08BFB3159 /* OPDSAcquisition.swift in Sources */ = {isa = PBXBuildFile; fileRef = 3DFAC865449A1A225BF534DA /* OPDSAcquisition.swift */; };
		50ED47D5333272EC72732E42 /* HTMLDecorationTemplate.swift in Sources */ = {isa = PBXBuildFile; fileRef = 8AB3B86AB42261727B2811CF /* HTMLDecorationTemplate.swift */; };
		51A01B251C751D8F817E2EF8 /* LicensesRepository.swift in Sources */ = {isa = PBXBuildFile; fileRef = F1CBEFCBEB8C144A4429C2E9 /* LicensesRepository.swift */; };
		528E6ABCD5825EC6B3D3BF83 /* Logger.swift in Sources */ = {isa = PBXBuildFile; fileRef = 27E446AE5B40C2C4E5531536 /* Logger.swift */; };
		52C4CB868EA5FBFBB43DD65C /* UIImage.swift in Sources */ = {isa = PBXBuildFile; fileRef = 4598F4671CE7BAE9299BF84B /* UIImage.swift */; };
		5396755709F165FA1A945DEE /* R2NavigatorLocalizedString.swift in Sources */ = {isa = PBXBuildFile; fileRef = E0136BC8AC2E0F3171763FEB /* R2NavigatorLocalizedString.swift */; };
		53B94E4C491E914BD9C3F788 /* PublicationContainer.swift in Sources */ = {isa = PBXBuildFile; fileRef = F9436BCD25FD698CB63F997E /* PublicationContainer.swift */; };
		5426A0E4630127F5F630FFB0 /* PerResourcePositionsService.swift in Sources */ = {isa = PBXBuildFile; fileRef = 01CCE64AE9824DCF6D6413BC /* PerResourcePositionsService.swift */; };
		556347E37C3F349D19BC55AB /* ProxyFetcher.swift in Sources */ = {isa = PBXBuildFile; fileRef = AB1F7BC3EC3419CB824E3A70 /* ProxyFetcher.swift */; };
		55AD61DD47FEE19A967EB258 /* PaginationView.swift in Sources */ = {isa = PBXBuildFile; fileRef = 9EA3A43B7709F7539F9410CD /* PaginationView.swift */; };
		564108CE0A85FD08314D7497 /* Fetcher.swift in Sources */ = {isa = PBXBuildFile; fileRef = 6013A51134BA90F51257864B /* Fetcher.swift */; };
		5718571D121C8CBF45277A0D /* DeviceRepository.swift in Sources */ = {isa = PBXBuildFile; fileRef = B15EC41FF314ABF15AB25CAC /* DeviceRepository.swift */; };
		574B5F5FFA5C776B22840CAB /* SQLite.framework in Frameworks */ = {isa = PBXBuildFile; fileRef = CC1D9C1F72F6C7958FE57E27 /* SQLite.framework */; };
		5803D95A1D970EB0F5D24584 /* Transactions.swift in Sources */ = {isa = PBXBuildFile; fileRef = E8C7C39F6E671BB20F2EB351 /* Transactions.swift */; };
		58F961D80665E1EFA31BBBF6 /* Connection.swift in Sources */ = {isa = PBXBuildFile; fileRef = 33FD18E1CF87271DA6A6A783 /* Connection.swift */; };
		59096D8584963C00FED8881D /* R2Shared.framework in Frameworks */ = {isa = PBXBuildFile; fileRef = 41A0528117E270B68AC75C56 /* R2Shared.framework */; };
		59FD0E40847BED23C7E59FBE /* CompletionList.swift in Sources */ = {isa = PBXBuildFile; fileRef = 65C8719E9CC8EF0D2430AD85 /* CompletionList.swift */; };
		5A40B83CF103A9102DF233E2 /* LoggerStub.swift in Sources */ = {isa = PBXBuildFile; fileRef = 72922E22040CEFB3B7BBCDAF /* LoggerStub.swift */; };
		5B166084DFB7FF0DFD1D111B /* OPDSPrice.swift in Sources */ = {isa = PBXBuildFile; fileRef = 1C22408FE1FA81400DE8D5F7 /* OPDSPrice.swift */; };
		5B38F9D78BD04D7385E4B3E4 /* UserRights.swift in Sources */ = {isa = PBXBuildFile; fileRef = 567C115FF0939F69AD83AE82 /* UserRights.swift */; };
		5BF07D73985075F71E70F5D3 /* Deprecated.swift in Sources */ = {isa = PBXBuildFile; fileRef = 1225F795A69CCB10692A56B5 /* Deprecated.swift */; };
		5C051B93B795D76666F4344B /* Metadata.swift in Sources */ = {isa = PBXBuildFile; fileRef = 01B24895126F2A744A8E9E61 /* Metadata.swift */; };
		5C8ED4151A6C7EF6608A03F8 /* AudioSession.swift in Sources */ = {isa = PBXBuildFile; fileRef = 9ECD1D0BE2C4BB5B58E32BFD /* AudioSession.swift */; };
		5C9617AE1B5678A95ABFF1AA /* Link.swift in Sources */ = {isa = PBXBuildFile; fileRef = DF92954C8C8C3EC50C835CBA /* Link.swift */; };
		5DC35B7D73149E615C91438C /* R2Shared.framework in Frameworks */ = {isa = PBXBuildFile; fileRef = 41A0528117E270B68AC75C56 /* R2Shared.framework */; };
		5FA234353FEBF6A46B32C61E /* Fuzi.swift in Sources */ = {isa = PBXBuildFile; fileRef = CFE34EA8AF2D815F7169CA45 /* Fuzi.swift */; };
		61FFC793CCF795278998A19E /* SearchService.swift in Sources */ = {isa = PBXBuildFile; fileRef = 9B5B029CA09EE1F86A19612A /* SearchService.swift */; };
		635220F58D2B5A0BF8CE4B77 /* Assets in Resources */ = {isa = PBXBuildFile; fileRef = DBCE9786DD346E6BDB2E50FF /* Assets */; };
		650ECC5AC05D337B6A618EBD /* WKWebView.swift in Sources */ = {isa = PBXBuildFile; fileRef = 103E0171A3CDEFA1B1F1F180 /* WKWebView.swift */; };
		65C6F8A05A0B3ACD2EE44944 /* PublicationSpeechSynthesizer.swift in Sources */ = {isa = PBXBuildFile; fileRef = 99DE4955327D8C2DE6F866D3 /* PublicationSpeechSynthesizer.swift */; };
		6719F981514309A65D206A85 /* LCPAcquisition.swift in Sources */ = {isa = PBXBuildFile; fileRef = F622773881411FB8BE686B9F /* LCPAcquisition.swift */; };
		69150D0B00F5665C3DA0000B /* LazyResource.swift in Sources */ = {isa = PBXBuildFile; fileRef = 7C3A9CF25E925418A1712C0B /* LazyResource.swift */; };
		69AA254E4A39D9B49FDFD648 /* UserKey.swift in Sources */ = {isa = PBXBuildFile; fileRef = EC96A56AB406203898059B6C /* UserKey.swift */; };
		6D27F5B8C7DBFBF5FB99A4BE /* Bundle.swift in Sources */ = {isa = PBXBuildFile; fileRef = F669F31B0B6EC690C48916EC /* Bundle.swift */; };
		6D3BCAFF29D91DCA08809D71 /* CRLService.swift in Sources */ = {isa = PBXBuildFile; fileRef = D93B0556DAAAF429893B0692 /* CRLService.swift */; };
		6DC52B94BAC4681B6C70BAF9 /* Publication+EPUB.swift in Sources */ = {isa = PBXBuildFile; fileRef = 508E0CD4F9F02CC851E6D1E1 /* Publication+EPUB.swift */; };
		6FB0637E3BF4AC894AC5A13E /* Localizable.strings in Resources */ = {isa = PBXBuildFile; fileRef = CF80CA3985C2D6380D5A9653 /* Localizable.strings */; };
		6FEC3EB9A32B2B57EEEF9DBB /* EPUBSpread.swift in Sources */ = {isa = PBXBuildFile; fileRef = 98D8CC7BC117BBFB206D01CC /* EPUBSpread.swift */; };
		6FEE606C7126F68B5018CAD0 /* Rights.swift in Sources */ = {isa = PBXBuildFile; fileRef = D94EB44EC5A15FF631AE8B2E /* Rights.swift */; };
		6FFC08925BF26902CF49B830 /* LCPLLicenseContainer.swift in Sources */ = {isa = PBXBuildFile; fileRef = 3EC9BDFB5AC6D5E7FC8F6A4C /* LCPLLicenseContainer.swift */; };
		70441F9E94602F32FB5E127E /* MediaOverlays.swift in Sources */ = {isa = PBXBuildFile; fileRef = F1F5FEE0323287B9CAA09F03 /* MediaOverlays.swift */; };
		70E5D945A0B0BBC84F64C173 /* PDFTapGestureController.swift in Sources */ = {isa = PBXBuildFile; fileRef = 3DF324AD5E3E30687AC5262D /* PDFTapGestureController.swift */; };
		718323B1A0C981D1B7A08F91 /* TransformingResource.swift in Sources */ = {isa = PBXBuildFile; fileRef = E6CA450B17BF2F7FDFA4471C /* TransformingResource.swift */; };
		75044A4E2B2011D9DE749847 /* LocalizedString.swift in Sources */ = {isa = PBXBuildFile; fileRef = 600D8714B762FE37DE405C2E /* LocalizedString.swift */; };
		76B36679FD740158FD9C5DCB /* FileAsset.swift in Sources */ = {isa = PBXBuildFile; fileRef = 691C96D23D42A0C6AC03B1AE /* FileAsset.swift */; };
		788C81F1A7B4EED1DB46762C /* EPUBHTMLInjector.swift in Sources */ = {isa = PBXBuildFile; fileRef = A8D12E849DAD3C5EF46D3BE5 /* EPUBHTMLInjector.swift */; };
		7AEDE3769227C2BDE4876333 /* OPDS1Parser.swift in Sources */ = {isa = PBXBuildFile; fileRef = 34B5C938E4973406F110F2E6 /* OPDS1Parser.swift */; };
		7B2C3E92CAE34EE73DDDCF10 /* CBZNavigatorViewController.swift in Sources */ = {isa = PBXBuildFile; fileRef = 239A56BB0E6DAF17E0A13447 /* CBZNavigatorViewController.swift */; };
		7BDC9F1051BDD3BC61D86B09 /* Collection.swift in Sources */ = {isa = PBXBuildFile; fileRef = 194C08173CDF8E3FE15D8D4A /* Collection.swift */; };
		7CD20AED276833F9585B0E3B /* ContentKey.swift in Sources */ = {isa = PBXBuildFile; fileRef = A8F9AFE740CFFFAD65BA095E /* ContentKey.swift */; };
		7CD8DAE24EDA44A63C444076 /* ResourcesServer.swift in Sources */ = {isa = PBXBuildFile; fileRef = E8D7AF06866C53D07E094337 /* ResourcesServer.swift */; };
		7DA1C42DB83F380338AED9AB /* MediaTypeSnifferContent.swift in Sources */ = {isa = PBXBuildFile; fileRef = 1BE032F34E5529E3F5FD62F1 /* MediaTypeSnifferContent.swift */; };
		7DAEC227AE56EDE51F0379A8 /* Minizip.swift in Sources */ = {isa = PBXBuildFile; fileRef = F28FCF8F6D010982BAE858FD /* Minizip.swift */; };
		7DCC2A07AACA3575CE0C0C0E /* ProxyResource.swift in Sources */ = {isa = PBXBuildFile; fileRef = E48D3BA8BAC5EB3D554FC94C /* ProxyResource.swift */; };
		7E249DA773D6B7D2F042429D /* Minizip.framework in Frameworks */ = {isa = PBXBuildFile; fileRef = F7A5480AC007EAA89265A218 /* Minizip.framework */; };
		7F0C0E92322B0386DB0911BC /* WebView.swift in Sources */ = {isa = PBXBuildFile; fileRef = 93BF3947EBA8736BF20F36FB /* WebView.swift */; };
		7F297EC335D8934E50361D39 /* ReadiumLicenseContainer.swift in Sources */ = {isa = PBXBuildFile; fileRef = 01D191FF1BE0BA97581EB070 /* ReadiumLicenseContainer.swift */; };
		80B2146BDF073A2FF1C28426 /* CGRect.swift in Sources */ = {isa = PBXBuildFile; fileRef = 48856E9AB402E2907B5230F3 /* CGRect.swift */; };
		812ED3E1480A1D7AA6149F69 /* ContentService.swift in Sources */ = {isa = PBXBuildFile; fileRef = 18E809378D79D09192A0AAE1 /* ContentService.swift */; };
		81ADB258F083647221CED24F /* DataCompression.swift in Sources */ = {isa = PBXBuildFile; fileRef = 1EBC685D4A0E07997088DD2D /* DataCompression.swift */; };
		825642E013351C922B6510AD /* UTI.swift in Sources */ = {isa = PBXBuildFile; fileRef = 48B28C65845F0575C40877F6 /* UTI.swift */; };
		82BAA3EB081DD29A928958AC /* ContentLayout.swift in Sources */ = {isa = PBXBuildFile; fileRef = E4A496C959F870BAFDB447DA /* ContentLayout.swift */; };
		837C0BC3151E302508B4BC44 /* LCPAuthenticating.swift in Sources */ = {isa = PBXBuildFile; fileRef = 2CB0BFECA8236412881393AA /* LCPAuthenticating.swift */; };
		861C71906603180ABD01E8FA /* Atomic.swift in Sources */ = {isa = PBXBuildFile; fileRef = CBB57FCAEE605484A7290DBB /* Atomic.swift */; };
		874BD412CBA1D392451B952B /* Assets in Resources */ = {isa = PBXBuildFile; fileRef = 251275D0DF87F85158A5FEA9 /* Assets */; };
		88A171A36700ACF5A4AD6305 /* PublicationService.swift in Sources */ = {isa = PBXBuildFile; fileRef = 667B76C4766DFF58D066D40B /* PublicationService.swift */; };
		895575E8A3FCBB1F99A901CA /* OPFParser.swift in Sources */ = {isa = PBXBuildFile; fileRef = 61575203A3BEB8E218CAFE38 /* OPFParser.swift */; };
		8B8A6E58C84597087280BA20 /* PublicationAsset.swift in Sources */ = {isa = PBXBuildFile; fileRef = 419064D714A90CE07D575629 /* PublicationAsset.swift */; };
		8C19A0DACA19CD3A195B757E /* PDFDocument.swift in Sources */ = {isa = PBXBuildFile; fileRef = DF89316F77F23DACA2E04696 /* PDFDocument.swift */; };
		8D79B9E1D05691E6843D203E /* Fuzi.framework in Frameworks */ = {isa = PBXBuildFile; fileRef = B72B4F486E93FDA8CDF24550 /* Fuzi.framework */; };
		8DA1AE03D9F77E0F009DCCF5 /* PDFDocumentView.swift in Sources */ = {isa = PBXBuildFile; fileRef = 999F16769EC3127CE292B8DB /* PDFDocumentView.swift */; };
		8DACB70852CEA8D64F8BEDB1 /* Group.swift in Sources */ = {isa = PBXBuildFile; fileRef = 9FAAD26EE52713DB9F103610 /* Group.swift */; };
		8E3A8F9AC2DE6F2769C1B69A /* SelectableNavigator.swift in Sources */ = {isa = PBXBuildFile; fileRef = 4567A7ABB678715C37661DE3 /* SelectableNavigator.swift */; };
		8E4C9F5A53A6F9B8FC28B7D4 /* BufferedResource.swift in Sources */ = {isa = PBXBuildFile; fileRef = AE0F9F65A46A9D2B4AF1A0FE /* BufferedResource.swift */; };
		8EE4317BE92998698D48EF72 /* HTTPClient.swift in Sources */ = {isa = PBXBuildFile; fileRef = C4C94659A8749299DBE3628D /* HTTPClient.swift */; };
		8F3175B5E4B494C7E73CDEA5 /* OpdsMetadata.swift in Sources */ = {isa = PBXBuildFile; fileRef = 9DDB25FC1693613B72DFDB6E /* OpdsMetadata.swift */; };
		8F7D8C3FF3FDD10B16F6614A /* CachingResource.swift in Sources */ = {isa = PBXBuildFile; fileRef = 96ABA83305DCD070E3A0D656 /* CachingResource.swift */; };
		904E5378E8CC503A821C1EC6 /* EPUBFixedSpreadView.swift in Sources */ = {isa = PBXBuildFile; fileRef = EF99DAF66659A218CEC25EAE /* EPUBFixedSpreadView.swift */; };
		906FD6884F23DE6B22DDBCE2 /* Fuzi.framework in Frameworks */ = {isa = PBXBuildFile; fileRef = B72B4F486E93FDA8CDF24550 /* Fuzi.framework */; };
		908AED8504EA84152CD26839 /* GCDWebServer.framework in Frameworks */ = {isa = PBXBuildFile; fileRef = 4CAEA09BA4CC5F243E06F1BC /* GCDWebServer.framework */; };
		90CFD62B993F6759716C0AF0 /* LicensesService.swift in Sources */ = {isa = PBXBuildFile; fileRef = 56286133DD0AE093F2C5E9FD /* LicensesService.swift */; };
		92570B878B678E9E9138C94F /* Links.swift in Sources */ = {isa = PBXBuildFile; fileRef = 64ED7629E73022C1495081D1 /* Links.swift */; };
		927037EFF0D89FE14A9D1E9F /* SwiftSoup.framework in Frameworks */ = {isa = PBXBuildFile; fileRef = 5729FF7E2E6521E3730A375C /* SwiftSoup.framework */; };
		93B06AC8D059FA2F0F73E720 /* Minizip.framework in Frameworks */ = {isa = PBXBuildFile; fileRef = F7A5480AC007EAA89265A218 /* Minizip.framework */; };
		95B9369AE4743FB7BAB93DCC /* ResourceContentExtractor.swift in Sources */ = {isa = PBXBuildFile; fileRef = 5D8FE0EA948A4FD3AF0DA7D8 /* ResourceContentExtractor.swift */; };
		95DBB33898FFA425A5913F0C /* ContentTokenizer.swift in Sources */ = {isa = PBXBuildFile; fileRef = 060213D1B559927504AFF9AF /* ContentTokenizer.swift */; };
		97A0F3DC6BEC43D63B80B868 /* RoutingFetcher.swift in Sources */ = {isa = PBXBuildFile; fileRef = 2DE48021CF3FED1C3340E458 /* RoutingFetcher.swift */; };
		98018A77E2A1FA2B90C987E1 /* AudioParser.swift in Sources */ = {isa = PBXBuildFile; fileRef = D9FFEB1FF4B5CD74EB35CD63 /* AudioParser.swift */; };
		98702AFB56F9C50F7246CDDA /* LCPError.swift in Sources */ = {isa = PBXBuildFile; fileRef = A5A115134AA0B8F5254C8139 /* LCPError.swift */; };
		98ABD996FB77EDF7DA69B18F /* DiffableDecoration+HTML.swift in Sources */ = {isa = PBXBuildFile; fileRef = 01265194649A8E2A821CC2A4 /* DiffableDecoration+HTML.swift */; };
		99856B9FCC56A9F1946C6A60 /* TextTokenizer.swift in Sources */ = {isa = PBXBuildFile; fileRef = 761D7DFCF307078B7283A14E /* TextTokenizer.swift */; };
		99F3C8988EA41B0376D85F72 /* Bundle.swift in Sources */ = {isa = PBXBuildFile; fileRef = FCEE6DBDF8E3D1ABE990DB33 /* Bundle.swift */; };
		9A22C456F6A73F29AD9B0CE8 /* Database.swift in Sources */ = {isa = PBXBuildFile; fileRef = 11252900E9B0827C0FD2FA4B /* Database.swift */; };
		9A993922691ACA961F3B16A7 /* DataExtension.swift in Sources */ = {isa = PBXBuildFile; fileRef = B2C9762191DAD823E7C925A5 /* DataExtension.swift */; };
		9AB92492A3131CEB524C1D2A /* EPUBEncryptionParser.swift in Sources */ = {isa = PBXBuildFile; fileRef = 893C5F4086D99997DAF9BEDC /* EPUBEncryptionParser.swift */; };
		9B5F31EE78E818F890F7FBD1 /* DecorableNavigator.swift in Sources */ = {isa = PBXBuildFile; fileRef = 626CFFF131E0E840B76428F1 /* DecorableNavigator.swift */; };
		9BD8989B1CADB1712B31E0A4 /* HREF.swift in Sources */ = {isa = PBXBuildFile; fileRef = 34CA9A244D941CB63515EDDE /* HREF.swift */; };
		9BF0647F4760B562545BC926 /* DataResource.swift in Sources */ = {isa = PBXBuildFile; fileRef = C5B28AF73252B570AEAF80B5 /* DataResource.swift */; };
		9C1DD6AEFB6E1D5989EC25D2 /* Loggable.swift in Sources */ = {isa = PBXBuildFile; fileRef = 067E58BE65BCB4F8D1E8B911 /* Loggable.swift */; };
		9C682824485E27814F92285F /* CursorList.swift in Sources */ = {isa = PBXBuildFile; fileRef = C361F965E7A7962CA3E4C0BA /* CursorList.swift */; };
		9C6B7AFB6FB0635EF5B7B71C /* JSON.swift in Sources */ = {isa = PBXBuildFile; fileRef = EDA827FC94F5CB3F9032028F /* JSON.swift */; };
		9D0DB30B8FDC56DBFA70E68F /* DocumentTypes.swift in Sources */ = {isa = PBXBuildFile; fileRef = 8A00FF0C84822A134A353BD4 /* DocumentTypes.swift */; };
		9DF8A7CF028D764E9D6A2BAC /* DiffableDecoration.swift in Sources */ = {isa = PBXBuildFile; fileRef = 41B61198128D628CFB3FD22A /* DiffableDecoration.swift */; };
		A1033D28F06A34B0070F171B /* HTTPContainer.swift in Sources */ = {isa = PBXBuildFile; fileRef = E8B0659E769825834B2FC6A8 /* HTTPContainer.swift */; };
		A13490DA4406382752B8EA2B /* LCPClient.swift in Sources */ = {isa = PBXBuildFile; fileRef = A214B5DC13576FB36935B5EA /* LCPClient.swift */; };
		A1417B1B73BE3EC5243760D2 /* Publication+JSON.swift in Sources */ = {isa = PBXBuildFile; fileRef = 8C0B4302E87880979A441710 /* Publication+JSON.swift */; };
		A15E4DFAA472469080819BB6 /* Date+ISO8601.swift in Sources */ = {isa = PBXBuildFile; fileRef = 728FE6FBE1A1D9199FAEB79A /* Date+ISO8601.swift */; };
		A18842C5051EF84E2DA02300 /* DownloadSession.swift in Sources */ = {isa = PBXBuildFile; fileRef = E76DFDE600369E9D3EF452E1 /* DownloadSession.swift */; };
		A2CDF2E8DC527C19EA348AB8 /* Properties+Archive.swift in Sources */ = {isa = PBXBuildFile; fileRef = 294E01A2E6FF25539EBC1082 /* Properties+Archive.swift */; };
		A3EBB38968F8EB4ABC560678 /* ArchiveFetcher.swift in Sources */ = {isa = PBXBuildFile; fileRef = 3604722B0DFFFBFB66B7F1BF /* ArchiveFetcher.swift */; };
		A46DC4FD105295950D990BEE /* Accessibility.swift in Sources */ = {isa = PBXBuildFile; fileRef = 85570570689D5791F24E6651 /* Accessibility.swift */; };
		A6658BA380A889B8310A558F /* Facet.swift in Sources */ = {isa = PBXBuildFile; fileRef = 387B19B66C4D91A295B5EFA6 /* Facet.swift */; };
		A8E6E488592BDBB97C4B7B87 /* XML.swift in Sources */ = {isa = PBXBuildFile; fileRef = 2CDB1B325928A873012E6149 /* XML.swift */; };
		A90A46957B8B68EE82C4DBAD /* OPDSAvailability.swift in Sources */ = {isa = PBXBuildFile; fileRef = F2E780027410F4B6CC872B3D /* OPDSAvailability.swift */; };
		AA0CDCC2CA63228C1F35E816 /* AudioNavigator.swift in Sources */ = {isa = PBXBuildFile; fileRef = DCE34D74E282834684E1C999 /* AudioNavigator.swift */; };
		AA218336FBD1C23959542515 /* Array.swift in Sources */ = {isa = PBXBuildFile; fileRef = 429DC5F399C506D2256F54A7 /* Array.swift */; };
		AA6EB82E79460DB9362C16D0 /* DRM+Deprecated.swift in Sources */ = {isa = PBXBuildFile; fileRef = 56DCEA1627F7AE84298732CC /* DRM+Deprecated.swift */; };
		AB8A995D97D2C1007706F215 /* CBZParser.swift in Sources */ = {isa = PBXBuildFile; fileRef = 444216A015C73E8B25272F98 /* CBZParser.swift */; };
		AB986C674F50C291ED7011FB /* SMILParser.swift in Sources */ = {isa = PBXBuildFile; fileRef = C38A7D45005927987BFEA228 /* SMILParser.swift */; };
		ABF7231602869044F9B5D4FE /* Presentation+EPUB.swift in Sources */ = {isa = PBXBuildFile; fileRef = 42EFF9139B59D763CE254F92 /* Presentation+EPUB.swift */; };
		AD87094AA40926939955E9F2 /* LCPRenewDelegate.swift in Sources */ = {isa = PBXBuildFile; fileRef = 230985A228FA74F24735D6BB /* LCPRenewDelegate.swift */; };
		AEB46271E6276AF6C1E7EF22 /* Presentation.swift in Sources */ = {isa = PBXBuildFile; fileRef = 8B6A5B12925813FB40C41034 /* Presentation.swift */; };
		AED384BC5E1B570F0AD6F72E /* VisualNavigator.swift in Sources */ = {isa = PBXBuildFile; fileRef = A94DA04D56753CC008F65B1A /* VisualNavigator.swift */; };
		AEF2B742FACAAB5CB9E681EE /* DataInputStream.swift in Sources */ = {isa = PBXBuildFile; fileRef = FFE69E4A69439FC4C17CCEDB /* DataInputStream.swift */; };
		B044F59ED23A3DDD178FC966 /* DifferenceKit.framework in Frameworks */ = {isa = PBXBuildFile; fileRef = 0CB9035705112EB122F74DBE /* DifferenceKit.framework */; };
		B066F9DDCD00A8917478CB6C /* LCPDialogViewController.swift in Sources */ = {isa = PBXBuildFile; fileRef = 0BB64178365BFA9ED75C7078 /* LCPDialogViewController.swift */; };
		B3E2F6C76E3085FC18F7068A /* UserSettings.swift in Sources */ = {isa = PBXBuildFile; fileRef = 9D586820910099E82E7C35B5 /* UserSettings.swift */; };
		B5DC9710E7124907BBFE9EA5 /* StringEncoding.swift in Sources */ = {isa = PBXBuildFile; fileRef = BB11EA964FBB42D44C3E4A50 /* StringEncoding.swift */; };
		B676C73C834E530E5C019F66 /* CancellableResult.swift in Sources */ = {isa = PBXBuildFile; fileRef = 0CB0D3EE83AE0CE1F0B0B0CF /* CancellableResult.swift */; };
		B8662849CA988CD3C92D883A /* PublicationMediaLoader.swift in Sources */ = {isa = PBXBuildFile; fileRef = 56C489452239BF85F4D14E95 /* PublicationMediaLoader.swift */; };
		B94497EBF0B2877CAD6CBF29 /* DefaultLocatorService.swift in Sources */ = {isa = PBXBuildFile; fileRef = 7C28B8CD48F8A660141F5983 /* DefaultLocatorService.swift */; };
		B9AD33C05ECC47AD04D3A98E /* OPDSHolds.swift in Sources */ = {isa = PBXBuildFile; fileRef = D5857B33DB63054593878018 /* OPDSHolds.swift */; };
		BAC8616BD37C22BC5541959A /* PotentialRights.swift in Sources */ = {isa = PBXBuildFile; fileRef = B5CE464C519852D38F873ADB /* PotentialRights.swift */; };
		BB358C017D0458224922C35C /* OPDSCopies.swift in Sources */ = {isa = PBXBuildFile; fileRef = 819D931708B3EE95CF9ADFED /* OPDSCopies.swift */; };
		BB457884B7AFAEC3F52E8CE3 /* LCPDecryptor.swift in Sources */ = {isa = PBXBuildFile; fileRef = 68719C5F09F9193E378DF585 /* LCPDecryptor.swift */; };
		BB9DFD1B35AF515BB1B05B9D /* LicenseDocument.swift in Sources */ = {isa = PBXBuildFile; fileRef = 968B4EB4AD29DFA430C8A563 /* LicenseDocument.swift */; };
		BC959180C51A5E484D328D47 /* UIView.swift in Sources */ = {isa = PBXBuildFile; fileRef = 55D0EAD1ABB7B829A3891D3A /* UIView.swift */; };
		C0FEC68C84946E959E910CC1 /* URL.swift in Sources */ = {isa = PBXBuildFile; fileRef = 733C1DF0A4612D888376358B /* URL.swift */; };
		C19106C4C87C79A9F6B0B325 /* StringExtension.swift in Sources */ = {isa = PBXBuildFile; fileRef = 125BAF5FDFA097BA5CC63539 /* StringExtension.swift */; };
		C283E515CA6A8EEA1C89AD98 /* License.swift in Sources */ = {isa = PBXBuildFile; fileRef = C2C93C33347DC0A41FE15AC6 /* License.swift */; };
		C2A1FAC4ADA33EABA1E45EF8 /* ParseData.swift in Sources */ = {isa = PBXBuildFile; fileRef = B1085F2D690A73984E675D54 /* ParseData.swift */; };
<<<<<<< HEAD
=======
		C2D32286200D850101D8C4FD /* SwiftSoup.xcframework in Frameworks */ = {isa = PBXBuildFile; fileRef = BE09289EB0FEA5FEC8506B1F /* SwiftSoup.xcframework */; };
		C35001848411CBCAC8F03763 /* PublicationContentIterator.swift in Sources */ = {isa = PBXBuildFile; fileRef = 4BF38F71FDEC1920325B62D3 /* PublicationContentIterator.swift */; };
>>>>>>> fda711ef
		C3BC5A4C44DD8CE26155C0D5 /* PDFFileParser.swift in Sources */ = {isa = PBXBuildFile; fileRef = 8103346E73760F07800EB75E /* PDFFileParser.swift */; };
		C3BEB5CC9C6DD065B2CAE1BE /* Licenses.swift in Sources */ = {isa = PBXBuildFile; fileRef = ED568512FD1304D6B9CC79B0 /* Licenses.swift */; };
		C4AAABD4474B6A5A25B34720 /* Range.swift in Sources */ = {isa = PBXBuildFile; fileRef = AB3E08C8187DCC3099CF9D22 /* Range.swift */; };
		C4F0A98562FDDB478F7DD0A9 /* LCPLicense.swift in Sources */ = {isa = PBXBuildFile; fileRef = 093629E752DE17264B97C598 /* LCPLicense.swift */; };
		C563FF7E2BDFBD5454067ECD /* EPUBLayout.swift in Sources */ = {isa = PBXBuildFile; fileRef = 339637CCF01E665F4CB78B01 /* EPUBLayout.swift */; };
		C5D9F9950D332C7CAA0C387A /* ReadiumWebPubParser.swift in Sources */ = {isa = PBXBuildFile; fileRef = E6E97CCA91F910315C260373 /* ReadiumWebPubParser.swift */; };
		C657A9D08F53A44658962E83 /* CoverService.swift in Sources */ = {isa = PBXBuildFile; fileRef = A4F0C112656C4786F3861973 /* CoverService.swift */; };
		C784A3821288A580700AD1DB /* LinkRelation.swift in Sources */ = {isa = PBXBuildFile; fileRef = AB0EF21FADD12D51D0619C0D /* LinkRelation.swift */; };
		C8769988A8B3E5AF08CBC7FB /* Locator.swift in Sources */ = {isa = PBXBuildFile; fileRef = BE7D07E66B7E820D1A509A27 /* Locator.swift */; };
		C89165FC9D8427961A3ADDD9 /* WarningLogger.swift in Sources */ = {isa = PBXBuildFile; fileRef = 3510E7E84A5361BCECC90569 /* WarningLogger.swift */; };
		C9CD140B788A26AC2604316C /* EPUBDeobfuscator.swift in Sources */ = {isa = PBXBuildFile; fileRef = D3D785FEFDA202A61E620890 /* EPUBDeobfuscator.swift */; };
		CA152829D0654EB38D6BF836 /* R2LocalizedString.swift in Sources */ = {isa = PBXBuildFile; fileRef = 972DC46120E457918E69EBD0 /* R2LocalizedString.swift */; };
		CC1EBC553CE8A5C873E7A9BB /* PublicationServicesBuilder.swift in Sources */ = {isa = PBXBuildFile; fileRef = 7768FC212BAC1669A5ED08C5 /* PublicationServicesBuilder.swift */; };
		CD7DF8DC7B346AA86DECE596 /* Tokenizer.swift in Sources */ = {isa = PBXBuildFile; fileRef = 8DA31089FCAD8DFB9AC46E4E /* Tokenizer.swift */; };
		CE31AFB76CC1A587AC62BBDB /* EPUBContainerParser.swift in Sources */ = {isa = PBXBuildFile; fileRef = 78033AFDF98C92351785D17F /* EPUBContainerParser.swift */; };
		D13F342C611C6495554EE3DF /* NCXParser.swift in Sources */ = {isa = PBXBuildFile; fileRef = 4363E8A92B1EA9AF2561DCE9 /* NCXParser.swift */; };
		D248F68B569EDADA445E341D /* TargetAction.swift in Sources */ = {isa = PBXBuildFile; fileRef = 4E564AE6D5137499C81FEBE2 /* TargetAction.swift */; };
		D26AE818524611D4B6279787 /* Manifest.swift in Sources */ = {isa = PBXBuildFile; fileRef = FCA5481C26E0513D55F4DE48 /* Manifest.swift */; };
		D29D1F6AC5C7D1384F93A520 /* Properties+EPUB.swift in Sources */ = {isa = PBXBuildFile; fileRef = 6BC71BAFF7A20D7903E6EE4D /* Properties+EPUB.swift */; };
		D426BFD641700B2C24D428DB /* Result.swift in Sources */ = {isa = PBXBuildFile; fileRef = 634444C3FD707BD99E337CDC /* Result.swift */; };
		D50FE2B82BB34E2881723BE9 /* ZIPLicenseContainer.swift in Sources */ = {isa = PBXBuildFile; fileRef = A6453ABD6DF237362C6EECD2 /* ZIPLicenseContainer.swift */; };
		D59E4F649A970E1F8A95E6DA /* ImageParser.swift in Sources */ = {isa = PBXBuildFile; fileRef = 37087C0D0B36FE7F20F1C891 /* ImageParser.swift */; };
		D7FB0CC13190A17DAB7D7DB1 /* Localizable.strings in Resources */ = {isa = PBXBuildFile; fileRef = 866AEA533E1F119928F17990 /* Localizable.strings */; };
		D80CD187D5C06AF7304B1393 /* PublicationParser.swift in Sources */ = {isa = PBXBuildFile; fileRef = F609C27F073E40D662CFE093 /* PublicationParser.swift */; };
		D931CA82789A1519BB22BBB5 /* NSRegularExpression.swift in Sources */ = {isa = PBXBuildFile; fileRef = C7931CB2A5658CAAECD150B0 /* NSRegularExpression.swift */; };
		D94A07E9627214888D37C6DF /* Bundle.swift in Sources */ = {isa = PBXBuildFile; fileRef = F64FBE3CA5C1B0C73A22E86D /* Bundle.swift */; };
		D9D47DE8D3C0BD48CFCBA8DA /* PublicationServer.swift in Sources */ = {isa = PBXBuildFile; fileRef = F6D87AB6FB1B213E6269736B /* PublicationServer.swift */; };
		DA732235A8E5D6011DAFF31C /* Minizip.framework in Frameworks */ = {isa = PBXBuildFile; fileRef = F7A5480AC007EAA89265A218 /* Minizip.framework */; };
		DB82C032876BF0C45FE4F35B /* Minizip.framework in Frameworks */ = {isa = PBXBuildFile; fileRef = F7A5480AC007EAA89265A218 /* Minizip.framework */; };
		DC0487666F03A3FAFE49D0B9 /* EPUBLicenseContainer.swift in Sources */ = {isa = PBXBuildFile; fileRef = 500E55D9CA753D6D6AA76D10 /* EPUBLicenseContainer.swift */; };
		DE8FFE058B087A30A29D827A /* Container.swift in Sources */ = {isa = PBXBuildFile; fileRef = FEE539CA654121413F911402 /* Container.swift */; };
		E0291D347EB7F8F3C5D41970 /* MediaType.swift in Sources */ = {isa = PBXBuildFile; fileRef = 6599A2A3F66206997E700303 /* MediaType.swift */; };
		E234B4BF37B3F80BCC5C92AF /* Metadata+Presentation.swift in Sources */ = {isa = PBXBuildFile; fileRef = EC59A963F316359DF8B119AC /* Metadata+Presentation.swift */; };
		E303E21BA9C131E9A4E6424A /* MediaType+Deprecated.swift in Sources */ = {isa = PBXBuildFile; fileRef = 49C8CE772EF8EF683D0DEE57 /* MediaType+Deprecated.swift */; };
		E356D67B77C65D294F60D58A /* HTTPClient.swift in Sources */ = {isa = PBXBuildFile; fileRef = DD8FA524D4C8D19FBDDE23F5 /* HTTPClient.swift */; };
		E3848BCC92B4B7E03A4FEE76 /* EPUBReflowableSpreadView.swift in Sources */ = {isa = PBXBuildFile; fileRef = 0C45688D0A9C1F81F463FF92 /* EPUBReflowableSpreadView.swift */; };
		E55B69F79BB4E2EAC4BE34D0 /* Publication+OPDS.swift in Sources */ = {isa = PBXBuildFile; fileRef = 4BB5D42EEF0083D833E2A572 /* Publication+OPDS.swift */; };
		E69BA16E04FBEAA061759895 /* UserSettings.swift in Sources */ = {isa = PBXBuildFile; fileRef = F4937644CB65AE6801CE3295 /* UserSettings.swift */; };
		E6B6841AFFF9EFECAEE77ECC /* Content.swift in Sources */ = {isa = PBXBuildFile; fileRef = 1039900AC78465AD989D7464 /* Content.swift */; };
		E6BF3A99E6C6AAC4FEE1099F /* ControlFlow.swift in Sources */ = {isa = PBXBuildFile; fileRef = 55BC4119B8937D17ED80B1AB /* ControlFlow.swift */; };
		E7D731030584957DAD52683C /* Deferred.swift in Sources */ = {isa = PBXBuildFile; fileRef = 10CFCE63856A801FB14A0633 /* Deferred.swift */; };
		E8293787CB5E5CECE38A63B2 /* Encryption.swift in Sources */ = {isa = PBXBuildFile; fileRef = 54699BC0E00F327E67908F6A /* Encryption.swift */; };
		E84974640DF5323C4CA3BDDF /* Fuzi.framework in Frameworks */ = {isa = PBXBuildFile; fileRef = B72B4F486E93FDA8CDF24550 /* Fuzi.framework */; };
		E8948585183675905ABA51F1 /* Observable.swift in Sources */ = {isa = PBXBuildFile; fileRef = 5BC6AE42A31D77B548CB0BB4 /* Observable.swift */; };
		E8CB4E5729E7000FC55FC937 /* CoreServices.framework in Frameworks */ = {isa = PBXBuildFile; fileRef = 342D5C0FEE79A2ABEE24A43E /* CoreServices.framework */; };
		E90A5FDF5271435A1B3F4A5D /* Fuzi.framework in Frameworks */ = {isa = PBXBuildFile; fileRef = B72B4F486E93FDA8CDF24550 /* Fuzi.framework */; };
		E9AADF25494C968A44979B66 /* UInt64.swift in Sources */ = {isa = PBXBuildFile; fileRef = 57338C29681D4872D425AB81 /* UInt64.swift */; };
		E9EE047B89D0084523F7C888 /* Feed.swift in Sources */ = {isa = PBXBuildFile; fileRef = C5E7CEDF6EA681FE8119791B /* Feed.swift */; };
		EA8C7F894E3BE8D6D954DC47 /* InMemoryPositionsService.swift in Sources */ = {isa = PBXBuildFile; fileRef = 505BF8A630F7C7B96754E333 /* InMemoryPositionsService.swift */; };
		EB4D11D2D1A0C64FF0E982C3 /* Optional.swift in Sources */ = {isa = PBXBuildFile; fileRef = CC925E451D875E5F74748EDC /* Optional.swift */; };
		EDCA3449EA5683B37D82FEBE /* PDFKit.swift in Sources */ = {isa = PBXBuildFile; fileRef = ABAF1D0444B94E2CDD80087D /* PDFKit.swift */; };
		EE951A131E38E316BF7A1129 /* LCPDialogViewController.xib in Resources */ = {isa = PBXBuildFile; fileRef = ED5C6546C24E5E619E4CC9D1 /* LCPDialogViewController.xib */; };
		EF8EE67A14F96F0D445422C4 /* EPUBParser.swift in Sources */ = {isa = PBXBuildFile; fileRef = 03C234075C7F7573BA54B77D /* EPUBParser.swift */; };
		F09863D8D014DFF822A36B00 /* ZIPFoundation.framework in Frameworks */ = {isa = PBXBuildFile; fileRef = 2BA37D808903302DC0DFCEAA /* ZIPFoundation.framework */; };
		F297BFBADCEFC21E140BEA30 /* Properties+Encryption.swift in Sources */ = {isa = PBXBuildFile; fileRef = 1E175BF1A1F97687B4119BB1 /* Properties+Encryption.swift */; };
		F2B89E29EBFF1B96981490CD /* Streamer.swift in Sources */ = {isa = PBXBuildFile; fileRef = FE961CB4827D937CE3862B51 /* Streamer.swift */; };
		F2BDD94FFFBD08526B56E337 /* URLHelper.swift in Sources */ = {isa = PBXBuildFile; fileRef = E19D31097B3A8050A46CDAA5 /* URLHelper.swift */; };
		F48C88FECB4F1FE52B0306BC /* CGPDF.swift in Sources */ = {isa = PBXBuildFile; fileRef = F6EB7CAF6D058380A2AB711A /* CGPDF.swift */; };
		F5A304B1D0BF425C8E3850AC /* OPFMeta.swift in Sources */ = {isa = PBXBuildFile; fileRef = 0FC49AFB32B525AAC5BF7612 /* OPFMeta.swift */; };
		F90CF6CE1D4F5FA195E19D76 /* LCPPassphraseAuthentication.swift in Sources */ = {isa = PBXBuildFile; fileRef = 1D5053C2151DDDE4E8F06513 /* LCPPassphraseAuthentication.swift */; };
		F96C29471F3EF0CEE568AA53 /* prod-license.lcpl in Resources */ = {isa = PBXBuildFile; fileRef = 9BD31F314E7B3A61C55635E5 /* prod-license.lcpl */; };
		FAF2C0923D6A2DDB25A2AD1E /* LCPDFPositionsService.swift in Sources */ = {isa = PBXBuildFile; fileRef = 47B9196192A22B8AB80E6B2F /* LCPDFPositionsService.swift */; };
		FBA2EFCD6258B97659EDE5BC /* GeneratedCoverService.swift in Sources */ = {isa = PBXBuildFile; fileRef = 925CDE3176715EBEBF40B21F /* GeneratedCoverService.swift */; };
		FC4E26C0ED78E6CE02762156 /* CryptoSwift.framework in Frameworks */ = {isa = PBXBuildFile; fileRef = 138898DB487338AB5A9575C5 /* CryptoSwift.framework */; };
		FCC1E4CA5DE12AFBB80A3C37 /* URITemplate.swift in Sources */ = {isa = PBXBuildFile; fileRef = D5A6F75A226DE424A0515AC3 /* URITemplate.swift */; };
		FD13DEAC62A3ED6714841B7A /* HTTPRequest.swift in Sources */ = {isa = PBXBuildFile; fileRef = 7214B2366A4E024517FF8C76 /* HTTPRequest.swift */; };
		FD1468D898D5B4CEE52378F2 /* TTSEngine.swift in Sources */ = {isa = PBXBuildFile; fileRef = D88E58FF0AC7D506273FD8D9 /* TTSEngine.swift */; };
		FD16EA6468E99FB52ED97A5D /* PDFOutlineNode.swift in Sources */ = {isa = PBXBuildFile; fileRef = E5D7B566F794F356878AE8E0 /* PDFOutlineNode.swift */; };
		FD80A1458442254E194888F4 /* ZIPInputStream.swift in Sources */ = {isa = PBXBuildFile; fileRef = B0276C0D645E8013EE0F86FA /* ZIPInputStream.swift */; };
		FE690C9C116731D017E7DB43 /* ContentProtectionService+WS.swift in Sources */ = {isa = PBXBuildFile; fileRef = 33C422C1CFB72372FC343AE4 /* ContentProtectionService+WS.swift */; };
		FFC0D2E981B9AB2246831B56 /* StringSearchService.swift in Sources */ = {isa = PBXBuildFile; fileRef = 9E3543F628B017E9BF65DD08 /* StringSearchService.swift */; };
/* End PBXBuildFile section */

/* Begin PBXContainerItemProxy section */
		1B58C19E78E1B2C3293CF280 /* PBXContainerItemProxy */ = {
			isa = PBXContainerItemProxy;
			containerPortal = 6A907415FD50E4A36E33B555 /* Project object */;
			proxyType = 1;
			remoteGlobalIDString = 775EF03FA0776FAD5958EC01;
			remoteInfo = R2Shared;
		};
		65C57BDA97BF899AB60FC9F0 /* PBXContainerItemProxy */ = {
			isa = PBXContainerItemProxy;
			containerPortal = 6A907415FD50E4A36E33B555 /* Project object */;
			proxyType = 1;
			remoteGlobalIDString = 775EF03FA0776FAD5958EC01;
			remoteInfo = R2Shared;
		};
		79288BA7DBB906029064DF6C /* PBXContainerItemProxy */ = {
			isa = PBXContainerItemProxy;
			containerPortal = 6A907415FD50E4A36E33B555 /* Project object */;
			proxyType = 1;
			remoteGlobalIDString = 775EF03FA0776FAD5958EC01;
			remoteInfo = R2Shared;
		};
		84E46CB5F2A96B5E9CE0FC86 /* PBXContainerItemProxy */ = {
			isa = PBXContainerItemProxy;
			containerPortal = 6A907415FD50E4A36E33B555 /* Project object */;
			proxyType = 1;
			remoteGlobalIDString = 775EF03FA0776FAD5958EC01;
			remoteInfo = R2Shared;
		};
/* End PBXContainerItemProxy section */

/* Begin PBXFileReference section */
		01265194649A8E2A821CC2A4 /* DiffableDecoration+HTML.swift */ = {isa = PBXFileReference; lastKnownFileType = sourcecode.swift; path = "DiffableDecoration+HTML.swift"; sourceTree = "<group>"; };
		01A72947C91934D96A7EAA23 /* RootFile.swift */ = {isa = PBXFileReference; lastKnownFileType = sourcecode.swift; path = RootFile.swift; sourceTree = "<group>"; };
		01B24895126F2A744A8E9E61 /* Metadata.swift */ = {isa = PBXFileReference; lastKnownFileType = sourcecode.swift; path = Metadata.swift; sourceTree = "<group>"; };
		01CCE64AE9824DCF6D6413BC /* PerResourcePositionsService.swift */ = {isa = PBXFileReference; lastKnownFileType = sourcecode.swift; path = PerResourcePositionsService.swift; sourceTree = "<group>"; };
		01D191FF1BE0BA97581EB070 /* ReadiumLicenseContainer.swift */ = {isa = PBXFileReference; lastKnownFileType = sourcecode.swift; path = ReadiumLicenseContainer.swift; sourceTree = "<group>"; };
		03C234075C7F7573BA54B77D /* EPUBParser.swift */ = {isa = PBXFileReference; lastKnownFileType = sourcecode.swift; path = EPUBParser.swift; sourceTree = "<group>"; };
		049EDB4F925E0AFEDA7318A5 /* HTTPFetcher.swift */ = {isa = PBXFileReference; lastKnownFileType = sourcecode.swift; path = HTTPFetcher.swift; sourceTree = "<group>"; };
		060213D1B559927504AFF9AF /* ContentTokenizer.swift */ = {isa = PBXFileReference; lastKnownFileType = sourcecode.swift; path = ContentTokenizer.swift; sourceTree = "<group>"; };
		067E58BE65BCB4F8D1E8B911 /* Loggable.swift */ = {isa = PBXFileReference; lastKnownFileType = sourcecode.swift; path = Loggable.swift; sourceTree = "<group>"; };
		07B5469E40752E598C070E5B /* OPDSParser.swift */ = {isa = PBXFileReference; lastKnownFileType = sourcecode.swift; path = OPDSParser.swift; sourceTree = "<group>"; };
		093629E752DE17264B97C598 /* LCPLicense.swift */ = {isa = PBXFileReference; lastKnownFileType = sourcecode.swift; path = LCPLicense.swift; sourceTree = "<group>"; };
		0BB64178365BFA9ED75C7078 /* LCPDialogViewController.swift */ = {isa = PBXFileReference; lastKnownFileType = sourcecode.swift; path = LCPDialogViewController.swift; sourceTree = "<group>"; };
		0C45688D0A9C1F81F463FF92 /* EPUBReflowableSpreadView.swift */ = {isa = PBXFileReference; lastKnownFileType = sourcecode.swift; path = EPUBReflowableSpreadView.swift; sourceTree = "<group>"; };
		0CB0D3EE83AE0CE1F0B0B0CF /* CancellableResult.swift */ = {isa = PBXFileReference; lastKnownFileType = sourcecode.swift; path = CancellableResult.swift; sourceTree = "<group>"; };
		0CB9035705112EB122F74DBE /* DifferenceKit.framework */ = {isa = PBXFileReference; lastKnownFileType = wrapper.framework; path = DifferenceKit.framework; sourceTree = "<group>"; };
		0E1D7FA19C628EA8F967F580 /* Deprecated.swift */ = {isa = PBXFileReference; lastKnownFileType = sourcecode.swift; path = Deprecated.swift; sourceTree = "<group>"; };
		0FC49AFB32B525AAC5BF7612 /* OPFMeta.swift */ = {isa = PBXFileReference; lastKnownFileType = sourcecode.swift; path = OPFMeta.swift; sourceTree = "<group>"; };
		1039900AC78465AD989D7464 /* Content.swift */ = {isa = PBXFileReference; lastKnownFileType = sourcecode.swift; path = Content.swift; sourceTree = "<group>"; };
		103E0171A3CDEFA1B1F1F180 /* WKWebView.swift */ = {isa = PBXFileReference; lastKnownFileType = sourcecode.swift; path = WKWebView.swift; sourceTree = "<group>"; };
		10CFCE63856A801FB14A0633 /* Deferred.swift */ = {isa = PBXFileReference; lastKnownFileType = sourcecode.swift; path = Deferred.swift; sourceTree = "<group>"; };
		10FB29EDCCE5910C869295F1 /* Either.swift */ = {isa = PBXFileReference; lastKnownFileType = sourcecode.swift; path = Either.swift; sourceTree = "<group>"; };
		11252900E9B0827C0FD2FA4B /* Database.swift */ = {isa = PBXFileReference; lastKnownFileType = sourcecode.swift; path = Database.swift; sourceTree = "<group>"; };
		1225F795A69CCB10692A56B5 /* Deprecated.swift */ = {isa = PBXFileReference; lastKnownFileType = sourcecode.swift; path = Deprecated.swift; sourceTree = "<group>"; };
		125BAF5FDFA097BA5CC63539 /* StringExtension.swift */ = {isa = PBXFileReference; lastKnownFileType = sourcecode.swift; path = StringExtension.swift; sourceTree = "<group>"; };
		138898DB487338AB5A9575C5 /* CryptoSwift.framework */ = {isa = PBXFileReference; lastKnownFileType = wrapper.framework; path = CryptoSwift.framework; sourceTree = "<group>"; };
		15980B67505AAF10642B56C8 /* LicenseContainer.swift */ = {isa = PBXFileReference; lastKnownFileType = sourcecode.swift; path = LicenseContainer.swift; sourceTree = "<group>"; };
		17D22986A3ADE9E883691EE2 /* Deferred.swift */ = {isa = PBXFileReference; lastKnownFileType = sourcecode.swift; path = Deferred.swift; sourceTree = "<group>"; };
		18E809378D79D09192A0AAE1 /* ContentService.swift */ = {isa = PBXFileReference; lastKnownFileType = sourcecode.swift; path = ContentService.swift; sourceTree = "<group>"; };
		194C08173CDF8E3FE15D8D4A /* Collection.swift */ = {isa = PBXFileReference; lastKnownFileType = sourcecode.swift; path = Collection.swift; sourceTree = "<group>"; };
		1BE032F34E5529E3F5FD62F1 /* MediaTypeSnifferContent.swift */ = {isa = PBXFileReference; lastKnownFileType = sourcecode.swift; path = MediaTypeSnifferContent.swift; sourceTree = "<group>"; };
		1C22408FE1FA81400DE8D5F7 /* OPDSPrice.swift */ = {isa = PBXFileReference; lastKnownFileType = sourcecode.swift; path = OPDSPrice.swift; sourceTree = "<group>"; };
		1D5053C2151DDDE4E8F06513 /* LCPPassphraseAuthentication.swift */ = {isa = PBXFileReference; lastKnownFileType = sourcecode.swift; path = LCPPassphraseAuthentication.swift; sourceTree = "<group>"; };
		1E175BF1A1F97687B4119BB1 /* Properties+Encryption.swift */ = {isa = PBXFileReference; lastKnownFileType = sourcecode.swift; path = "Properties+Encryption.swift"; sourceTree = "<group>"; };
		1EBC685D4A0E07997088DD2D /* DataCompression.swift */ = {isa = PBXFileReference; lastKnownFileType = sourcecode.swift; path = DataCompression.swift; sourceTree = "<group>"; };
		1FDB5E905D7B4F0E9D8CA56C /* TransformingFetcher.swift */ = {isa = PBXFileReference; lastKnownFileType = sourcecode.swift; path = TransformingFetcher.swift; sourceTree = "<group>"; };
		230985A228FA74F24735D6BB /* LCPRenewDelegate.swift */ = {isa = PBXFileReference; lastKnownFileType = sourcecode.swift; path = LCPRenewDelegate.swift; sourceTree = "<group>"; };
		239A56BB0E6DAF17E0A13447 /* CBZNavigatorViewController.swift */ = {isa = PBXFileReference; lastKnownFileType = sourcecode.swift; path = CBZNavigatorViewController.swift; sourceTree = "<group>"; };
		251275D0DF87F85158A5FEA9 /* Assets */ = {isa = PBXFileReference; lastKnownFileType = folder; name = Assets; path = ../../Sources/Navigator/EPUB/Assets; sourceTree = SOURCE_ROOT; };
		25FD89B99234B85BD2A8FC3E /* MediaNavigator.swift */ = {isa = PBXFileReference; lastKnownFileType = sourcecode.swift; path = MediaNavigator.swift; sourceTree = "<group>"; };
		27E446AE5B40C2C4E5531536 /* Logger.swift */ = {isa = PBXFileReference; lastKnownFileType = sourcecode.swift; path = Logger.swift; sourceTree = "<group>"; };
		294E01A2E6FF25539EBC1082 /* Properties+Archive.swift */ = {isa = PBXFileReference; lastKnownFileType = sourcecode.swift; path = "Properties+Archive.swift"; sourceTree = "<group>"; };
		29AD63CD2A41586290547212 /* NavigationDocumentParser.swift */ = {isa = PBXFileReference; lastKnownFileType = sourcecode.swift; path = NavigationDocumentParser.swift; sourceTree = "<group>"; };
		2AF56CF04F94B7BE45631897 /* LCPContentProtection.swift */ = {isa = PBXFileReference; lastKnownFileType = sourcecode.swift; path = LCPContentProtection.swift; sourceTree = "<group>"; };
		2BA37D808903302DC0DFCEAA /* ZIPFoundation.framework */ = {isa = PBXFileReference; lastKnownFileType = wrapper.framework; path = ZIPFoundation.framework; sourceTree = "<group>"; };
		2BD6F93E379D0DC6FA1DCDEE /* Navigator.swift */ = {isa = PBXFileReference; lastKnownFileType = sourcecode.swift; path = Navigator.swift; sourceTree = "<group>"; };
		2C8CDB4833C705FC1D986679 /* PassphrasesRepository.swift */ = {isa = PBXFileReference; lastKnownFileType = sourcecode.swift; path = PassphrasesRepository.swift; sourceTree = "<group>"; };
		2CB0BFECA8236412881393AA /* LCPAuthenticating.swift */ = {isa = PBXFileReference; lastKnownFileType = sourcecode.swift; path = LCPAuthenticating.swift; sourceTree = "<group>"; };
		2CDB1B325928A873012E6149 /* XML.swift */ = {isa = PBXFileReference; lastKnownFileType = sourcecode.swift; path = XML.swift; sourceTree = "<group>"; };
		2DE48021CF3FED1C3340E458 /* RoutingFetcher.swift */ = {isa = PBXFileReference; lastKnownFileType = sourcecode.swift; path = RoutingFetcher.swift; sourceTree = "<group>"; };
		2DF03272C07D6951ADC1311E /* Publication.swift */ = {isa = PBXFileReference; lastKnownFileType = sourcecode.swift; path = Publication.swift; sourceTree = "<group>"; };
		300E15AA6D30BBFB7416AC01 /* MediaTypeSnifferContext.swift */ = {isa = PBXFileReference; lastKnownFileType = sourcecode.swift; path = MediaTypeSnifferContext.swift; sourceTree = "<group>"; };
		3231F989F7D7E560DD5364B9 /* Range.swift */ = {isa = PBXFileReference; lastKnownFileType = sourcecode.swift; path = Range.swift; sourceTree = "<group>"; };
		339637CCF01E665F4CB78B01 /* EPUBLayout.swift */ = {isa = PBXFileReference; lastKnownFileType = sourcecode.swift; path = EPUBLayout.swift; sourceTree = "<group>"; };
		33C422C1CFB72372FC343AE4 /* ContentProtectionService+WS.swift */ = {isa = PBXFileReference; lastKnownFileType = sourcecode.swift; path = "ContentProtectionService+WS.swift"; sourceTree = "<group>"; };
		33FD18E1CF87271DA6A6A783 /* Connection.swift */ = {isa = PBXFileReference; lastKnownFileType = sourcecode.swift; path = Connection.swift; sourceTree = "<group>"; };
		342D5C0FEE79A2ABEE24A43E /* CoreServices.framework */ = {isa = PBXFileReference; lastKnownFileType = wrapper.framework; name = CoreServices.framework; path = System/Library/Frameworks/CoreServices.framework; sourceTree = SDKROOT; };
		34AB954525AC159166C96A36 /* HTMLResourceContentIterator.swift */ = {isa = PBXFileReference; lastKnownFileType = sourcecode.swift; path = HTMLResourceContentIterator.swift; sourceTree = "<group>"; };
		34B5C938E4973406F110F2E6 /* OPDS1Parser.swift */ = {isa = PBXFileReference; lastKnownFileType = sourcecode.swift; path = OPDS1Parser.swift; sourceTree = "<group>"; };
		34CA9A244D941CB63515EDDE /* HREF.swift */ = {isa = PBXFileReference; lastKnownFileType = sourcecode.swift; path = HREF.swift; sourceTree = "<group>"; };
		3510E7E84A5361BCECC90569 /* WarningLogger.swift */ = {isa = PBXFileReference; lastKnownFileType = sourcecode.swift; path = WarningLogger.swift; sourceTree = "<group>"; };
		3604722B0DFFFBFB66B7F1BF /* ArchiveFetcher.swift */ = {isa = PBXFileReference; lastKnownFileType = sourcecode.swift; path = ArchiveFetcher.swift; sourceTree = "<group>"; };
		36E5D8A1F865EDF9A7DAD31D /* ResourceInputStream.swift */ = {isa = PBXFileReference; lastKnownFileType = sourcecode.swift; path = ResourceInputStream.swift; sourceTree = "<group>"; };
		37087C0D0B36FE7F20F1C891 /* ImageParser.swift */ = {isa = PBXFileReference; lastKnownFileType = sourcecode.swift; path = ImageParser.swift; sourceTree = "<group>"; };
		37120DA973F5C438B59BC014 /* ReadiumLCP.framework */ = {isa = PBXFileReference; explicitFileType = wrapper.framework; includeInIndex = 0; path = ReadiumLCP.framework; sourceTree = BUILT_PRODUCTS_DIR; };
		387B19B66C4D91A295B5EFA6 /* Facet.swift */ = {isa = PBXFileReference; lastKnownFileType = sourcecode.swift; path = Facet.swift; sourceTree = "<group>"; };
		3B0A149FC97C747F55F6463C /* PublicationCollection.swift */ = {isa = PBXFileReference; lastKnownFileType = sourcecode.swift; path = PublicationCollection.swift; sourceTree = "<group>"; };
		3DA7FFAA3EA2B45961391DDF /* HTTPError.swift */ = {isa = PBXFileReference; lastKnownFileType = sourcecode.swift; path = HTTPError.swift; sourceTree = "<group>"; };
		3DF324AD5E3E30687AC5262D /* PDFTapGestureController.swift */ = {isa = PBXFileReference; lastKnownFileType = sourcecode.swift; path = PDFTapGestureController.swift; sourceTree = "<group>"; };
		3DFAC865449A1A225BF534DA /* OPDSAcquisition.swift */ = {isa = PBXFileReference; lastKnownFileType = sourcecode.swift; path = OPDSAcquisition.swift; sourceTree = "<group>"; };
		3EC9BDFB5AC6D5E7FC8F6A4C /* LCPLLicenseContainer.swift */ = {isa = PBXFileReference; lastKnownFileType = sourcecode.swift; path = LCPLLicenseContainer.swift; sourceTree = "<group>"; };
		419064D714A90CE07D575629 /* PublicationAsset.swift */ = {isa = PBXFileReference; lastKnownFileType = sourcecode.swift; path = PublicationAsset.swift; sourceTree = "<group>"; };
		41A0528117E270B68AC75C56 /* R2Shared.framework */ = {isa = PBXFileReference; explicitFileType = wrapper.framework; includeInIndex = 0; path = R2Shared.framework; sourceTree = BUILT_PRODUCTS_DIR; };
		41B61198128D628CFB3FD22A /* DiffableDecoration.swift */ = {isa = PBXFileReference; lastKnownFileType = sourcecode.swift; path = DiffableDecoration.swift; sourceTree = "<group>"; };
		429DC5F399C506D2256F54A7 /* Array.swift */ = {isa = PBXFileReference; lastKnownFileType = sourcecode.swift; path = Array.swift; sourceTree = "<group>"; };
		42EFF9139B59D763CE254F92 /* Presentation+EPUB.swift */ = {isa = PBXFileReference; lastKnownFileType = sourcecode.swift; path = "Presentation+EPUB.swift"; sourceTree = "<group>"; };
		4363E8A92B1EA9AF2561DCE9 /* NCXParser.swift */ = {isa = PBXFileReference; lastKnownFileType = sourcecode.swift; path = NCXParser.swift; sourceTree = "<group>"; };
		444216A015C73E8B25272F98 /* CBZParser.swift */ = {isa = PBXFileReference; lastKnownFileType = sourcecode.swift; path = CBZParser.swift; sourceTree = "<group>"; };
		44D0B1BEF4825550464B9F62 /* PDFNavigatorViewController.swift */ = {isa = PBXFileReference; lastKnownFileType = sourcecode.swift; path = PDFNavigatorViewController.swift; sourceTree = "<group>"; };
		45319A96D79565A2CD31B650 /* StatusDocument.swift */ = {isa = PBXFileReference; lastKnownFileType = sourcecode.swift; path = StatusDocument.swift; sourceTree = "<group>"; };
		456192DBCB3A29ADA9C3CCB9 /* Contributor.swift */ = {isa = PBXFileReference; lastKnownFileType = sourcecode.swift; path = Contributor.swift; sourceTree = "<group>"; };
		4567A7ABB678715C37661DE3 /* SelectableNavigator.swift */ = {isa = PBXFileReference; lastKnownFileType = sourcecode.swift; path = SelectableNavigator.swift; sourceTree = "<group>"; };
		4598F4671CE7BAE9299BF84B /* UIImage.swift */ = {isa = PBXFileReference; lastKnownFileType = sourcecode.swift; path = UIImage.swift; sourceTree = "<group>"; };
		47B9196192A22B8AB80E6B2F /* LCPDFPositionsService.swift */ = {isa = PBXFileReference; lastKnownFileType = sourcecode.swift; path = LCPDFPositionsService.swift; sourceTree = "<group>"; };
		48856E9AB402E2907B5230F3 /* CGRect.swift */ = {isa = PBXFileReference; lastKnownFileType = sourcecode.swift; path = CGRect.swift; sourceTree = "<group>"; };
		48B28C65845F0575C40877F6 /* UTI.swift */ = {isa = PBXFileReference; lastKnownFileType = sourcecode.swift; path = UTI.swift; sourceTree = "<group>"; };
		4944D2DB99CC59F945FDA2CA /* Bundle.swift */ = {isa = PBXFileReference; lastKnownFileType = sourcecode.swift; path = Bundle.swift; sourceTree = "<group>"; };
		49C8CE772EF8EF683D0DEE57 /* MediaType+Deprecated.swift */ = {isa = PBXFileReference; lastKnownFileType = sourcecode.swift; path = "MediaType+Deprecated.swift"; sourceTree = "<group>"; };
		4BB5D42EEF0083D833E2A572 /* Publication+OPDS.swift */ = {isa = PBXFileReference; lastKnownFileType = sourcecode.swift; path = "Publication+OPDS.swift"; sourceTree = "<group>"; };
<<<<<<< HEAD
		4CAEA09BA4CC5F243E06F1BC /* GCDWebServer.framework */ = {isa = PBXFileReference; lastKnownFileType = wrapper.framework; path = GCDWebServer.framework; sourceTree = "<group>"; };
=======
		4BF38F71FDEC1920325B62D3 /* PublicationContentIterator.swift */ = {isa = PBXFileReference; lastKnownFileType = sourcecode.swift; path = PublicationContentIterator.swift; sourceTree = "<group>"; };
>>>>>>> fda711ef
		4E564AE6D5137499C81FEBE2 /* TargetAction.swift */ = {isa = PBXFileReference; lastKnownFileType = sourcecode.swift; path = TargetAction.swift; sourceTree = "<group>"; };
		500E55D9CA753D6D6AA76D10 /* EPUBLicenseContainer.swift */ = {isa = PBXFileReference; lastKnownFileType = sourcecode.swift; path = EPUBLicenseContainer.swift; sourceTree = "<group>"; };
		505BF8A630F7C7B96754E333 /* InMemoryPositionsService.swift */ = {isa = PBXFileReference; lastKnownFileType = sourcecode.swift; path = InMemoryPositionsService.swift; sourceTree = "<group>"; };
		508E0CD4F9F02CC851E6D1E1 /* Publication+EPUB.swift */ = {isa = PBXFileReference; lastKnownFileType = sourcecode.swift; path = "Publication+EPUB.swift"; sourceTree = "<group>"; };
		54699BC0E00F327E67908F6A /* Encryption.swift */ = {isa = PBXFileReference; lastKnownFileType = sourcecode.swift; path = Encryption.swift; sourceTree = "<group>"; };
		55BC4119B8937D17ED80B1AB /* ControlFlow.swift */ = {isa = PBXFileReference; lastKnownFileType = sourcecode.swift; path = ControlFlow.swift; sourceTree = "<group>"; };
		55C712D8027F92F5057C36F5 /* en */ = {isa = PBXFileReference; lastKnownFileType = text.plist.strings; name = en; path = en.lproj/Localizable.strings; sourceTree = "<group>"; };
		55D0EAD1ABB7B829A3891D3A /* UIView.swift */ = {isa = PBXFileReference; lastKnownFileType = sourcecode.swift; path = UIView.swift; sourceTree = "<group>"; };
		56286133DD0AE093F2C5E9FD /* LicensesService.swift */ = {isa = PBXFileReference; lastKnownFileType = sourcecode.swift; path = LicensesService.swift; sourceTree = "<group>"; };
		567C115FF0939F69AD83AE82 /* UserRights.swift */ = {isa = PBXFileReference; lastKnownFileType = sourcecode.swift; path = UserRights.swift; sourceTree = "<group>"; };
		56C489452239BF85F4D14E95 /* PublicationMediaLoader.swift */ = {isa = PBXFileReference; lastKnownFileType = sourcecode.swift; path = PublicationMediaLoader.swift; sourceTree = "<group>"; };
		56DCEA1627F7AE84298732CC /* DRM+Deprecated.swift */ = {isa = PBXFileReference; lastKnownFileType = sourcecode.swift; path = "DRM+Deprecated.swift"; sourceTree = "<group>"; };
		57074892837A37E3BFEDB481 /* String.swift */ = {isa = PBXFileReference; lastKnownFileType = sourcecode.swift; path = String.swift; sourceTree = "<group>"; };
		5729FF7E2E6521E3730A375C /* SwiftSoup.framework */ = {isa = PBXFileReference; lastKnownFileType = wrapper.framework; path = SwiftSoup.framework; sourceTree = "<group>"; };
		57338C29681D4872D425AB81 /* UInt64.swift */ = {isa = PBXFileReference; lastKnownFileType = sourcecode.swift; path = UInt64.swift; sourceTree = "<group>"; };
		59DEE0391E49891939DFDF38 /* ContentProtection.swift */ = {isa = PBXFileReference; lastKnownFileType = sourcecode.swift; path = ContentProtection.swift; sourceTree = "<group>"; };
		5BC6AE42A31D77B548CB0BB4 /* Observable.swift */ = {isa = PBXFileReference; lastKnownFileType = sourcecode.swift; path = Observable.swift; sourceTree = "<group>"; };
		5D8FE0EA948A4FD3AF0DA7D8 /* ResourceContentExtractor.swift */ = {isa = PBXFileReference; lastKnownFileType = sourcecode.swift; path = ResourceContentExtractor.swift; sourceTree = "<group>"; };
		5E788FD34BE635B4B80C18A6 /* UIColor.swift */ = {isa = PBXFileReference; lastKnownFileType = sourcecode.swift; path = UIColor.swift; sourceTree = "<group>"; };
		600D8714B762FE37DE405C2E /* LocalizedString.swift */ = {isa = PBXFileReference; lastKnownFileType = sourcecode.swift; path = LocalizedString.swift; sourceTree = "<group>"; };
		6013A51134BA90F51257864B /* Fetcher.swift */ = {isa = PBXFileReference; lastKnownFileType = sourcecode.swift; path = Fetcher.swift; sourceTree = "<group>"; };
		606416A552192BF66FBDF3C2 /* PassphrasesService.swift */ = {isa = PBXFileReference; lastKnownFileType = sourcecode.swift; path = PassphrasesService.swift; sourceTree = "<group>"; };
		61575203A3BEB8E218CAFE38 /* OPFParser.swift */ = {isa = PBXFileReference; lastKnownFileType = sourcecode.swift; path = OPFParser.swift; sourceTree = "<group>"; };
		616C70674FBF020FE4607617 /* DeviceService.swift */ = {isa = PBXFileReference; lastKnownFileType = sourcecode.swift; path = DeviceService.swift; sourceTree = "<group>"; };
		626CFFF131E0E840B76428F1 /* DecorableNavigator.swift */ = {isa = PBXFileReference; lastKnownFileType = sourcecode.swift; path = DecorableNavigator.swift; sourceTree = "<group>"; };
		634444C3FD707BD99E337CDC /* Result.swift */ = {isa = PBXFileReference; lastKnownFileType = sourcecode.swift; path = Result.swift; sourceTree = "<group>"; };
		64ED7629E73022C1495081D1 /* Links.swift */ = {isa = PBXFileReference; lastKnownFileType = sourcecode.swift; path = Links.swift; sourceTree = "<group>"; };
		6599A2A3F66206997E700303 /* MediaType.swift */ = {isa = PBXFileReference; lastKnownFileType = sourcecode.swift; path = MediaType.swift; sourceTree = "<group>"; };
		65C8719E9CC8EF0D2430AD85 /* CompletionList.swift */ = {isa = PBXFileReference; lastKnownFileType = sourcecode.swift; path = CompletionList.swift; sourceTree = "<group>"; };
		667B76C4766DFF58D066D40B /* PublicationService.swift */ = {isa = PBXFileReference; lastKnownFileType = sourcecode.swift; path = PublicationService.swift; sourceTree = "<group>"; };
		6770362D551A8616EB41CBF1 /* DefaultHTTPClient.swift */ = {isa = PBXFileReference; lastKnownFileType = sourcecode.swift; path = DefaultHTTPClient.swift; sourceTree = "<group>"; };
		67DEBFCD9D71243C4ACC3A49 /* LCPService.swift */ = {isa = PBXFileReference; lastKnownFileType = sourcecode.swift; path = LCPService.swift; sourceTree = "<group>"; };
		68719C5F09F9193E378DF585 /* LCPDecryptor.swift */ = {isa = PBXFileReference; lastKnownFileType = sourcecode.swift; path = LCPDecryptor.swift; sourceTree = "<group>"; };
		68FF131876FA3A63025F2662 /* Language.swift */ = {isa = PBXFileReference; lastKnownFileType = sourcecode.swift; path = Language.swift; sourceTree = "<group>"; };
		691C96D23D42A0C6AC03B1AE /* FileAsset.swift */ = {isa = PBXFileReference; lastKnownFileType = sourcecode.swift; path = FileAsset.swift; sourceTree = "<group>"; };
		6BC71BAFF7A20D7903E6EE4D /* Properties+EPUB.swift */ = {isa = PBXFileReference; lastKnownFileType = sourcecode.swift; path = "Properties+EPUB.swift"; sourceTree = "<group>"; };
		707D6D09349FB31406847ABE /* UserProperties.swift */ = {isa = PBXFileReference; lastKnownFileType = sourcecode.swift; path = UserProperties.swift; sourceTree = "<group>"; };
		7214B2366A4E024517FF8C76 /* HTTPRequest.swift */ = {isa = PBXFileReference; lastKnownFileType = sourcecode.swift; path = HTTPRequest.swift; sourceTree = "<group>"; };
		728FE6FBE1A1D9199FAEB79A /* Date+ISO8601.swift */ = {isa = PBXFileReference; lastKnownFileType = sourcecode.swift; path = "Date+ISO8601.swift"; sourceTree = "<group>"; };
		72922E22040CEFB3B7BBCDAF /* LoggerStub.swift */ = {isa = PBXFileReference; lastKnownFileType = sourcecode.swift; path = LoggerStub.swift; sourceTree = "<group>"; };
		733C1DF0A4612D888376358B /* URL.swift */ = {isa = PBXFileReference; lastKnownFileType = sourcecode.swift; path = URL.swift; sourceTree = "<group>"; };
		74F646B746EB27124F9456F8 /* ReadingProgression.swift */ = {isa = PBXFileReference; lastKnownFileType = sourcecode.swift; path = ReadingProgression.swift; sourceTree = "<group>"; };
		75DFA22C741A09C81E23D084 /* Base */ = {isa = PBXFileReference; lastKnownFileType = file.xib; name = Base; path = Base.lproj/LCPDialogViewController.xib; sourceTree = "<group>"; };
		761D7DFCF307078B7283A14E /* TextTokenizer.swift */ = {isa = PBXFileReference; lastKnownFileType = sourcecode.swift; path = TextTokenizer.swift; sourceTree = "<group>"; };
		76638D3D1220E4C2620B9A80 /* Properties.swift */ = {isa = PBXFileReference; lastKnownFileType = sourcecode.swift; path = Properties.swift; sourceTree = "<group>"; };
		76E46B10FD5B26A2F41718E0 /* EPUBMetadataParser.swift */ = {isa = PBXFileReference; lastKnownFileType = sourcecode.swift; path = EPUBMetadataParser.swift; sourceTree = "<group>"; };
		77392C999C0EFF83C8F2A47F /* LCPDialogAuthentication.swift */ = {isa = PBXFileReference; lastKnownFileType = sourcecode.swift; path = LCPDialogAuthentication.swift; sourceTree = "<group>"; };
		7768FC212BAC1669A5ED08C5 /* PublicationServicesBuilder.swift */ = {isa = PBXFileReference; lastKnownFileType = sourcecode.swift; path = PublicationServicesBuilder.swift; sourceTree = "<group>"; };
		78033AFDF98C92351785D17F /* EPUBContainerParser.swift */ = {isa = PBXFileReference; lastKnownFileType = sourcecode.swift; path = EPUBContainerParser.swift; sourceTree = "<group>"; };
		7BBD54FD376456C1925316BC /* Cancellable.swift */ = {isa = PBXFileReference; lastKnownFileType = sourcecode.swift; path = Cancellable.swift; sourceTree = "<group>"; };
		7C2787EBE9D5565DA8593711 /* Properties+Presentation.swift */ = {isa = PBXFileReference; lastKnownFileType = sourcecode.swift; path = "Properties+Presentation.swift"; sourceTree = "<group>"; };
		7C28B8CD48F8A660141F5983 /* DefaultLocatorService.swift */ = {isa = PBXFileReference; lastKnownFileType = sourcecode.swift; path = DefaultLocatorService.swift; sourceTree = "<group>"; };
		7C3A9CF25E925418A1712C0B /* LazyResource.swift */ = {isa = PBXFileReference; lastKnownFileType = sourcecode.swift; path = LazyResource.swift; sourceTree = "<group>"; };
		8103346E73760F07800EB75E /* PDFFileParser.swift */ = {isa = PBXFileReference; lastKnownFileType = sourcecode.swift; path = PDFFileParser.swift; sourceTree = "<group>"; };
		819D931708B3EE95CF9ADFED /* OPDSCopies.swift */ = {isa = PBXFileReference; lastKnownFileType = sourcecode.swift; path = OPDSCopies.swift; sourceTree = "<group>"; };
		8240F845F35439807CE8AF65 /* ContentProtectionService.swift */ = {isa = PBXFileReference; lastKnownFileType = sourcecode.swift; path = ContentProtectionService.swift; sourceTree = "<group>"; };
		8456BF3665A9B9C0AE4CC158 /* Locator+HTML.swift */ = {isa = PBXFileReference; lastKnownFileType = sourcecode.swift; path = "Locator+HTML.swift"; sourceTree = "<group>"; };
		8456F28921B65C2FC15D28AE /* FileInputStream.swift */ = {isa = PBXFileReference; lastKnownFileType = sourcecode.swift; path = FileInputStream.swift; sourceTree = "<group>"; };
		85570570689D5791F24E6651 /* Accessibility.swift */ = {isa = PBXFileReference; lastKnownFileType = sourcecode.swift; path = Accessibility.swift; sourceTree = "<group>"; };
		87629BF68F1EDBF06FC0AD54 /* ImageViewController.swift */ = {isa = PBXFileReference; lastKnownFileType = sourcecode.swift; path = ImageViewController.swift; sourceTree = "<group>"; };
		87727AC33D368A88A60A12B9 /* Encryption.swift */ = {isa = PBXFileReference; lastKnownFileType = sourcecode.swift; path = Encryption.swift; sourceTree = "<group>"; };
		893C5F4086D99997DAF9BEDC /* EPUBEncryptionParser.swift */ = {isa = PBXFileReference; lastKnownFileType = sourcecode.swift; path = EPUBEncryptionParser.swift; sourceTree = "<group>"; };
		8A00FF0C84822A134A353BD4 /* DocumentTypes.swift */ = {isa = PBXFileReference; lastKnownFileType = sourcecode.swift; path = DocumentTypes.swift; sourceTree = "<group>"; };
		8AB3B86AB42261727B2811CF /* HTMLDecorationTemplate.swift */ = {isa = PBXFileReference; lastKnownFileType = sourcecode.swift; path = HTMLDecorationTemplate.swift; sourceTree = "<group>"; };
		8B6A5B12925813FB40C41034 /* Presentation.swift */ = {isa = PBXFileReference; lastKnownFileType = sourcecode.swift; path = Presentation.swift; sourceTree = "<group>"; };
		8C0B4302E87880979A441710 /* Publication+JSON.swift */ = {isa = PBXFileReference; lastKnownFileType = sourcecode.swift; path = "Publication+JSON.swift"; sourceTree = "<group>"; };
<<<<<<< HEAD
=======
		8D187A577EBFCFF738D1CDC7 /* ZIPFoundation.xcframework */ = {isa = PBXFileReference; lastKnownFileType = wrapper.xcframework; name = ZIPFoundation.xcframework; path = ../../Carthage/Build/ZIPFoundation.xcframework; sourceTree = "<group>"; };
		8DA31089FCAD8DFB9AC46E4E /* Tokenizer.swift */ = {isa = PBXFileReference; lastKnownFileType = sourcecode.swift; path = Tokenizer.swift; sourceTree = "<group>"; };
>>>>>>> fda711ef
		90AE9BB78C8A3FA5708F6AE6 /* Resource.swift */ = {isa = PBXFileReference; lastKnownFileType = sourcecode.swift; path = Resource.swift; sourceTree = "<group>"; };
		925CDE3176715EBEBF40B21F /* GeneratedCoverService.swift */ = {isa = PBXFileReference; lastKnownFileType = sourcecode.swift; path = GeneratedCoverService.swift; sourceTree = "<group>"; };
		93BF3947EBA8736BF20F36FB /* WebView.swift */ = {isa = PBXFileReference; lastKnownFileType = sourcecode.swift; path = WebView.swift; sourceTree = "<group>"; };
		9627A9AFF7C08010248E1700 /* Publication+Deprecated.swift */ = {isa = PBXFileReference; lastKnownFileType = sourcecode.swift; path = "Publication+Deprecated.swift"; sourceTree = "<group>"; };
		968B4EB4AD29DFA430C8A563 /* LicenseDocument.swift */ = {isa = PBXFileReference; lastKnownFileType = sourcecode.swift; path = LicenseDocument.swift; sourceTree = "<group>"; };
		96ABA83305DCD070E3A0D656 /* CachingResource.swift */ = {isa = PBXFileReference; lastKnownFileType = sourcecode.swift; path = CachingResource.swift; sourceTree = "<group>"; };
		972DC46120E457918E69EBD0 /* R2LocalizedString.swift */ = {isa = PBXFileReference; lastKnownFileType = sourcecode.swift; path = R2LocalizedString.swift; sourceTree = "<group>"; };
		98CD4C99103DC795E44F56AE /* Subject.swift */ = {isa = PBXFileReference; lastKnownFileType = sourcecode.swift; path = Subject.swift; sourceTree = "<group>"; };
		98D8CC7BC117BBFB206D01CC /* EPUBSpread.swift */ = {isa = PBXFileReference; lastKnownFileType = sourcecode.swift; path = EPUBSpread.swift; sourceTree = "<group>"; };
		9935832F8ECA0AB7A7A486FC /* OPDS2Parser.swift */ = {isa = PBXFileReference; lastKnownFileType = sourcecode.swift; path = OPDS2Parser.swift; sourceTree = "<group>"; };
		999F16769EC3127CE292B8DB /* PDFDocumentView.swift */ = {isa = PBXFileReference; lastKnownFileType = sourcecode.swift; path = PDFDocumentView.swift; sourceTree = "<group>"; };
		99DE4955327D8C2DE6F866D3 /* PublicationSpeechSynthesizer.swift */ = {isa = PBXFileReference; lastKnownFileType = sourcecode.swift; path = PublicationSpeechSynthesizer.swift; sourceTree = "<group>"; };
		9B5B029CA09EE1F86A19612A /* SearchService.swift */ = {isa = PBXFileReference; lastKnownFileType = sourcecode.swift; path = SearchService.swift; sourceTree = "<group>"; };
		9BD31F314E7B3A61C55635E5 /* prod-license.lcpl */ = {isa = PBXFileReference; path = "prod-license.lcpl"; sourceTree = "<group>"; };
		9D586820910099E82E7C35B5 /* UserSettings.swift */ = {isa = PBXFileReference; lastKnownFileType = sourcecode.swift; path = UserSettings.swift; sourceTree = "<group>"; };
		9DDB25FC1693613B72DFDB6E /* OpdsMetadata.swift */ = {isa = PBXFileReference; lastKnownFileType = sourcecode.swift; path = OpdsMetadata.swift; sourceTree = "<group>"; };
		9E3543F628B017E9BF65DD08 /* StringSearchService.swift */ = {isa = PBXFileReference; lastKnownFileType = sourcecode.swift; path = StringSearchService.swift; sourceTree = "<group>"; };
		9EA3A43B7709F7539F9410CD /* PaginationView.swift */ = {isa = PBXFileReference; lastKnownFileType = sourcecode.swift; path = PaginationView.swift; sourceTree = "<group>"; };
		9ECD1D0BE2C4BB5B58E32BFD /* AudioSession.swift */ = {isa = PBXFileReference; lastKnownFileType = sourcecode.swift; path = AudioSession.swift; sourceTree = "<group>"; };
		9FAAD26EE52713DB9F103610 /* Group.swift */ = {isa = PBXFileReference; lastKnownFileType = sourcecode.swift; path = Group.swift; sourceTree = "<group>"; };
		A0A5959877EC9688CB0C370E /* Signature.swift */ = {isa = PBXFileReference; lastKnownFileType = sourcecode.swift; path = Signature.swift; sourceTree = "<group>"; };
		A214B5DC13576FB36935B5EA /* LCPClient.swift */ = {isa = PBXFileReference; lastKnownFileType = sourcecode.swift; path = LCPClient.swift; sourceTree = "<group>"; };
		A266D398324C20079B0780BC /* LCPError+wrap.swift */ = {isa = PBXFileReference; lastKnownFileType = sourcecode.swift; path = "LCPError+wrap.swift"; sourceTree = "<group>"; };
		A37141BCDFDB6BDBB58CDDD8 /* Seekable.swift */ = {isa = PBXFileReference; lastKnownFileType = sourcecode.swift; path = Seekable.swift; sourceTree = "<group>"; };
		A42F188134C13EB2ECFFB621 /* Parser+Deprecated.swift */ = {isa = PBXFileReference; lastKnownFileType = sourcecode.swift; path = "Parser+Deprecated.swift"; sourceTree = "<group>"; };
		A4BE7189EAC1F2DBE7054606 /* FailureResource.swift */ = {isa = PBXFileReference; lastKnownFileType = sourcecode.swift; path = FailureResource.swift; sourceTree = "<group>"; };
		A4F0C112656C4786F3861973 /* CoverService.swift */ = {isa = PBXFileReference; lastKnownFileType = sourcecode.swift; path = CoverService.swift; sourceTree = "<group>"; };
		A5A115134AA0B8F5254C8139 /* LCPError.swift */ = {isa = PBXFileReference; lastKnownFileType = sourcecode.swift; path = LCPError.swift; sourceTree = "<group>"; };
		A6453ABD6DF237362C6EECD2 /* ZIPLicenseContainer.swift */ = {isa = PBXFileReference; lastKnownFileType = sourcecode.swift; path = ZIPLicenseContainer.swift; sourceTree = "<group>"; };
		A6AD227BF7C477BF13B0BB94 /* PDFDocumentHolder.swift */ = {isa = PBXFileReference; lastKnownFileType = sourcecode.swift; path = PDFDocumentHolder.swift; sourceTree = "<group>"; };
		A8D12E849DAD3C5EF46D3BE5 /* EPUBHTMLInjector.swift */ = {isa = PBXFileReference; lastKnownFileType = sourcecode.swift; path = EPUBHTMLInjector.swift; sourceTree = "<group>"; };
		A8F9AFE740CFFFAD65BA095E /* ContentKey.swift */ = {isa = PBXFileReference; lastKnownFileType = sourcecode.swift; path = ContentKey.swift; sourceTree = "<group>"; };
		A90EA81ECD9488CB3CBDAB41 /* Archive.swift */ = {isa = PBXFileReference; lastKnownFileType = sourcecode.swift; path = Archive.swift; sourceTree = "<group>"; };
		A94DA04D56753CC008F65B1A /* VisualNavigator.swift */ = {isa = PBXFileReference; lastKnownFileType = sourcecode.swift; path = VisualNavigator.swift; sourceTree = "<group>"; };
		AB0EF21FADD12D51D0619C0D /* LinkRelation.swift */ = {isa = PBXFileReference; lastKnownFileType = sourcecode.swift; path = LinkRelation.swift; sourceTree = "<group>"; };
		AB1F7BC3EC3419CB824E3A70 /* ProxyFetcher.swift */ = {isa = PBXFileReference; lastKnownFileType = sourcecode.swift; path = ProxyFetcher.swift; sourceTree = "<group>"; };
		AB3E08C8187DCC3099CF9D22 /* Range.swift */ = {isa = PBXFileReference; lastKnownFileType = sourcecode.swift; path = Range.swift; sourceTree = "<group>"; };
		ABAF1D0444B94E2CDD80087D /* PDFKit.swift */ = {isa = PBXFileReference; lastKnownFileType = sourcecode.swift; path = PDFKit.swift; sourceTree = "<group>"; };
		ACB32E55E1F3CAF1737979CC /* DataCompression.swift */ = {isa = PBXFileReference; lastKnownFileType = sourcecode.swift; path = DataCompression.swift; sourceTree = "<group>"; };
		ADDB8B9906FC78C038203BDD /* User.swift */ = {isa = PBXFileReference; lastKnownFileType = sourcecode.swift; path = User.swift; sourceTree = "<group>"; };
		AE0F9F65A46A9D2B4AF1A0FE /* BufferedResource.swift */ = {isa = PBXFileReference; lastKnownFileType = sourcecode.swift; path = BufferedResource.swift; sourceTree = "<group>"; };
		B0276C0D645E8013EE0F86FA /* ZIPInputStream.swift */ = {isa = PBXFileReference; lastKnownFileType = sourcecode.swift; path = ZIPInputStream.swift; sourceTree = "<group>"; };
		B1085F2D690A73984E675D54 /* ParseData.swift */ = {isa = PBXFileReference; lastKnownFileType = sourcecode.swift; path = ParseData.swift; sourceTree = "<group>"; };
		B15C9123EA383ED81DE0393A /* AVTTSEngine.swift */ = {isa = PBXFileReference; lastKnownFileType = sourcecode.swift; path = AVTTSEngine.swift; sourceTree = "<group>"; };
		B15EC41FF314ABF15AB25CAC /* DeviceRepository.swift */ = {isa = PBXFileReference; lastKnownFileType = sourcecode.swift; path = DeviceRepository.swift; sourceTree = "<group>"; };
		B2C9762191DAD823E7C925A5 /* DataExtension.swift */ = {isa = PBXFileReference; lastKnownFileType = sourcecode.swift; path = DataExtension.swift; sourceTree = "<group>"; };
		B5CE464C519852D38F873ADB /* PotentialRights.swift */ = {isa = PBXFileReference; lastKnownFileType = sourcecode.swift; path = PotentialRights.swift; sourceTree = "<group>"; };
		B72B4F486E93FDA8CDF24550 /* Fuzi.framework */ = {isa = PBXFileReference; lastKnownFileType = wrapper.framework; path = Fuzi.framework; sourceTree = "<group>"; };
		B7C9D54352714641A87F64A0 /* en */ = {isa = PBXFileReference; lastKnownFileType = text.plist.strings; name = en; path = en.lproj/Localizable.strings; sourceTree = "<group>"; };
		BB11EA964FBB42D44C3E4A50 /* StringEncoding.swift */ = {isa = PBXFileReference; lastKnownFileType = sourcecode.swift; path = StringEncoding.swift; sourceTree = "<group>"; };
		BC45956B8991A9488F957B06 /* PositionsService.swift */ = {isa = PBXFileReference; lastKnownFileType = sourcecode.swift; path = PositionsService.swift; sourceTree = "<group>"; };
		BCF859D4933121BDC376CC8A /* Event.swift */ = {isa = PBXFileReference; lastKnownFileType = sourcecode.swift; path = Event.swift; sourceTree = "<group>"; };
		BD03AFC9C69E785886FB9620 /* Logger.swift */ = {isa = PBXFileReference; lastKnownFileType = sourcecode.swift; path = Logger.swift; sourceTree = "<group>"; };
		BDEFB3D1218817F835A3C5F4 /* LicenseValidation.swift */ = {isa = PBXFileReference; lastKnownFileType = sourcecode.swift; path = LicenseValidation.swift; sourceTree = "<group>"; };
		BE7D07E66B7E820D1A509A27 /* Locator.swift */ = {isa = PBXFileReference; lastKnownFileType = sourcecode.swift; path = Locator.swift; sourceTree = "<group>"; };
		C05E365EBAFDA0CF841F583B /* HTTPProblemDetails.swift */ = {isa = PBXFileReference; lastKnownFileType = sourcecode.swift; path = HTTPProblemDetails.swift; sourceTree = "<group>"; };
		C084C255A327387F36B97A62 /* DOMRange.swift */ = {isa = PBXFileReference; lastKnownFileType = sourcecode.swift; path = DOMRange.swift; sourceTree = "<group>"; };
		C13A00D67725D378EB9E386C /* R2Navigator.framework */ = {isa = PBXFileReference; explicitFileType = wrapper.framework; includeInIndex = 0; path = R2Navigator.framework; sourceTree = BUILT_PRODUCTS_DIR; };
		C2C93C33347DC0A41FE15AC6 /* License.swift */ = {isa = PBXFileReference; lastKnownFileType = sourcecode.swift; path = License.swift; sourceTree = "<group>"; };
		C361F965E7A7962CA3E4C0BA /* CursorList.swift */ = {isa = PBXFileReference; lastKnownFileType = sourcecode.swift; path = CursorList.swift; sourceTree = "<group>"; };
		C38A7D45005927987BFEA228 /* SMILParser.swift */ = {isa = PBXFileReference; lastKnownFileType = sourcecode.swift; path = SMILParser.swift; sourceTree = "<group>"; };
		C4C94659A8749299DBE3628D /* HTTPClient.swift */ = {isa = PBXFileReference; lastKnownFileType = sourcecode.swift; path = HTTPClient.swift; sourceTree = "<group>"; };
		C59803AADFCF32C93C9D9D29 /* ExplodedArchive.swift */ = {isa = PBXFileReference; lastKnownFileType = sourcecode.swift; path = ExplodedArchive.swift; sourceTree = "<group>"; };
		C5B28AF73252B570AEAF80B5 /* DataResource.swift */ = {isa = PBXFileReference; lastKnownFileType = sourcecode.swift; path = DataResource.swift; sourceTree = "<group>"; };
		C5E7CEDF6EA681FE8119791B /* Feed.swift */ = {isa = PBXFileReference; lastKnownFileType = sourcecode.swift; path = Feed.swift; sourceTree = "<group>"; };
		C7931CB2A5658CAAECD150B0 /* NSRegularExpression.swift */ = {isa = PBXFileReference; lastKnownFileType = sourcecode.swift; path = NSRegularExpression.swift; sourceTree = "<group>"; };
		CAD79372361D085CA0500CF4 /* Properties+OPDS.swift */ = {isa = PBXFileReference; lastKnownFileType = sourcecode.swift; path = "Properties+OPDS.swift"; sourceTree = "<group>"; };
		CBB57FCAEE605484A7290DBB /* Atomic.swift */ = {isa = PBXFileReference; lastKnownFileType = sourcecode.swift; path = Atomic.swift; sourceTree = "<group>"; };
		CC1D9C1F72F6C7958FE57E27 /* SQLite.framework */ = {isa = PBXFileReference; lastKnownFileType = wrapper.framework; path = SQLite.framework; sourceTree = "<group>"; };
		CC925E451D875E5F74748EDC /* Optional.swift */ = {isa = PBXFileReference; lastKnownFileType = sourcecode.swift; path = Optional.swift; sourceTree = "<group>"; };
		CDA8111A330AB4D7187DD743 /* LocatorService.swift */ = {isa = PBXFileReference; lastKnownFileType = sourcecode.swift; path = LocatorService.swift; sourceTree = "<group>"; };
		CE641F78FD99A426A80B3495 /* Zip.h */ = {isa = PBXFileReference; lastKnownFileType = sourcecode.c.h; path = Zip.h; sourceTree = "<group>"; };
		CFE34EA8AF2D815F7169CA45 /* Fuzi.swift */ = {isa = PBXFileReference; lastKnownFileType = sourcecode.swift; path = Fuzi.swift; sourceTree = "<group>"; };
		D008F7BB187AE82CBB115D0F /* WebServerResourceResponse.swift */ = {isa = PBXFileReference; lastKnownFileType = sourcecode.swift; path = WebServerResourceResponse.swift; sourceTree = "<group>"; };
		D0C2A38D366CE8560BCBAC8B /* PDFPositionsService.swift */ = {isa = PBXFileReference; lastKnownFileType = sourcecode.swift; path = PDFPositionsService.swift; sourceTree = "<group>"; };
		D13272E03B63E96D4246F79D /* PDFParser.swift */ = {isa = PBXFileReference; lastKnownFileType = sourcecode.swift; path = PDFParser.swift; sourceTree = "<group>"; };
		D3D785FEFDA202A61E620890 /* EPUBDeobfuscator.swift */ = {isa = PBXFileReference; lastKnownFileType = sourcecode.swift; path = EPUBDeobfuscator.swift; sourceTree = "<group>"; };
		D5857B33DB63054593878018 /* OPDSHolds.swift */ = {isa = PBXFileReference; lastKnownFileType = sourcecode.swift; path = OPDSHolds.swift; sourceTree = "<group>"; };
		D5A6F75A226DE424A0515AC3 /* URITemplate.swift */ = {isa = PBXFileReference; lastKnownFileType = sourcecode.swift; path = URITemplate.swift; sourceTree = "<group>"; };
		D6BCDFDD5327AB802F0F6460 /* NowPlayingInfo.swift */ = {isa = PBXFileReference; lastKnownFileType = sourcecode.swift; path = NowPlayingInfo.swift; sourceTree = "<group>"; };
		D6C93236E313B55D8B835D9F /* EPUBPositionsService.swift */ = {isa = PBXFileReference; lastKnownFileType = sourcecode.swift; path = EPUBPositionsService.swift; sourceTree = "<group>"; };
		D81A35A8B299AD4B74915291 /* Fetcher.swift */ = {isa = PBXFileReference; lastKnownFileType = sourcecode.swift; path = Fetcher.swift; sourceTree = "<group>"; };
<<<<<<< HEAD
=======
		D88E58FF0AC7D506273FD8D9 /* TTSEngine.swift */ = {isa = PBXFileReference; lastKnownFileType = sourcecode.swift; path = TTSEngine.swift; sourceTree = "<group>"; };
		D92391897F01AC5AFD509B1D /* GCDWebServer.xcframework */ = {isa = PBXFileReference; lastKnownFileType = wrapper.xcframework; name = GCDWebServer.xcframework; path = ../../Carthage/Build/GCDWebServer.xcframework; sourceTree = "<group>"; };
>>>>>>> fda711ef
		D93B0556DAAAF429893B0692 /* CRLService.swift */ = {isa = PBXFileReference; lastKnownFileType = sourcecode.swift; path = CRLService.swift; sourceTree = "<group>"; };
		D94EB44EC5A15FF631AE8B2E /* Rights.swift */ = {isa = PBXFileReference; lastKnownFileType = sourcecode.swift; path = Rights.swift; sourceTree = "<group>"; };
		D9FFEB1FF4B5CD74EB35CD63 /* AudioParser.swift */ = {isa = PBXFileReference; lastKnownFileType = sourcecode.swift; path = AudioParser.swift; sourceTree = "<group>"; };
		DBCE9786DD346E6BDB2E50FF /* Assets */ = {isa = PBXFileReference; lastKnownFileType = folder; name = Assets; path = ../../Sources/Streamer/Assets; sourceTree = SOURCE_ROOT; };
		DCE34D74E282834684E1C999 /* AudioNavigator.swift */ = {isa = PBXFileReference; lastKnownFileType = sourcecode.swift; path = AudioNavigator.swift; sourceTree = "<group>"; };
		DD8FA524D4C8D19FBDDE23F5 /* HTTPClient.swift */ = {isa = PBXFileReference; lastKnownFileType = sourcecode.swift; path = HTTPClient.swift; sourceTree = "<group>"; };
		DF89316F77F23DACA2E04696 /* PDFDocument.swift */ = {isa = PBXFileReference; lastKnownFileType = sourcecode.swift; path = PDFDocument.swift; sourceTree = "<group>"; };
		DF92954C8C8C3EC50C835CBA /* Link.swift */ = {isa = PBXFileReference; lastKnownFileType = sourcecode.swift; path = Link.swift; sourceTree = "<group>"; };
		E0136BC8AC2E0F3171763FEB /* R2NavigatorLocalizedString.swift */ = {isa = PBXFileReference; lastKnownFileType = sourcecode.swift; path = R2NavigatorLocalizedString.swift; sourceTree = "<group>"; };
		E19D31097B3A8050A46CDAA5 /* URLHelper.swift */ = {isa = PBXFileReference; lastKnownFileType = sourcecode.swift; path = URLHelper.swift; sourceTree = "<group>"; };
		E1D37040B2925CD18734EE97 /* R2Streamer.framework */ = {isa = PBXFileReference; explicitFileType = wrapper.framework; includeInIndex = 0; path = R2Streamer.framework; sourceTree = BUILT_PRODUCTS_DIR; };
		E1DAAE19E8372F6ECF772E0A /* MediaOverlayNode.swift */ = {isa = PBXFileReference; lastKnownFileType = sourcecode.swift; path = MediaOverlayNode.swift; sourceTree = "<group>"; };
		E233289C75C9F73E6E28DDB4 /* EPUBSpreadView.swift */ = {isa = PBXFileReference; lastKnownFileType = sourcecode.swift; path = EPUBSpreadView.swift; sourceTree = "<group>"; };
		E48D3BA8BAC5EB3D554FC94C /* ProxyResource.swift */ = {isa = PBXFileReference; lastKnownFileType = sourcecode.swift; path = ProxyResource.swift; sourceTree = "<group>"; };
		E4A496C959F870BAFDB447DA /* ContentLayout.swift */ = {isa = PBXFileReference; lastKnownFileType = sourcecode.swift; path = ContentLayout.swift; sourceTree = "<group>"; };
		E5D7B566F794F356878AE8E0 /* PDFOutlineNode.swift */ = {isa = PBXFileReference; lastKnownFileType = sourcecode.swift; path = PDFOutlineNode.swift; sourceTree = "<group>"; };
		E6CA450B17BF2F7FDFA4471C /* TransformingResource.swift */ = {isa = PBXFileReference; lastKnownFileType = sourcecode.swift; path = TransformingResource.swift; sourceTree = "<group>"; };
		E6E97CCA91F910315C260373 /* ReadiumWebPubParser.swift */ = {isa = PBXFileReference; lastKnownFileType = sourcecode.swift; path = ReadiumWebPubParser.swift; sourceTree = "<group>"; };
		E76DFDE600369E9D3EF452E1 /* DownloadSession.swift */ = {isa = PBXFileReference; lastKnownFileType = sourcecode.swift; path = DownloadSession.swift; sourceTree = "<group>"; };
		E8B0659E769825834B2FC6A8 /* HTTPContainer.swift */ = {isa = PBXFileReference; lastKnownFileType = sourcecode.swift; path = HTTPContainer.swift; sourceTree = "<group>"; };
		E8C7C39F6E671BB20F2EB351 /* Transactions.swift */ = {isa = PBXFileReference; lastKnownFileType = sourcecode.swift; path = Transactions.swift; sourceTree = "<group>"; };
		E8D7AF06866C53D07E094337 /* ResourcesServer.swift */ = {isa = PBXFileReference; lastKnownFileType = sourcecode.swift; path = ResourcesServer.swift; sourceTree = "<group>"; };
		EC329362A0E8AC6CC018452A /* ReadiumOPDS.framework */ = {isa = PBXFileReference; explicitFileType = wrapper.framework; includeInIndex = 0; path = ReadiumOPDS.framework; sourceTree = BUILT_PRODUCTS_DIR; };
		EC59A963F316359DF8B119AC /* Metadata+Presentation.swift */ = {isa = PBXFileReference; lastKnownFileType = sourcecode.swift; path = "Metadata+Presentation.swift"; sourceTree = "<group>"; };
		EC5ED9E15482AED288A6634F /* EPUBNavigatorViewController.swift */ = {isa = PBXFileReference; lastKnownFileType = sourcecode.swift; path = EPUBNavigatorViewController.swift; sourceTree = "<group>"; };
		EC96A56AB406203898059B6C /* UserKey.swift */ = {isa = PBXFileReference; lastKnownFileType = sourcecode.swift; path = UserKey.swift; sourceTree = "<group>"; };
		ED568512FD1304D6B9CC79B0 /* Licenses.swift */ = {isa = PBXFileReference; lastKnownFileType = sourcecode.swift; path = Licenses.swift; sourceTree = "<group>"; };
		EDA827FC94F5CB3F9032028F /* JSON.swift */ = {isa = PBXFileReference; lastKnownFileType = sourcecode.swift; path = JSON.swift; sourceTree = "<group>"; };
		EE3E6442F0C7FE2098D71F27 /* Link.swift */ = {isa = PBXFileReference; lastKnownFileType = sourcecode.swift; path = Link.swift; sourceTree = "<group>"; };
		EE7B762C97CFC214997EC677 /* Weak.swift */ = {isa = PBXFileReference; lastKnownFileType = sourcecode.swift; path = Weak.swift; sourceTree = "<group>"; };
		EF99DAF66659A218CEC25EAE /* EPUBFixedSpreadView.swift */ = {isa = PBXFileReference; lastKnownFileType = sourcecode.swift; path = EPUBFixedSpreadView.swift; sourceTree = "<group>"; };
		F1A5323A428424868B1FDAD5 /* MediaTypeSniffer.swift */ = {isa = PBXFileReference; lastKnownFileType = sourcecode.swift; path = MediaTypeSniffer.swift; sourceTree = "<group>"; };
		F1CBEFCBEB8C144A4429C2E9 /* LicensesRepository.swift */ = {isa = PBXFileReference; lastKnownFileType = sourcecode.swift; path = LicensesRepository.swift; sourceTree = "<group>"; };
		F1F5FEE0323287B9CAA09F03 /* MediaOverlays.swift */ = {isa = PBXFileReference; lastKnownFileType = sourcecode.swift; path = MediaOverlays.swift; sourceTree = "<group>"; };
		F28FCF8F6D010982BAE858FD /* Minizip.swift */ = {isa = PBXFileReference; lastKnownFileType = sourcecode.swift; path = Minizip.swift; sourceTree = "<group>"; };
		F2E780027410F4B6CC872B3D /* OPDSAvailability.swift */ = {isa = PBXFileReference; lastKnownFileType = sourcecode.swift; path = OPDSAvailability.swift; sourceTree = "<group>"; };
		F4937644CB65AE6801CE3295 /* UserSettings.swift */ = {isa = PBXFileReference; lastKnownFileType = sourcecode.swift; path = UserSettings.swift; sourceTree = "<group>"; };
		F4FC8F971F00B5876803B62A /* en */ = {isa = PBXFileReference; lastKnownFileType = text.plist.strings; name = en; path = en.lproj/Localizable.strings; sourceTree = "<group>"; };
		F5593049BE86071900520099 /* FileFetcher.swift */ = {isa = PBXFileReference; lastKnownFileType = sourcecode.swift; path = FileFetcher.swift; sourceTree = "<group>"; };
		F5C6D0C5860E802EDA23068C /* EditingAction.swift */ = {isa = PBXFileReference; lastKnownFileType = sourcecode.swift; path = EditingAction.swift; sourceTree = "<group>"; };
		F609C27F073E40D662CFE093 /* PublicationParser.swift */ = {isa = PBXFileReference; lastKnownFileType = sourcecode.swift; path = PublicationParser.swift; sourceTree = "<group>"; };
		F622773881411FB8BE686B9F /* LCPAcquisition.swift */ = {isa = PBXFileReference; lastKnownFileType = sourcecode.swift; path = LCPAcquisition.swift; sourceTree = "<group>"; };
		F64FBE3CA5C1B0C73A22E86D /* Bundle.swift */ = {isa = PBXFileReference; lastKnownFileType = sourcecode.swift; path = Bundle.swift; sourceTree = "<group>"; };
		F669F31B0B6EC690C48916EC /* Bundle.swift */ = {isa = PBXFileReference; lastKnownFileType = sourcecode.swift; path = Bundle.swift; sourceTree = "<group>"; };
		F6D87AB6FB1B213E6269736B /* PublicationServer.swift */ = {isa = PBXFileReference; lastKnownFileType = sourcecode.swift; path = PublicationServer.swift; sourceTree = "<group>"; };
		F6EB7CAF6D058380A2AB711A /* CGPDF.swift */ = {isa = PBXFileReference; lastKnownFileType = sourcecode.swift; path = CGPDF.swift; sourceTree = "<group>"; };
		F7A5480AC007EAA89265A218 /* Minizip.framework */ = {isa = PBXFileReference; lastKnownFileType = wrapper.framework; path = Minizip.framework; sourceTree = "<group>"; };
		F9436BCD25FD698CB63F997E /* PublicationContainer.swift */ = {isa = PBXFileReference; lastKnownFileType = sourcecode.swift; path = PublicationContainer.swift; sourceTree = "<group>"; };
		FA10E1438AE5AF459033776A /* ZIPArchive.swift */ = {isa = PBXFileReference; lastKnownFileType = sourcecode.swift; path = ZIPArchive.swift; sourceTree = "<group>"; };
		FCA5481C26E0513D55F4DE48 /* Manifest.swift */ = {isa = PBXFileReference; lastKnownFileType = sourcecode.swift; path = Manifest.swift; sourceTree = "<group>"; };
		FCEE6DBDF8E3D1ABE990DB33 /* Bundle.swift */ = {isa = PBXFileReference; lastKnownFileType = sourcecode.swift; path = Bundle.swift; sourceTree = "<group>"; };
		FE961CB4827D937CE3862B51 /* Streamer.swift */ = {isa = PBXFileReference; lastKnownFileType = sourcecode.swift; path = Streamer.swift; sourceTree = "<group>"; };
		FEB6D68278E0A593C810E2C0 /* AudioLocatorService.swift */ = {isa = PBXFileReference; lastKnownFileType = sourcecode.swift; path = AudioLocatorService.swift; sourceTree = "<group>"; };
		FEE539CA654121413F911402 /* Container.swift */ = {isa = PBXFileReference; lastKnownFileType = sourcecode.swift; path = Container.swift; sourceTree = "<group>"; };
		FF3109EE9449194A65A752BD /* R2LCPLocalizedString.swift */ = {isa = PBXFileReference; lastKnownFileType = sourcecode.swift; path = R2LCPLocalizedString.swift; sourceTree = "<group>"; };
		FFE69E4A69439FC4C17CCEDB /* DataInputStream.swift */ = {isa = PBXFileReference; lastKnownFileType = sourcecode.swift; path = DataInputStream.swift; sourceTree = "<group>"; };
/* End PBXFileReference section */

/* Begin PBXFrameworksBuildPhase section */
		1D30962BE469B43E9601FAEA /* Frameworks */ = {
			isa = PBXFrameworksBuildPhase;
			buildActionMask = 2147483647;
			files = (
				FC4E26C0ED78E6CE02762156 /* CryptoSwift.framework in Frameworks */,
				8D79B9E1D05691E6843D203E /* Fuzi.framework in Frameworks */,
				93B06AC8D059FA2F0F73E720 /* Minizip.framework in Frameworks */,
				574B5F5FFA5C776B22840CAB /* SQLite.framework in Frameworks */,
				F09863D8D014DFF822A36B00 /* ZIPFoundation.framework in Frameworks */,
				4E2AF522FFBD929F52153DAE /* R2Shared.framework in Frameworks */,
			);
			runOnlyForDeploymentPostprocessing = 0;
		};
		88717AEF1BEFA94ACFD5D894 /* Frameworks */ = {
			isa = PBXFrameworksBuildPhase;
			buildActionMask = 2147483647;
			files = (
				E90A5FDF5271435A1B3F4A5D /* Fuzi.framework in Frameworks */,
				7E249DA773D6B7D2F042429D /* Minizip.framework in Frameworks */,
				24BDFB73E1BD8BFBA90AE007 /* SwiftSoup.framework in Frameworks */,
				E8CB4E5729E7000FC55FC937 /* CoreServices.framework in Frameworks */,
			);
			runOnlyForDeploymentPostprocessing = 0;
		};
		8C73709EE2871CD50A323CFC /* Frameworks */ = {
			isa = PBXFrameworksBuildPhase;
			buildActionMask = 2147483647;
			files = (
				38A50686C70732621B895A80 /* CryptoSwift.framework in Frameworks */,
				4BDEEF0C05E5DFF22641D9FA /* Fuzi.framework in Frameworks */,
				908AED8504EA84152CD26839 /* GCDWebServer.framework in Frameworks */,
				DA732235A8E5D6011DAFF31C /* Minizip.framework in Frameworks */,
				4F8168F527F489AB8619A7F1 /* R2Shared.framework in Frameworks */,
			);
			runOnlyForDeploymentPostprocessing = 0;
		};
		9E41E41E6EAC80FFB5A55069 /* Frameworks */ = {
			isa = PBXFrameworksBuildPhase;
			buildActionMask = 2147483647;
			files = (
				B044F59ED23A3DDD178FC966 /* DifferenceKit.framework in Frameworks */,
				E84974640DF5323C4CA3BDDF /* Fuzi.framework in Frameworks */,
				DB82C032876BF0C45FE4F35B /* Minizip.framework in Frameworks */,
				927037EFF0D89FE14A9D1E9F /* SwiftSoup.framework in Frameworks */,
				5DC35B7D73149E615C91438C /* R2Shared.framework in Frameworks */,
			);
			runOnlyForDeploymentPostprocessing = 0;
		};
		D16C6C1E80D545D5310B16AB /* Frameworks */ = {
			isa = PBXFrameworksBuildPhase;
			buildActionMask = 2147483647;
			files = (
				906FD6884F23DE6B22DDBCE2 /* Fuzi.framework in Frameworks */,
				36348948A1C3F2D16DB35874 /* Minizip.framework in Frameworks */,
				59096D8584963C00FED8881D /* R2Shared.framework in Frameworks */,
			);
			runOnlyForDeploymentPostprocessing = 0;
		};
/* End PBXFrameworksBuildPhase section */

/* Begin PBXGroup section */
		00753735EE68A5BCEF35D787 /* Extensions */ = {
			isa = PBXGroup;
			children = (
				42EFF9139B59D763CE254F92 /* Presentation+EPUB.swift */,
			);
			path = Extensions;
			sourceTree = "<group>";
		};
		055166DFDEE6C6A17D04D42D /* Extensions */ = {
			isa = PBXGroup;
			children = (
				AA3FD5799DED3538040C1959 /* Archive */,
				EDEF56C60A6E1D06CED9F70F /* Encryption */,
				FE5A502BD008E6EFA1C84FD8 /* EPUB */,
				FEA7D2248CE1C22F1AECD5DD /* HTML */,
				E542E031B49E9700933B81D4 /* OPDS */,
				9D82F6BFCF8F6B48D37FA36E /* Presentation */,
			);
			path = Extensions;
			sourceTree = "<group>";
		};
		08D09A44D576111182909F09 /* PDF */ = {
			isa = PBXGroup;
			children = (
				A6AD227BF7C477BF13B0BB94 /* PDFDocumentHolder.swift */,
				999F16769EC3127CE292B8DB /* PDFDocumentView.swift */,
				44D0B1BEF4825550464B9F62 /* PDFNavigatorViewController.swift */,
				3DF324AD5E3E30687AC5262D /* PDFTapGestureController.swift */,
			);
			path = PDF;
			sourceTree = "<group>";
		};
		099ACCDBBF9DE18DCDCAB123 /* Container */ = {
			isa = PBXGroup;
			children = (
				500E55D9CA753D6D6AA76D10 /* EPUBLicenseContainer.swift */,
				3EC9BDFB5AC6D5E7FC8F6A4C /* LCPLLicenseContainer.swift */,
				15980B67505AAF10642B56C8 /* LicenseContainer.swift */,
				01D191FF1BE0BA97581EB070 /* ReadiumLicenseContainer.swift */,
				A6453ABD6DF237362C6EECD2 /* ZIPLicenseContainer.swift */,
			);
			path = Container;
			sourceTree = "<group>";
		};
		11502B18FA9A9C92352052CE /* Services */ = {
			isa = PBXGroup;
			children = (
				D93B0556DAAAF429893B0692 /* CRLService.swift */,
				B15EC41FF314ABF15AB25CAC /* DeviceRepository.swift */,
				616C70674FBF020FE4607617 /* DeviceService.swift */,
				F1CBEFCBEB8C144A4429C2E9 /* LicensesRepository.swift */,
				56286133DD0AE093F2C5E9FD /* LicensesService.swift */,
				2C8CDB4833C705FC1D986679 /* PassphrasesRepository.swift */,
				606416A552192BF66FBDF3C2 /* PassphrasesService.swift */,
			);
			path = Services;
			sourceTree = "<group>";
		};
		12C1C2B751E510527A156332 /* Extensions */ = {
			isa = PBXGroup;
			children = (
				FCEE6DBDF8E3D1ABE990DB33 /* Bundle.swift */,
				48856E9AB402E2907B5230F3 /* CGRect.swift */,
				AB3E08C8187DCC3099CF9D22 /* Range.swift */,
				5E788FD34BE635B4B80C18A6 /* UIColor.swift */,
				55D0EAD1ABB7B829A3891D3A /* UIView.swift */,
				103E0171A3CDEFA1B1F1F180 /* WKWebView.swift */,
			);
			path = Extensions;
			sourceTree = "<group>";
		};
		14202851C5A61498AAC9D709 /* EPUB */ = {
			isa = PBXGroup;
			children = (
				01265194649A8E2A821CC2A4 /* DiffableDecoration+HTML.swift */,
				EF99DAF66659A218CEC25EAE /* EPUBFixedSpreadView.swift */,
				EC5ED9E15482AED288A6634F /* EPUBNavigatorViewController.swift */,
				0C45688D0A9C1F81F463FF92 /* EPUBReflowableSpreadView.swift */,
				98D8CC7BC117BBFB206D01CC /* EPUBSpread.swift */,
				E233289C75C9F73E6E28DDB4 /* EPUBSpreadView.swift */,
				8AB3B86AB42261727B2811CF /* HTMLDecorationTemplate.swift */,
				F4937644CB65AE6801CE3295 /* UserSettings.swift */,
			);
			path = EPUB;
			sourceTree = "<group>";
		};
		1C708ABF037ECFAF5BFE72F5 /* Shared */ = {
			isa = PBXGroup;
			children = (
				01A72947C91934D96A7EAA23 /* RootFile.swift */,
				ACF678E2BE7B4761BD204AA7 /* DRM */,
				ECD3E07CBAEDA1F36EFA7842 /* Fetcher */,
				9481E4E9060E976FB3516CD1 /* Logger */,
				EAD9C6E09408F5B976CFDC91 /* OPDS */,
				F0C92101E0A9644DB8CFD31C /* Publication */,
				699E0FDF48F79D5EEACE0436 /* Resources */,
				C42B511253C3D9C6DA8AA5CC /* Toolkit */,
			);
			name = Shared;
			path = ../../Sources/Shared;
			sourceTree = "<group>";
		};
		202F578327920242583B6BCB /* Services */ = {
			isa = PBXGroup;
			children = (
				47B9196192A22B8AB80E6B2F /* LCPDFPositionsService.swift */,
				D0C2A38D366CE8560BCBAC8B /* PDFPositionsService.swift */,
			);
			path = Services;
			sourceTree = "<group>";
		};
		2366E58C8AB8EFE3E305751A /* LSD */ = {
			isa = PBXGroup;
			children = (
				BCF859D4933121BDC376CC8A /* Event.swift */,
				B5CE464C519852D38F873ADB /* PotentialRights.swift */,
			);
			path = LSD;
			sourceTree = "<group>";
		};
		24A344E0A0C0CFFB22A2D40C /* Components */ = {
			isa = PBXGroup;
			children = (
				EE3E6442F0C7FE2098D71F27 /* Link.swift */,
				64ED7629E73022C1495081D1 /* Links.swift */,
				F11451971B20D93A4688AF5B /* LCP */,
				2366E58C8AB8EFE3E305751A /* LSD */,
			);
			path = Components;
			sourceTree = "<group>";
		};
		2C4C6FBF69B19C83DFCCF835 /* License */ = {
			isa = PBXGroup;
			children = (
				A266D398324C20079B0780BC /* LCPError+wrap.swift */,
				C2C93C33347DC0A41FE15AC6 /* License.swift */,
				BDEFB3D1218817F835A3C5F4 /* LicenseValidation.swift */,
				099ACCDBBF9DE18DCDCAB123 /* Container */,
				5532F6CE3C677EB3F9B857D6 /* Model */,
			);
			path = License;
			sourceTree = "<group>";
		};
		2C63ECC3CC1230CCA416F55F = {
			isa = PBXGroup;
			children = (
				251275D0DF87F85158A5FEA9 /* Assets */,
				DBCE9786DD346E6BDB2E50FF /* Assets */,
				D4358DF9D15D9ADE4F9E8BE4 /* LCP */,
				DC3A6058ECFBC6D0ADCE4CF2 /* Navigator */,
				6AC2BCCC17BAA1F2AD19B5FF /* OPDS */,
				1C708ABF037ECFAF5BFE72F5 /* Shared */,
				F6157A0611A8122BC25855A1 /* Streamer */,
				BB48D1D58C5C58C23E1BE0A3 /* Frameworks */,
				AE0099F78A65150DDA19FF5A /* Products */,
			);
			sourceTree = "<group>";
		};
		3118D7E15D685347720A0651 /* Locator */ = {
			isa = PBXGroup;
			children = (
				7C28B8CD48F8A660141F5983 /* DefaultLocatorService.swift */,
				CDA8111A330AB4D7187DD743 /* LocatorService.swift */,
			);
			path = Locator;
			sourceTree = "<group>";
		};
		33B6E1542712449105E9E9F1 /* CBZ */ = {
			isa = PBXGroup;
			children = (
				239A56BB0E6DAF17E0A13447 /* CBZNavigatorViewController.swift */,
				87629BF68F1EDBF06FC0AD54 /* ImageViewController.swift */,
			);
			path = CBZ;
			sourceTree = "<group>";
		};
		36AE60D6C483E1F4BBE7AAE0 /* Services */ = {
			isa = PBXGroup;
			children = (
				D6C93236E313B55D8B835D9F /* EPUBPositionsService.swift */,
			);
			path = Services;
			sourceTree = "<group>";
		};
		371E5D46DEBBE58A793B2546 /* Archive */ = {
			isa = PBXGroup;
			children = (
				A90EA81ECD9488CB3CBDAB41 /* Archive.swift */,
				C59803AADFCF32C93C9D9D29 /* ExplodedArchive.swift */,
				F28FCF8F6D010982BAE858FD /* Minizip.swift */,
			);
			path = Archive;
			sourceTree = "<group>";
		};
		3723879A352B0300CCC0006E /* Cover */ = {
			isa = PBXGroup;
			children = (
				A4F0C112656C4786F3861973 /* CoverService.swift */,
				925CDE3176715EBEBF40B21F /* GeneratedCoverService.swift */,
			);
			path = Cover;
			sourceTree = "<group>";
		};
		3A7CB92C7D781A9129602C5B /* PDF */ = {
			isa = PBXGroup;
			children = (
				8103346E73760F07800EB75E /* PDFFileParser.swift */,
				D13272E03B63E96D4246F79D /* PDFParser.swift */,
				202F578327920242583B6BCB /* Services */,
			);
			path = PDF;
			sourceTree = "<group>";
		};
		3BFF1F7D49E56F39A1136954 /* Resource */ = {
			isa = PBXGroup;
			children = (
				AE0F9F65A46A9D2B4AF1A0FE /* BufferedResource.swift */,
				96ABA83305DCD070E3A0D656 /* CachingResource.swift */,
				C5B28AF73252B570AEAF80B5 /* DataResource.swift */,
				A4BE7189EAC1F2DBE7054606 /* FailureResource.swift */,
				7C3A9CF25E925418A1712C0B /* LazyResource.swift */,
				E48D3BA8BAC5EB3D554FC94C /* ProxyResource.swift */,
				90AE9BB78C8A3FA5708F6AE6 /* Resource.swift */,
				5D8FE0EA948A4FD3AF0DA7D8 /* ResourceContentExtractor.swift */,
				E6CA450B17BF2F7FDFA4471C /* TransformingResource.swift */,
			);
			path = Resource;
			sourceTree = "<group>";
		};
		3DEAB9E5B6D2F30246C7884E /* Toolkit */ = {
			isa = PBXGroup;
			children = (
				ACB32E55E1F3CAF1737979CC /* DataCompression.swift */,
				B2C9762191DAD823E7C925A5 /* DataExtension.swift */,
				27E446AE5B40C2C4E5531536 /* Logger.swift */,
				125BAF5FDFA097BA5CC63539 /* StringExtension.swift */,
				C436D1FEFF82645FF9286F52 /* Extensions */,
				52CA50E613E1A60E520CF496 /* Streams */,
				C134ADFADD569A8A7471178E /* ZIPArchive */,
			);
			path = Toolkit;
			sourceTree = "<group>";
		};
		47FCB3FC286AD1053854444A /* Content */ = {
			isa = PBXGroup;
			children = (
				1039900AC78465AD989D7464 /* Content.swift */,
				18E809378D79D09192A0AAE1 /* ContentService.swift */,
				060213D1B559927504AFF9AF /* ContentTokenizer.swift */,
				6D06DC650D45E72A37A19E25 /* Iterators */,
			);
			path = Content;
			sourceTree = "<group>";
		};
		4898F65BFF048F7966C82B74 /* Services */ = {
			isa = PBXGroup;
			children = (
				667B76C4766DFF58D066D40B /* PublicationService.swift */,
				7768FC212BAC1669A5ED08C5 /* PublicationServicesBuilder.swift */,
				47FCB3FC286AD1053854444A /* Content */,
				A4A409DF92515874F2F0DF6B /* Content Protection */,
				3723879A352B0300CCC0006E /* Cover */,
				3118D7E15D685347720A0651 /* Locator */,
				5BC52D8F4F854FDA56D10A8E /* Positions */,
				F818D082B369A3D4BE617D46 /* Search */,
			);
			path = Services;
			sourceTree = "<group>";
		};
		48D2E957121153D23938AD8E /* Extensions */ = {
			isa = PBXGroup;
			children = (
				429DC5F399C506D2256F54A7 /* Array.swift */,
				F669F31B0B6EC690C48916EC /* Bundle.swift */,
				194C08173CDF8E3FE15D8D4A /* Collection.swift */,
				C7931CB2A5658CAAECD150B0 /* NSRegularExpression.swift */,
				CC925E451D875E5F74748EDC /* Optional.swift */,
				3231F989F7D7E560DD5364B9 /* Range.swift */,
				634444C3FD707BD99E337CDC /* Result.swift */,
				57074892837A37E3BFEDB481 /* String.swift */,
				BB11EA964FBB42D44C3E4A50 /* StringEncoding.swift */,
				4598F4671CE7BAE9299BF84B /* UIImage.swift */,
				57338C29681D4872D425AB81 /* UInt64.swift */,
				733C1DF0A4612D888376358B /* URL.swift */,
			);
			path = Extensions;
			sourceTree = "<group>";
		};
		52CA50E613E1A60E520CF496 /* Streams */ = {
			isa = PBXGroup;
			children = (
				FFE69E4A69439FC4C17CCEDB /* DataInputStream.swift */,
				8456F28921B65C2FC15D28AE /* FileInputStream.swift */,
				36E5D8A1F865EDF9A7DAD31D /* ResourceInputStream.swift */,
				A37141BCDFDB6BDBB58CDDD8 /* Seekable.swift */,
				B0276C0D645E8013EE0F86FA /* ZIPInputStream.swift */,
			);
			path = Streams;
			sourceTree = "<group>";
		};
		55198591F887417680938950 /* Tokenizer */ = {
			isa = PBXGroup;
			children = (
				761D7DFCF307078B7283A14E /* TextTokenizer.swift */,
				8DA31089FCAD8DFB9AC46E4E /* Tokenizer.swift */,
			);
			path = Tokenizer;
			sourceTree = "<group>";
		};
		5532F6CE3C677EB3F9B857D6 /* Model */ = {
			isa = PBXGroup;
			children = (
				968B4EB4AD29DFA430C8A563 /* LicenseDocument.swift */,
				45319A96D79565A2CD31B650 /* StatusDocument.swift */,
				24A344E0A0C0CFFB22A2D40C /* Components */,
			);
			path = Model;
			sourceTree = "<group>";
		};
		5B825E49F38CA674DAD208D6 /* PDF */ = {
			isa = PBXGroup;
			children = (
				F6EB7CAF6D058380A2AB711A /* CGPDF.swift */,
				DF89316F77F23DACA2E04696 /* PDFDocument.swift */,
				ABAF1D0444B94E2CDD80087D /* PDFKit.swift */,
				E5D7B566F794F356878AE8E0 /* PDFOutlineNode.swift */,
			);
			path = PDF;
			sourceTree = "<group>";
		};
		5BC52D8F4F854FDA56D10A8E /* Positions */ = {
			isa = PBXGroup;
			children = (
				505BF8A630F7C7B96754E333 /* InMemoryPositionsService.swift */,
				01CCE64AE9824DCF6D6413BC /* PerResourcePositionsService.swift */,
				BC45956B8991A9488F957B06 /* PositionsService.swift */,
			);
			path = Positions;
			sourceTree = "<group>";
		};
		5EC23231F487889071301718 /* Resource Transformers */ = {
			isa = PBXGroup;
			children = (
				D3D785FEFDA202A61E620890 /* EPUBDeobfuscator.swift */,
				A8D12E849DAD3C5EF46D3BE5 /* EPUBHTMLInjector.swift */,
			);
			path = "Resource Transformers";
			sourceTree = "<group>";
		};
		5FE17BAA4251441D5F8627B5 /* EPUB */ = {
			isa = PBXGroup;
			children = (
				78033AFDF98C92351785D17F /* EPUBContainerParser.swift */,
				893C5F4086D99997DAF9BEDC /* EPUBEncryptionParser.swift */,
				76E46B10FD5B26A2F41718E0 /* EPUBMetadataParser.swift */,
				03C234075C7F7573BA54B77D /* EPUBParser.swift */,
				29AD63CD2A41586290547212 /* NavigationDocumentParser.swift */,
				4363E8A92B1EA9AF2561DCE9 /* NCXParser.swift */,
				0FC49AFB32B525AAC5BF7612 /* OPFMeta.swift */,
				61575203A3BEB8E218CAFE38 /* OPFParser.swift */,
				C38A7D45005927987BFEA228 /* SMILParser.swift */,
				00753735EE68A5BCEF35D787 /* Extensions */,
				5EC23231F487889071301718 /* Resource Transformers */,
				36AE60D6C483E1F4BBE7AAE0 /* Services */,
			);
			path = EPUB;
			sourceTree = "<group>";
		};
		603E5E5883DB5CD38F766761 /* Persistence */ = {
			isa = PBXGroup;
			children = (
				33FD18E1CF87271DA6A6A783 /* Connection.swift */,
				11252900E9B0827C0FD2FA4B /* Database.swift */,
				ED568512FD1304D6B9CC79B0 /* Licenses.swift */,
				E8C7C39F6E671BB20F2EB351 /* Transactions.swift */,
			);
			path = Persistence;
			sourceTree = "<group>";
		};
		699E0FDF48F79D5EEACE0436 /* Resources */ = {
			isa = PBXGroup;
			children = (
				CF80CA3985C2D6380D5A9653 /* Localizable.strings */,
			);
			path = Resources;
			sourceTree = "<group>";
		};
		6AC2BCCC17BAA1F2AD19B5FF /* OPDS */ = {
			isa = PBXGroup;
			children = (
				1225F795A69CCB10692A56B5 /* Deprecated.swift */,
				34B5C938E4973406F110F2E6 /* OPDS1Parser.swift */,
				9935832F8ECA0AB7A7A486FC /* OPDS2Parser.swift */,
				07B5469E40752E598C070E5B /* OPDSParser.swift */,
				B1085F2D690A73984E675D54 /* ParseData.swift */,
				E19D31097B3A8050A46CDAA5 /* URLHelper.swift */,
			);
			name = OPDS;
			path = ../../Sources/OPDS;
			sourceTree = "<group>";
		};
		6D06DC650D45E72A37A19E25 /* Iterators */ = {
			isa = PBXGroup;
			children = (
				34AB954525AC159166C96A36 /* HTMLResourceContentIterator.swift */,
				4BF38F71FDEC1920325B62D3 /* PublicationContentIterator.swift */,
			);
			path = Iterators;
			sourceTree = "<group>";
		};
		6D6ED6A7FC09537109EB01BF /* HTTP */ = {
			isa = PBXGroup;
			children = (
				6770362D551A8616EB41CBF1 /* DefaultHTTPClient.swift */,
				C4C94659A8749299DBE3628D /* HTTPClient.swift */,
				3DA7FFAA3EA2B45961391DDF /* HTTPError.swift */,
				C05E365EBAFDA0CF841F583B /* HTTPProblemDetails.swift */,
				7214B2366A4E024517FF8C76 /* HTTPRequest.swift */,
			);
			path = HTTP;
			sourceTree = "<group>";
		};
		7392F4972991E267A1561E30 /* XML */ = {
			isa = PBXGroup;
			children = (
				CFE34EA8AF2D815F7169CA45 /* Fuzi.swift */,
				2CDB1B325928A873012E6149 /* XML.swift */,
			);
			path = XML;
			sourceTree = "<group>";
		};
		7DFC8FFCF762A897AC53DDAF /* Toolkit */ = {
			isa = PBXGroup;
			children = (
				65C8719E9CC8EF0D2430AD85 /* CompletionList.swift */,
				C361F965E7A7962CA3E4C0BA /* CursorList.swift */,
				9EA3A43B7709F7539F9410CD /* PaginationView.swift */,
				E0136BC8AC2E0F3171763FEB /* R2NavigatorLocalizedString.swift */,
				4E564AE6D5137499C81FEBE2 /* TargetAction.swift */,
				93BF3947EBA8736BF20F36FB /* WebView.swift */,
				12C1C2B751E510527A156332 /* Extensions */,
			);
			path = Toolkit;
			sourceTree = "<group>";
		};
		7F01FB1E5DDEA0BA0A04EA49 /* Resources */ = {
			isa = PBXGroup;
			children = (
				5507BD4012032A7567175B69 /* Localizable.strings */,
			);
			path = Resources;
			sourceTree = "<group>";
		};
		7F295F683A7D4F3D3F74724F /* User Settings */ = {
			isa = PBXGroup;
			children = (
				707D6D09349FB31406847ABE /* UserProperties.swift */,
				9D586820910099E82E7C35B5 /* UserSettings.swift */,
			);
			path = "User Settings";
			sourceTree = "<group>";
		};
		7F42F058A2DC364B554BF7F2 /* Authentications */ = {
			isa = PBXGroup;
			children = (
				2CB0BFECA8236412881393AA /* LCPAuthenticating.swift */,
				77392C999C0EFF83C8F2A47F /* LCPDialogAuthentication.swift */,
				0BB64178365BFA9ED75C7078 /* LCPDialogViewController.swift */,
				ED5C6546C24E5E619E4CC9D1 /* LCPDialogViewController.xib */,
				1D5053C2151DDDE4E8F06513 /* LCPPassphraseAuthentication.swift */,
			);
			path = Authentications;
			sourceTree = "<group>";
		};
		87352D29A81641A4B9054319 /* Asset */ = {
			isa = PBXGroup;
			children = (
				691C96D23D42A0C6AC03B1AE /* FileAsset.swift */,
				419064D714A90CE07D575629 /* PublicationAsset.swift */,
			);
			path = Asset;
			sourceTree = "<group>";
		};
		8B081F7BB4E12998397F575A /* Server */ = {
			isa = PBXGroup;
			children = (
				F6D87AB6FB1B213E6269736B /* PublicationServer.swift */,
				D008F7BB187AE82CBB115D0F /* WebServerResourceResponse.swift */,
			);
			path = Server;
			sourceTree = "<group>";
		};
		9481E4E9060E976FB3516CD1 /* Logger */ = {
			isa = PBXGroup;
			children = (
				067E58BE65BCB4F8D1E8B911 /* Loggable.swift */,
				BD03AFC9C69E785886FB9620 /* Logger.swift */,
				72922E22040CEFB3B7BBCDAF /* LoggerStub.swift */,
			);
			path = Logger;
			sourceTree = "<group>";
		};
		9D82F6BFCF8F6B48D37FA36E /* Presentation */ = {
			isa = PBXGroup;
			children = (
				EC59A963F316359DF8B119AC /* Metadata+Presentation.swift */,
				8B6A5B12925813FB40C41034 /* Presentation.swift */,
				7C2787EBE9D5565DA8593711 /* Properties+Presentation.swift */,
			);
			path = Presentation;
			sourceTree = "<group>";
		};
		A4A409DF92515874F2F0DF6B /* Content Protection */ = {
			isa = PBXGroup;
			children = (
				8240F845F35439807CE8AF65 /* ContentProtectionService.swift */,
				33C422C1CFB72372FC343AE4 /* ContentProtectionService+WS.swift */,
				567C115FF0939F69AD83AE82 /* UserRights.swift */,
			);
			path = "Content Protection";
			sourceTree = "<group>";
		};
		A640EC1D9AF67158A5570F4E /* Decorator */ = {
			isa = PBXGroup;
			children = (
				626CFFF131E0E840B76428F1 /* DecorableNavigator.swift */,
				41B61198128D628CFB3FD22A /* DiffableDecoration.swift */,
			);
			path = Decorator;
			sourceTree = "<group>";
		};
		A9CBB09E0B9D74FC0D4F8A19 /* Media */ = {
			isa = PBXGroup;
			children = (
				9ECD1D0BE2C4BB5B58E32BFD /* AudioSession.swift */,
				D6BCDFDD5327AB802F0F6460 /* NowPlayingInfo.swift */,
			);
			path = Media;
			sourceTree = "<group>";
		};
		AA3FD5799DED3538040C1959 /* Archive */ = {
			isa = PBXGroup;
			children = (
				294E01A2E6FF25539EBC1082 /* Properties+Archive.swift */,
			);
			path = Archive;
			sourceTree = "<group>";
		};
		ACF678E2BE7B4761BD204AA7 /* DRM */ = {
			isa = PBXGroup;
			children = (
				56DCEA1627F7AE84298732CC /* DRM+Deprecated.swift */,
			);
			path = DRM;
			sourceTree = "<group>";
		};
		AE0099F78A65150DDA19FF5A /* Products */ = {
			isa = PBXGroup;
			children = (
				C13A00D67725D378EB9E386C /* R2Navigator.framework */,
				41A0528117E270B68AC75C56 /* R2Shared.framework */,
				E1D37040B2925CD18734EE97 /* R2Streamer.framework */,
				37120DA973F5C438B59BC014 /* ReadiumLCP.framework */,
				EC329362A0E8AC6CC018452A /* ReadiumOPDS.framework */,
			);
			name = Products;
			sourceTree = "<group>";
		};
		AF2FAB48FA2FE848D1E2BA2D /* Audio */ = {
			isa = PBXGroup;
			children = (
				D9FFEB1FF4B5CD74EB35CD63 /* AudioParser.swift */,
				EA77F9FCF66C67516A1033F0 /* Services */,
			);
			path = Audio;
			sourceTree = "<group>";
		};
		B25D1AE9818E91E1D1497ABB /* Toolkit */ = {
			isa = PBXGroup;
			children = (
				F64FBE3CA5C1B0C73A22E86D /* Bundle.swift */,
				1EBC685D4A0E07997088DD2D /* DataCompression.swift */,
				10CFCE63856A801FB14A0633 /* Deferred.swift */,
				DD8FA524D4C8D19FBDDE23F5 /* HTTPClient.swift */,
				FF3109EE9449194A65A752BD /* R2LCPLocalizedString.swift */,
			);
			path = Toolkit;
			sourceTree = "<group>";
		};
		B74FB52A54096777BE883182 /* Readium */ = {
			isa = PBXGroup;
			children = (
				E6E97CCA91F910315C260373 /* ReadiumWebPubParser.swift */,
			);
			path = Readium;
			sourceTree = "<group>";
		};
		BB48D1D58C5C58C23E1BE0A3 /* Frameworks */ = {
			isa = PBXGroup;
			children = (
				342D5C0FEE79A2ABEE24A43E /* CoreServices.framework */,
				138898DB487338AB5A9575C5 /* CryptoSwift.framework */,
				0CB9035705112EB122F74DBE /* DifferenceKit.framework */,
				B72B4F486E93FDA8CDF24550 /* Fuzi.framework */,
				4CAEA09BA4CC5F243E06F1BC /* GCDWebServer.framework */,
				F7A5480AC007EAA89265A218 /* Minizip.framework */,
				CC1D9C1F72F6C7958FE57E27 /* SQLite.framework */,
				5729FF7E2E6521E3730A375C /* SwiftSoup.framework */,
				2BA37D808903302DC0DFCEAA /* ZIPFoundation.framework */,
			);
			name = Frameworks;
			sourceTree = "<group>";
		};
		BCC039E3D9F05F3D89FF5D71 /* TTS */ = {
			isa = PBXGroup;
			children = (
				B15C9123EA383ED81DE0393A /* AVTTSEngine.swift */,
				99DE4955327D8C2DE6F866D3 /* PublicationSpeechSynthesizer.swift */,
				D88E58FF0AC7D506273FD8D9 /* TTSEngine.swift */,
			);
			path = TTS;
			sourceTree = "<group>";
		};
		BDC4852234E517B6C18397E2 /* Media Type */ = {
			isa = PBXGroup;
			children = (
				6599A2A3F66206997E700303 /* MediaType.swift */,
				49C8CE772EF8EF683D0DEE57 /* MediaType+Deprecated.swift */,
				F1A5323A428424868B1FDAD5 /* MediaTypeSniffer.swift */,
				1BE032F34E5529E3F5FD62F1 /* MediaTypeSnifferContent.swift */,
				300E15AA6D30BBFB7416AC01 /* MediaTypeSnifferContext.swift */,
			);
			path = "Media Type";
			sourceTree = "<group>";
		};
		C1002695D860AE505D689C26 /* Media Overlays */ = {
			isa = PBXGroup;
			children = (
				E1DAAE19E8372F6ECF772E0A /* MediaOverlayNode.swift */,
				F1F5FEE0323287B9CAA09F03 /* MediaOverlays.swift */,
			);
			path = "Media Overlays";
			sourceTree = "<group>";
		};
		C134ADFADD569A8A7471178E /* ZIPArchive */ = {
			isa = PBXGroup;
			children = (
				CE641F78FD99A426A80B3495 /* Zip.h */,
				FA10E1438AE5AF459033776A /* ZIPArchive.swift */,
			);
			path = ZIPArchive;
			sourceTree = "<group>";
		};
		C42B511253C3D9C6DA8AA5CC /* Toolkit */ = {
			isa = PBXGroup;
			children = (
				CBB57FCAEE605484A7290DBB /* Atomic.swift */,
				7BBD54FD376456C1925316BC /* Cancellable.swift */,
				0CB0D3EE83AE0CE1F0B0B0CF /* CancellableResult.swift */,
				55BC4119B8937D17ED80B1AB /* ControlFlow.swift */,
				728FE6FBE1A1D9199FAEB79A /* Date+ISO8601.swift */,
				17D22986A3ADE9E883691EE2 /* Deferred.swift */,
				8A00FF0C84822A134A353BD4 /* DocumentTypes.swift */,
				E76DFDE600369E9D3EF452E1 /* DownloadSession.swift */,
				10FB29EDCCE5910C869295F1 /* Either.swift */,
				34CA9A244D941CB63515EDDE /* HREF.swift */,
				EDA827FC94F5CB3F9032028F /* JSON.swift */,
				68FF131876FA3A63025F2662 /* Language.swift */,
				5BC6AE42A31D77B548CB0BB4 /* Observable.swift */,
				972DC46120E457918E69EBD0 /* R2LocalizedString.swift */,
				E8D7AF06866C53D07E094337 /* ResourcesServer.swift */,
				D5A6F75A226DE424A0515AC3 /* URITemplate.swift */,
				48B28C65845F0575C40877F6 /* UTI.swift */,
				EE7B762C97CFC214997EC677 /* Weak.swift */,
				371E5D46DEBBE58A793B2546 /* Archive */,
				48D2E957121153D23938AD8E /* Extensions */,
				6D6ED6A7FC09537109EB01BF /* HTTP */,
				F81A40117ADE54FC4D143FC1 /* Logging */,
				A9CBB09E0B9D74FC0D4F8A19 /* Media */,
				BDC4852234E517B6C18397E2 /* Media Type */,
				5B825E49F38CA674DAD208D6 /* PDF */,
				55198591F887417680938950 /* Tokenizer */,
				7392F4972991E267A1561E30 /* XML */,
			);
			path = Toolkit;
			sourceTree = "<group>";
		};
		C436D1FEFF82645FF9286F52 /* Extensions */ = {
			isa = PBXGroup;
			children = (
				4944D2DB99CC59F945FDA2CA /* Bundle.swift */,
				6013A51134BA90F51257864B /* Fetcher.swift */,
			);
			path = Extensions;
			sourceTree = "<group>";
		};
		C6D767E6D0B9374779FD7D84 /* Parser */ = {
			isa = PBXGroup;
			children = (
				A42F188134C13EB2ECFFB621 /* Parser+Deprecated.swift */,
				F609C27F073E40D662CFE093 /* PublicationParser.swift */,
				AF2FAB48FA2FE848D1E2BA2D /* Audio */,
				5FE17BAA4251441D5F8627B5 /* EPUB */,
				E830BA9857151F8B2BA9705D /* Image */,
				3A7CB92C7D781A9129602C5B /* PDF */,
				B74FB52A54096777BE883182 /* Readium */,
			);
			path = Parser;
			sourceTree = "<group>";
		};
		C9162673C4ED48734447823A /* Model */ = {
			isa = PBXGroup;
			children = (
				FEE539CA654121413F911402 /* Container.swift */,
				E8B0659E769825834B2FC6A8 /* HTTPContainer.swift */,
				F9436BCD25FD698CB63F997E /* PublicationContainer.swift */,
			);
			path = Model;
			sourceTree = "<group>";
		};
		D4358DF9D15D9ADE4F9E8BE4 /* LCP */ = {
			isa = PBXGroup;
			children = (
				0E1D7FA19C628EA8F967F580 /* Deprecated.swift */,
				F622773881411FB8BE686B9F /* LCPAcquisition.swift */,
				A214B5DC13576FB36935B5EA /* LCPClient.swift */,
				A5A115134AA0B8F5254C8139 /* LCPError.swift */,
				093629E752DE17264B97C598 /* LCPLicense.swift */,
				230985A228FA74F24735D6BB /* LCPRenewDelegate.swift */,
				67DEBFCD9D71243C4ACC3A49 /* LCPService.swift */,
				7F42F058A2DC364B554BF7F2 /* Authentications */,
				F9064CEF2968AEDCDCCFD399 /* Content Protection */,
				2C4C6FBF69B19C83DFCCF835 /* License */,
				603E5E5883DB5CD38F766761 /* Persistence */,
				F389B1290B1CAA8E5F65573B /* Resources */,
				11502B18FA9A9C92352052CE /* Services */,
				B25D1AE9818E91E1D1497ABB /* Toolkit */,
			);
			name = LCP;
			path = ../../Sources/LCP;
			sourceTree = "<group>";
		};
		DC3A6058ECFBC6D0ADCE4CF2 /* Navigator */ = {
			isa = PBXGroup;
			children = (
				F5C6D0C5860E802EDA23068C /* EditingAction.swift */,
				25FD89B99234B85BD2A8FC3E /* MediaNavigator.swift */,
				2BD6F93E379D0DC6FA1DCDEE /* Navigator.swift */,
				4567A7ABB678715C37661DE3 /* SelectableNavigator.swift */,
				A94DA04D56753CC008F65B1A /* VisualNavigator.swift */,
				E51C5679EBD721E9AFACFE2A /* Audiobook */,
				33B6E1542712449105E9E9F1 /* CBZ */,
				A640EC1D9AF67158A5570F4E /* Decorator */,
				14202851C5A61498AAC9D709 /* EPUB */,
				08D09A44D576111182909F09 /* PDF */,
				7F01FB1E5DDEA0BA0A04EA49 /* Resources */,
				7DFC8FFCF762A897AC53DDAF /* Toolkit */,
				BCC039E3D9F05F3D89FF5D71 /* TTS */,
			);
			name = Navigator;
			path = ../../Sources/Navigator;
			sourceTree = "<group>";
		};
		E51C5679EBD721E9AFACFE2A /* Audiobook */ = {
			isa = PBXGroup;
			children = (
				DCE34D74E282834684E1C999 /* AudioNavigator.swift */,
				56C489452239BF85F4D14E95 /* PublicationMediaLoader.swift */,
			);
			path = Audiobook;
			sourceTree = "<group>";
		};
		E542E031B49E9700933B81D4 /* OPDS */ = {
			isa = PBXGroup;
			children = (
				CAD79372361D085CA0500CF4 /* Properties+OPDS.swift */,
				4BB5D42EEF0083D833E2A572 /* Publication+OPDS.swift */,
			);
			path = OPDS;
			sourceTree = "<group>";
		};
		E830BA9857151F8B2BA9705D /* Image */ = {
			isa = PBXGroup;
			children = (
				444216A015C73E8B25272F98 /* CBZParser.swift */,
				37087C0D0B36FE7F20F1C891 /* ImageParser.swift */,
			);
			path = Image;
			sourceTree = "<group>";
		};
		EA77F9FCF66C67516A1033F0 /* Services */ = {
			isa = PBXGroup;
			children = (
				FEB6D68278E0A593C810E2C0 /* AudioLocatorService.swift */,
			);
			path = Services;
			sourceTree = "<group>";
		};
		EAD9C6E09408F5B976CFDC91 /* OPDS */ = {
			isa = PBXGroup;
			children = (
				387B19B66C4D91A295B5EFA6 /* Facet.swift */,
				C5E7CEDF6EA681FE8119791B /* Feed.swift */,
				9FAAD26EE52713DB9F103610 /* Group.swift */,
				3DFAC865449A1A225BF534DA /* OPDSAcquisition.swift */,
				F2E780027410F4B6CC872B3D /* OPDSAvailability.swift */,
				819D931708B3EE95CF9ADFED /* OPDSCopies.swift */,
				D5857B33DB63054593878018 /* OPDSHolds.swift */,
				9DDB25FC1693613B72DFDB6E /* OpdsMetadata.swift */,
				1C22408FE1FA81400DE8D5F7 /* OPDSPrice.swift */,
			);
			path = OPDS;
			sourceTree = "<group>";
		};
		ECD3E07CBAEDA1F36EFA7842 /* Fetcher */ = {
			isa = PBXGroup;
			children = (
				3604722B0DFFFBFB66B7F1BF /* ArchiveFetcher.swift */,
				D81A35A8B299AD4B74915291 /* Fetcher.swift */,
				F5593049BE86071900520099 /* FileFetcher.swift */,
				049EDB4F925E0AFEDA7318A5 /* HTTPFetcher.swift */,
				AB1F7BC3EC3419CB824E3A70 /* ProxyFetcher.swift */,
				2DE48021CF3FED1C3340E458 /* RoutingFetcher.swift */,
				1FDB5E905D7B4F0E9D8CA56C /* TransformingFetcher.swift */,
				3BFF1F7D49E56F39A1136954 /* Resource */,
			);
			path = Fetcher;
			sourceTree = "<group>";
		};
		EDEF56C60A6E1D06CED9F70F /* Encryption */ = {
			isa = PBXGroup;
			children = (
				87727AC33D368A88A60A12B9 /* Encryption.swift */,
				1E175BF1A1F97687B4119BB1 /* Properties+Encryption.swift */,
			);
			path = Encryption;
			sourceTree = "<group>";
		};
		F0C92101E0A9644DB8CFD31C /* Publication */ = {
			isa = PBXGroup;
			children = (
				85570570689D5791F24E6651 /* Accessibility.swift */,
				E4A496C959F870BAFDB447DA /* ContentLayout.swift */,
				59DEE0391E49891939DFDF38 /* ContentProtection.swift */,
				456192DBCB3A29ADA9C3CCB9 /* Contributor.swift */,
				DF92954C8C8C3EC50C835CBA /* Link.swift */,
				AB0EF21FADD12D51D0619C0D /* LinkRelation.swift */,
				600D8714B762FE37DE405C2E /* LocalizedString.swift */,
				BE7D07E66B7E820D1A509A27 /* Locator.swift */,
				FCA5481C26E0513D55F4DE48 /* Manifest.swift */,
				01B24895126F2A744A8E9E61 /* Metadata.swift */,
				76638D3D1220E4C2620B9A80 /* Properties.swift */,
				2DF03272C07D6951ADC1311E /* Publication.swift */,
				9627A9AFF7C08010248E1700 /* Publication+Deprecated.swift */,
				8C0B4302E87880979A441710 /* Publication+JSON.swift */,
				3B0A149FC97C747F55F6463C /* PublicationCollection.swift */,
				74F646B746EB27124F9456F8 /* ReadingProgression.swift */,
				98CD4C99103DC795E44F56AE /* Subject.swift */,
				87352D29A81641A4B9054319 /* Asset */,
				055166DFDEE6C6A17D04D42D /* Extensions */,
				C1002695D860AE505D689C26 /* Media Overlays */,
				4898F65BFF048F7966C82B74 /* Services */,
				7F295F683A7D4F3D3F74724F /* User Settings */,
			);
			path = Publication;
			sourceTree = "<group>";
		};
		F11451971B20D93A4688AF5B /* LCP */ = {
			isa = PBXGroup;
			children = (
				A8F9AFE740CFFFAD65BA095E /* ContentKey.swift */,
				54699BC0E00F327E67908F6A /* Encryption.swift */,
				D94EB44EC5A15FF631AE8B2E /* Rights.swift */,
				A0A5959877EC9688CB0C370E /* Signature.swift */,
				ADDB8B9906FC78C038203BDD /* User.swift */,
				EC96A56AB406203898059B6C /* UserKey.swift */,
			);
			path = LCP;
			sourceTree = "<group>";
		};
		F389B1290B1CAA8E5F65573B /* Resources */ = {
			isa = PBXGroup;
			children = (
				866AEA533E1F119928F17990 /* Localizable.strings */,
				9BD31F314E7B3A61C55635E5 /* prod-license.lcpl */,
			);
			path = Resources;
			sourceTree = "<group>";
		};
		F6157A0611A8122BC25855A1 /* Streamer */ = {
			isa = PBXGroup;
			children = (
				FE961CB4827D937CE3862B51 /* Streamer.swift */,
				C9162673C4ED48734447823A /* Model */,
				C6D767E6D0B9374779FD7D84 /* Parser */,
				8B081F7BB4E12998397F575A /* Server */,
				3DEAB9E5B6D2F30246C7884E /* Toolkit */,
			);
			name = Streamer;
			path = ../../Sources/Streamer;
			sourceTree = "<group>";
		};
		F818D082B369A3D4BE617D46 /* Search */ = {
			isa = PBXGroup;
			children = (
				9B5B029CA09EE1F86A19612A /* SearchService.swift */,
				9E3543F628B017E9BF65DD08 /* StringSearchService.swift */,
			);
			path = Search;
			sourceTree = "<group>";
		};
		F81A40117ADE54FC4D143FC1 /* Logging */ = {
			isa = PBXGroup;
			children = (
				3510E7E84A5361BCECC90569 /* WarningLogger.swift */,
			);
			path = Logging;
			sourceTree = "<group>";
		};
		F9064CEF2968AEDCDCCFD399 /* Content Protection */ = {
			isa = PBXGroup;
			children = (
				2AF56CF04F94B7BE45631897 /* LCPContentProtection.swift */,
				68719C5F09F9193E378DF585 /* LCPDecryptor.swift */,
			);
			path = "Content Protection";
			sourceTree = "<group>";
		};
		FE5A502BD008E6EFA1C84FD8 /* EPUB */ = {
			isa = PBXGroup;
			children = (
				339637CCF01E665F4CB78B01 /* EPUBLayout.swift */,
				6BC71BAFF7A20D7903E6EE4D /* Properties+EPUB.swift */,
				508E0CD4F9F02CC851E6D1E1 /* Publication+EPUB.swift */,
			);
			path = EPUB;
			sourceTree = "<group>";
		};
		FEA7D2248CE1C22F1AECD5DD /* HTML */ = {
			isa = PBXGroup;
			children = (
				C084C255A327387F36B97A62 /* DOMRange.swift */,
				8456BF3665A9B9C0AE4CC158 /* Locator+HTML.swift */,
			);
			path = HTML;
			sourceTree = "<group>";
		};
/* End PBXGroup section */

/* Begin PBXHeadersBuildPhase section */
		6CD207EA5BC77D5FC1E67BE3 /* Headers */ = {
			isa = PBXHeadersBuildPhase;
			buildActionMask = 2147483647;
			files = (
				108D833B59AF7643DB45D867 /* Zip.h in Headers */,
			);
			runOnlyForDeploymentPostprocessing = 0;
		};
/* End PBXHeadersBuildPhase section */

/* Begin PBXNativeTarget section */
		4AB147A840EB6BF7ECE05940 /* R2Streamer */ = {
			isa = PBXNativeTarget;
			buildConfigurationList = 0779979379B16B11F7AB4E80 /* Build configuration list for PBXNativeTarget "R2Streamer" */;
			buildPhases = (
				6CD207EA5BC77D5FC1E67BE3 /* Headers */,
				857A6B201CF2A1BDA903F14F /* Sources */,
				66CB7A12ECC58417D2656E09 /* Resources */,
				8C73709EE2871CD50A323CFC /* Frameworks */,
			);
			buildRules = (
			);
			dependencies = (
				1FD467476617E7FBC244D318 /* PBXTargetDependency */,
			);
			name = R2Streamer;
			productName = R2Streamer;
			productReference = E1D37040B2925CD18734EE97 /* R2Streamer.framework */;
			productType = "com.apple.product-type.framework";
		};
		4BF2ED542535B0B85C2AADA5 /* ReadiumLCP */ = {
			isa = PBXNativeTarget;
			buildConfigurationList = 501C4C36DD8FD715F514D176 /* Build configuration list for PBXNativeTarget "ReadiumLCP" */;
			buildPhases = (
				C838BE0B99F9BE98533BD189 /* Sources */,
				3730713519F0AF3F9C5A58A1 /* Resources */,
				1D30962BE469B43E9601FAEA /* Frameworks */,
			);
			buildRules = (
			);
			dependencies = (
				29DD6AD3996381ECD1A15DDB /* PBXTargetDependency */,
			);
			name = ReadiumLCP;
			productName = ReadiumLCP;
			productReference = 37120DA973F5C438B59BC014 /* ReadiumLCP.framework */;
			productType = "com.apple.product-type.framework";
		};
		775EF03FA0776FAD5958EC01 /* R2Shared */ = {
			isa = PBXNativeTarget;
			buildConfigurationList = 3F2668BE4ABB5994C0B5A1B2 /* Build configuration list for PBXNativeTarget "R2Shared" */;
			buildPhases = (
				B00EB5FC54F3B7973245BA55 /* Sources */,
				F9F8CB7FB2C3285C4E84A277 /* Resources */,
				88717AEF1BEFA94ACFD5D894 /* Frameworks */,
			);
			buildRules = (
			);
			dependencies = (
			);
			name = R2Shared;
			productName = R2Shared;
			productReference = 41A0528117E270B68AC75C56 /* R2Shared.framework */;
			productType = "com.apple.product-type.framework";
		};
		C7534BA9CF83524D7681E457 /* R2Navigator */ = {
			isa = PBXNativeTarget;
			buildConfigurationList = 9569C3F5C334DCA235C0A178 /* Build configuration list for PBXNativeTarget "R2Navigator" */;
			buildPhases = (
				A12F3279CAF7547509614CEC /* Sources */,
				5DA4F1E3DBC7B26E85D80978 /* Resources */,
				9E41E41E6EAC80FFB5A55069 /* Frameworks */,
			);
			buildRules = (
			);
			dependencies = (
				8B5B6C56250ED77A7EF758CE /* PBXTargetDependency */,
			);
			name = R2Navigator;
			productName = R2Navigator;
			productReference = C13A00D67725D378EB9E386C /* R2Navigator.framework */;
			productType = "com.apple.product-type.framework";
		};
		D108430C1FF339F1B0BDF62C /* ReadiumOPDS */ = {
			isa = PBXNativeTarget;
			buildConfigurationList = CABDEA95B2658ADADF446805 /* Build configuration list for PBXNativeTarget "ReadiumOPDS" */;
			buildPhases = (
				E9DA95D8616435BA1647E9A3 /* Sources */,
				D16C6C1E80D545D5310B16AB /* Frameworks */,
			);
			buildRules = (
			);
			dependencies = (
				41A444FE271E1F1E6EFAF335 /* PBXTargetDependency */,
			);
			name = ReadiumOPDS;
			productName = ReadiumOPDS;
			productReference = EC329362A0E8AC6CC018452A /* ReadiumOPDS.framework */;
			productType = "com.apple.product-type.framework";
		};
/* End PBXNativeTarget section */

/* Begin PBXProject section */
		6A907415FD50E4A36E33B555 /* Project object */ = {
			isa = PBXProject;
			attributes = {
				LastUpgradeCheck = 1250;
				TargetAttributes = {
				};
			};
			buildConfigurationList = 5A872BCD95ECE5673BC89051 /* Build configuration list for PBXProject "Readium" */;
			compatibilityVersion = "Xcode 11.0";
			developmentRegion = en;
			hasScannedForEncodings = 0;
			knownRegions = (
				Base,
				en,
			);
			mainGroup = 2C63ECC3CC1230CCA416F55F;
			projectDirPath = "";
			projectRoot = "";
			targets = (
				C7534BA9CF83524D7681E457 /* R2Navigator */,
				775EF03FA0776FAD5958EC01 /* R2Shared */,
				4AB147A840EB6BF7ECE05940 /* R2Streamer */,
				4BF2ED542535B0B85C2AADA5 /* ReadiumLCP */,
				D108430C1FF339F1B0BDF62C /* ReadiumOPDS */,
			);
		};
/* End PBXProject section */

/* Begin PBXResourcesBuildPhase section */
		3730713519F0AF3F9C5A58A1 /* Resources */ = {
			isa = PBXResourcesBuildPhase;
			buildActionMask = 2147483647;
			files = (
				EE951A131E38E316BF7A1129 /* LCPDialogViewController.xib in Resources */,
				D7FB0CC13190A17DAB7D7DB1 /* Localizable.strings in Resources */,
				F96C29471F3EF0CEE568AA53 /* prod-license.lcpl in Resources */,
			);
			runOnlyForDeploymentPostprocessing = 0;
		};
		5DA4F1E3DBC7B26E85D80978 /* Resources */ = {
			isa = PBXResourcesBuildPhase;
			buildActionMask = 2147483647;
			files = (
				874BD412CBA1D392451B952B /* Assets in Resources */,
				1CEBFEA40D42C941A49F1A4D /* Localizable.strings in Resources */,
			);
			runOnlyForDeploymentPostprocessing = 0;
		};
		66CB7A12ECC58417D2656E09 /* Resources */ = {
			isa = PBXResourcesBuildPhase;
			buildActionMask = 2147483647;
			files = (
				635220F58D2B5A0BF8CE4B77 /* Assets in Resources */,
			);
			runOnlyForDeploymentPostprocessing = 0;
		};
		F9F8CB7FB2C3285C4E84A277 /* Resources */ = {
			isa = PBXResourcesBuildPhase;
			buildActionMask = 2147483647;
			files = (
				6FB0637E3BF4AC894AC5A13E /* Localizable.strings in Resources */,
			);
			runOnlyForDeploymentPostprocessing = 0;
		};
/* End PBXResourcesBuildPhase section */

/* Begin PBXSourcesBuildPhase section */
		857A6B201CF2A1BDA903F14F /* Sources */ = {
			isa = PBXSourcesBuildPhase;
			buildActionMask = 2147483647;
			files = (
				07C42C256FA26D47C96023D6 /* AudioLocatorService.swift in Sources */,
				98018A77E2A1FA2B90C987E1 /* AudioParser.swift in Sources */,
				0EBFF679451853BFCB718204 /* Bundle.swift in Sources */,
				AB8A995D97D2C1007706F215 /* CBZParser.swift in Sources */,
				DE8FFE058B087A30A29D827A /* Container.swift in Sources */,
				263A8A1B0C85D5659B1B8163 /* DataCompression.swift in Sources */,
				9A993922691ACA961F3B16A7 /* DataExtension.swift in Sources */,
				AEF2B742FACAAB5CB9E681EE /* DataInputStream.swift in Sources */,
				CE31AFB76CC1A587AC62BBDB /* EPUBContainerParser.swift in Sources */,
				C9CD140B788A26AC2604316C /* EPUBDeobfuscator.swift in Sources */,
				9AB92492A3131CEB524C1D2A /* EPUBEncryptionParser.swift in Sources */,
				788C81F1A7B4EED1DB46762C /* EPUBHTMLInjector.swift in Sources */,
				14B95678D1380759F144B2DF /* EPUBMetadataParser.swift in Sources */,
				EF8EE67A14F96F0D445422C4 /* EPUBParser.swift in Sources */,
				15281EAC52B4B734D4468576 /* EPUBPositionsService.swift in Sources */,
				564108CE0A85FD08314D7497 /* Fetcher.swift in Sources */,
				3357FC0B0ADBDFFE46A130AA /* FileInputStream.swift in Sources */,
				A1033D28F06A34B0070F171B /* HTTPContainer.swift in Sources */,
				D59E4F649A970E1F8A95E6DA /* ImageParser.swift in Sources */,
				FAF2C0923D6A2DDB25A2AD1E /* LCPDFPositionsService.swift in Sources */,
				528E6ABCD5825EC6B3D3BF83 /* Logger.swift in Sources */,
				D13F342C611C6495554EE3DF /* NCXParser.swift in Sources */,
				46840B03E1F84B00E355CA39 /* NavigationDocumentParser.swift in Sources */,
				F5A304B1D0BF425C8E3850AC /* OPFMeta.swift in Sources */,
				895575E8A3FCBB1F99A901CA /* OPFParser.swift in Sources */,
				C3BC5A4C44DD8CE26155C0D5 /* PDFFileParser.swift in Sources */,
				17CA2D61768F693B8173DBC4 /* PDFParser.swift in Sources */,
				3E7614CCBAD233B2D90BF5DC /* PDFPositionsService.swift in Sources */,
				185301970A639F99F1C35056 /* Parser+Deprecated.swift in Sources */,
				ABF7231602869044F9B5D4FE /* Presentation+EPUB.swift in Sources */,
				53B94E4C491E914BD9C3F788 /* PublicationContainer.swift in Sources */,
				D80CD187D5C06AF7304B1393 /* PublicationParser.swift in Sources */,
				D9D47DE8D3C0BD48CFCBA8DA /* PublicationServer.swift in Sources */,
				C5D9F9950D332C7CAA0C387A /* ReadiumWebPubParser.swift in Sources */,
				37304FB79C9ADE733248EA24 /* ResourceInputStream.swift in Sources */,
				AB986C674F50C291ED7011FB /* SMILParser.swift in Sources */,
				3ED6D98B993DB299CFB0513A /* Seekable.swift in Sources */,
				F2B89E29EBFF1B96981490CD /* Streamer.swift in Sources */,
				C19106C4C87C79A9F6B0B325 /* StringExtension.swift in Sources */,
				20162DA6A4E7291A6F2697BF /* WebServerResourceResponse.swift in Sources */,
				34A05B3E26E23B63B5081137 /* ZIPArchive.swift in Sources */,
				FD80A1458442254E194888F4 /* ZIPInputStream.swift in Sources */,
			);
			runOnlyForDeploymentPostprocessing = 0;
		};
		A12F3279CAF7547509614CEC /* Sources */ = {
			isa = PBXSourcesBuildPhase;
			buildActionMask = 2147483647;
			files = (
				1399283B7E9E39AADA4EE7DD /* AVTTSEngine.swift in Sources */,
				AA0CDCC2CA63228C1F35E816 /* AudioNavigator.swift in Sources */,
				99F3C8988EA41B0376D85F72 /* Bundle.swift in Sources */,
				7B2C3E92CAE34EE73DDDCF10 /* CBZNavigatorViewController.swift in Sources */,
				80B2146BDF073A2FF1C28426 /* CGRect.swift in Sources */,
				59FD0E40847BED23C7E59FBE /* CompletionList.swift in Sources */,
				9C682824485E27814F92285F /* CursorList.swift in Sources */,
				9B5F31EE78E818F890F7FBD1 /* DecorableNavigator.swift in Sources */,
				98ABD996FB77EDF7DA69B18F /* DiffableDecoration+HTML.swift in Sources */,
				9DF8A7CF028D764E9D6A2BAC /* DiffableDecoration.swift in Sources */,
				904E5378E8CC503A821C1EC6 /* EPUBFixedSpreadView.swift in Sources */,
				33A5B2D66F24595D3A0836CC /* EPUBNavigatorViewController.swift in Sources */,
				E3848BCC92B4B7E03A4FEE76 /* EPUBReflowableSpreadView.swift in Sources */,
				6FEC3EB9A32B2B57EEEF9DBB /* EPUBSpread.swift in Sources */,
				2233C405C38E1C17EC313B68 /* EPUBSpreadView.swift in Sources */,
				2718A1F5E4B9D745A270F7B7 /* EditingAction.swift in Sources */,
				50ED47D5333272EC72732E42 /* HTMLDecorationTemplate.swift in Sources */,
				0DD0D8BF86E9562C13EE28FA /* ImageViewController.swift in Sources */,
				06461C21ECD22CC2360AD0C6 /* MediaNavigator.swift in Sources */,
				027BC2DD033510C6A2653D37 /* Navigator.swift in Sources */,
				4542CC5374B86D81C4AD0F88 /* PDFDocumentHolder.swift in Sources */,
				8DA1AE03D9F77E0F009DCCF5 /* PDFDocumentView.swift in Sources */,
				0DDF1A4B402927D711BB21FB /* PDFNavigatorViewController.swift in Sources */,
				70E5D945A0B0BBC84F64C173 /* PDFTapGestureController.swift in Sources */,
				55AD61DD47FEE19A967EB258 /* PaginationView.swift in Sources */,
				B8662849CA988CD3C92D883A /* PublicationMediaLoader.swift in Sources */,
				65C6F8A05A0B3ACD2EE44944 /* PublicationSpeechSynthesizer.swift in Sources */,
				5396755709F165FA1A945DEE /* R2NavigatorLocalizedString.swift in Sources */,
				C4AAABD4474B6A5A25B34720 /* Range.swift in Sources */,
				8E3A8F9AC2DE6F2769C1B69A /* SelectableNavigator.swift in Sources */,
				FD1468D898D5B4CEE52378F2 /* TTSEngine.swift in Sources */,
				D248F68B569EDADA445E341D /* TargetAction.swift in Sources */,
				41D9812679A98F44DA9E7BFD /* UIColor.swift in Sources */,
				BC959180C51A5E484D328D47 /* UIView.swift in Sources */,
				E69BA16E04FBEAA061759895 /* UserSettings.swift in Sources */,
				AED384BC5E1B570F0AD6F72E /* VisualNavigator.swift in Sources */,
				650ECC5AC05D337B6A618EBD /* WKWebView.swift in Sources */,
				7F0C0E92322B0386DB0911BC /* WebView.swift in Sources */,
			);
			runOnlyForDeploymentPostprocessing = 0;
		};
		B00EB5FC54F3B7973245BA55 /* Sources */ = {
			isa = PBXSourcesBuildPhase;
			buildActionMask = 2147483647;
			files = (
				A46DC4FD105295950D990BEE /* Accessibility.swift in Sources */,
				09B7475BC8E63C940BD5881A /* Archive.swift in Sources */,
				A3EBB38968F8EB4ABC560678 /* ArchiveFetcher.swift in Sources */,
				AA218336FBD1C23959542515 /* Array.swift in Sources */,
				861C71906603180ABD01E8FA /* Atomic.swift in Sources */,
				5C8ED4151A6C7EF6608A03F8 /* AudioSession.swift in Sources */,
				8E4C9F5A53A6F9B8FC28B7D4 /* BufferedResource.swift in Sources */,
				6D27F5B8C7DBFBF5FB99A4BE /* Bundle.swift in Sources */,
				F48C88FECB4F1FE52B0306BC /* CGPDF.swift in Sources */,
				8F7D8C3FF3FDD10B16F6614A /* CachingResource.swift in Sources */,
				4203767BBAACC7B330623F62 /* Cancellable.swift in Sources */,
				B676C73C834E530E5C019F66 /* CancellableResult.swift in Sources */,
				7BDC9F1051BDD3BC61D86B09 /* Collection.swift in Sources */,
				E6B6841AFFF9EFECAEE77ECC /* Content.swift in Sources */,
				82BAA3EB081DD29A928958AC /* ContentLayout.swift in Sources */,
				23C3C4AFA2177CED08E1B39A /* ContentProtection.swift in Sources */,
				FE690C9C116731D017E7DB43 /* ContentProtectionService+WS.swift in Sources */,
				4C9EACE2732D23C37E627313 /* ContentProtectionService.swift in Sources */,
				812ED3E1480A1D7AA6149F69 /* ContentService.swift in Sources */,
				95DBB33898FFA425A5913F0C /* ContentTokenizer.swift in Sources */,
				2F7730648C4FA4A921038A7F /* Contributor.swift in Sources */,
				E6BF3A99E6C6AAC4FEE1099F /* ControlFlow.swift in Sources */,
				C657A9D08F53A44658962E83 /* CoverService.swift in Sources */,
				502D4ABD63FE9D99AD066F31 /* DOMRange.swift in Sources */,
				AA6EB82E79460DB9362C16D0 /* DRM+Deprecated.swift in Sources */,
				9BF0647F4760B562545BC926 /* DataResource.swift in Sources */,
				A15E4DFAA472469080819BB6 /* Date+ISO8601.swift in Sources */,
				00646E9469D91436235A21FB /* DefaultHTTPClient.swift in Sources */,
				B94497EBF0B2877CAD6CBF29 /* DefaultLocatorService.swift in Sources */,
				0CEF5A9694388AE9E5F687AD /* Deferred.swift in Sources */,
				9D0DB30B8FDC56DBFA70E68F /* DocumentTypes.swift in Sources */,
				A18842C5051EF84E2DA02300 /* DownloadSession.swift in Sources */,
				C563FF7E2BDFBD5454067ECD /* EPUBLayout.swift in Sources */,
				2591F52C9902441176AF38D7 /* Either.swift in Sources */,
				2B8E87DB1360512EFD9D3B0E /* Encryption.swift in Sources */,
				3D9CB0E9FD88A14EEF9D7F2A /* ExplodedArchive.swift in Sources */,
				A6658BA380A889B8310A558F /* Facet.swift in Sources */,
				3899566CA6D41A6D5E495B0B /* FailureResource.swift in Sources */,
				E9EE047B89D0084523F7C888 /* Feed.swift in Sources */,
				3D40B96F2D82B05CBB5F4924 /* Fetcher.swift in Sources */,
				76B36679FD740158FD9C5DCB /* FileAsset.swift in Sources */,
				0B7002F51314AF075F2FB736 /* FileFetcher.swift in Sources */,
				5FA234353FEBF6A46B32C61E /* Fuzi.swift in Sources */,
				FBA2EFCD6258B97659EDE5BC /* GeneratedCoverService.swift in Sources */,
				8DACB70852CEA8D64F8BEDB1 /* Group.swift in Sources */,
				9BD8989B1CADB1712B31E0A4 /* HREF.swift in Sources */,
				198089C002038C10FDFBA2BF /* HTMLResourceContentIterator.swift in Sources */,
				8EE4317BE92998698D48EF72 /* HTTPClient.swift in Sources */,
				08234B61E941DD78EB24485B /* HTTPError.swift in Sources */,
				39FC65D3797EF5069A04F34B /* HTTPFetcher.swift in Sources */,
				2B57BE89EFAE517F79A17667 /* HTTPProblemDetails.swift in Sources */,
				FD13DEAC62A3ED6714841B7A /* HTTPRequest.swift in Sources */,
				EA8C7F894E3BE8D6D954DC47 /* InMemoryPositionsService.swift in Sources */,
				9C6B7AFB6FB0635EF5B7B71C /* JSON.swift in Sources */,
				411B624A5AE5189875950DDA /* Language.swift in Sources */,
				69150D0B00F5665C3DA0000B /* LazyResource.swift in Sources */,
				5C9617AE1B5678A95ABFF1AA /* Link.swift in Sources */,
				C784A3821288A580700AD1DB /* LinkRelation.swift in Sources */,
				75044A4E2B2011D9DE749847 /* LocalizedString.swift in Sources */,
				32C722B5C3D03F1945BF8B02 /* Locator+HTML.swift in Sources */,
				C8769988A8B3E5AF08CBC7FB /* Locator.swift in Sources */,
				34707004C56089DF8AD4C4BE /* LocatorService.swift in Sources */,
				9C1DD6AEFB6E1D5989EC25D2 /* Loggable.swift in Sources */,
				1E4805B8E562211F264FB16B /* Logger.swift in Sources */,
				5A40B83CF103A9102DF233E2 /* LoggerStub.swift in Sources */,
				D26AE818524611D4B6279787 /* Manifest.swift in Sources */,
				0569BD1E87D26257784F9E58 /* MediaOverlayNode.swift in Sources */,
				70441F9E94602F32FB5E127E /* MediaOverlays.swift in Sources */,
				E303E21BA9C131E9A4E6424A /* MediaType+Deprecated.swift in Sources */,
				E0291D347EB7F8F3C5D41970 /* MediaType.swift in Sources */,
				0A2B8F67BE010E99FBB71561 /* MediaTypeSniffer.swift in Sources */,
				7DA1C42DB83F380338AED9AB /* MediaTypeSnifferContent.swift in Sources */,
				37D9B0A6B141DDF2FD618B09 /* MediaTypeSnifferContext.swift in Sources */,
				E234B4BF37B3F80BCC5C92AF /* Metadata+Presentation.swift in Sources */,
				5C051B93B795D76666F4344B /* Metadata.swift in Sources */,
				7DAEC227AE56EDE51F0379A8 /* Minizip.swift in Sources */,
				D931CA82789A1519BB22BBB5 /* NSRegularExpression.swift in Sources */,
				140C2EA93F9215A8F01AB0A3 /* NowPlayingInfo.swift in Sources */,
				50838C73E245D9F08BFB3159 /* OPDSAcquisition.swift in Sources */,
				A90A46957B8B68EE82C4DBAD /* OPDSAvailability.swift in Sources */,
				BB358C017D0458224922C35C /* OPDSCopies.swift in Sources */,
				B9AD33C05ECC47AD04D3A98E /* OPDSHolds.swift in Sources */,
				5B166084DFB7FF0DFD1D111B /* OPDSPrice.swift in Sources */,
				E8948585183675905ABA51F1 /* Observable.swift in Sources */,
				8F3175B5E4B494C7E73CDEA5 /* OpdsMetadata.swift in Sources */,
				EB4D11D2D1A0C64FF0E982C3 /* Optional.swift in Sources */,
				8C19A0DACA19CD3A195B757E /* PDFDocument.swift in Sources */,
				EDCA3449EA5683B37D82FEBE /* PDFKit.swift in Sources */,
				FD16EA6468E99FB52ED97A5D /* PDFOutlineNode.swift in Sources */,
				5426A0E4630127F5F630FFB0 /* PerResourcePositionsService.swift in Sources */,
				2B745CFE55EEBA99BC09475C /* PositionsService.swift in Sources */,
				AEB46271E6276AF6C1E7EF22 /* Presentation.swift in Sources */,
				A2CDF2E8DC527C19EA348AB8 /* Properties+Archive.swift in Sources */,
				D29D1F6AC5C7D1384F93A520 /* Properties+EPUB.swift in Sources */,
				F297BFBADCEFC21E140BEA30 /* Properties+Encryption.swift in Sources */,
				2A6412FED7C3BF0A8F598F5B /* Properties+OPDS.swift in Sources */,
				3AA922C55CF12B575F5CC9FB /* Properties+Presentation.swift in Sources */,
				05532B031FF7520177C83788 /* Properties.swift in Sources */,
				556347E37C3F349D19BC55AB /* ProxyFetcher.swift in Sources */,
				7DCC2A07AACA3575CE0C0C0E /* ProxyResource.swift in Sources */,
				29FB7F9E69739F8458CAEF5B /* Publication+Deprecated.swift in Sources */,
				6DC52B94BAC4681B6C70BAF9 /* Publication+EPUB.swift in Sources */,
				A1417B1B73BE3EC5243760D2 /* Publication+JSON.swift in Sources */,
				E55B69F79BB4E2EAC4BE34D0 /* Publication+OPDS.swift in Sources */,
				134AF2657ABA617255DE2D0A /* Publication.swift in Sources */,
				8B8A6E58C84597087280BA20 /* PublicationAsset.swift in Sources */,
				037E68E96839B96F547BDD6E /* PublicationCollection.swift in Sources */,
				C35001848411CBCAC8F03763 /* PublicationContentIterator.swift in Sources */,
				88A171A36700ACF5A4AD6305 /* PublicationService.swift in Sources */,
				CC1EBC553CE8A5C873E7A9BB /* PublicationServicesBuilder.swift in Sources */,
				CA152829D0654EB38D6BF836 /* R2LocalizedString.swift in Sources */,
				501E7E05DEA11F7A61D60EAF /* Range.swift in Sources */,
				2D65E93D77922E33DA03D638 /* ReadingProgression.swift in Sources */,
				3B1820FD0226743B1DE41FCF /* Resource.swift in Sources */,
				95B9369AE4743FB7BAB93DCC /* ResourceContentExtractor.swift in Sources */,
				7CD8DAE24EDA44A63C444076 /* ResourcesServer.swift in Sources */,
				D426BFD641700B2C24D428DB /* Result.swift in Sources */,
				49DD9F5E42B5270AA5091AEE /* RootFile.swift in Sources */,
				97A0F3DC6BEC43D63B80B868 /* RoutingFetcher.swift in Sources */,
				61FFC793CCF795278998A19E /* SearchService.swift in Sources */,
				162E92D6FA9BCD3F5716CF6E /* String.swift in Sources */,
				B5DC9710E7124907BBFE9EA5 /* StringEncoding.swift in Sources */,
				FFC0D2E981B9AB2246831B56 /* StringSearchService.swift in Sources */,
				2BD38736DB1971926FA77234 /* Subject.swift in Sources */,
				99856B9FCC56A9F1946C6A60 /* TextTokenizer.swift in Sources */,
				CD7DF8DC7B346AA86DECE596 /* Tokenizer.swift in Sources */,
				0B3F1407E77E6825F66849DA /* TransformingFetcher.swift in Sources */,
				718323B1A0C981D1B7A08F91 /* TransformingResource.swift in Sources */,
				52C4CB868EA5FBFBB43DD65C /* UIImage.swift in Sources */,
				E9AADF25494C968A44979B66 /* UInt64.swift in Sources */,
				FCC1E4CA5DE12AFBB80A3C37 /* URITemplate.swift in Sources */,
				C0FEC68C84946E959E910CC1 /* URL.swift in Sources */,
				825642E013351C922B6510AD /* UTI.swift in Sources */,
				46915CF48C01E468FB2DB3B9 /* UserProperties.swift in Sources */,
				5B38F9D78BD04D7385E4B3E4 /* UserRights.swift in Sources */,
				B3E2F6C76E3085FC18F7068A /* UserSettings.swift in Sources */,
				C89165FC9D8427961A3ADDD9 /* WarningLogger.swift in Sources */,
				3AA4BD1DA87C0952E4E4DD53 /* Weak.swift in Sources */,
				A8E6E488592BDBB97C4B7B87 /* XML.swift in Sources */,
			);
			runOnlyForDeploymentPostprocessing = 0;
		};
		C838BE0B99F9BE98533BD189 /* Sources */ = {
			isa = PBXSourcesBuildPhase;
			buildActionMask = 2147483647;
			files = (
				D94A07E9627214888D37C6DF /* Bundle.swift in Sources */,
				6D3BCAFF29D91DCA08809D71 /* CRLService.swift in Sources */,
				58F961D80665E1EFA31BBBF6 /* Connection.swift in Sources */,
				7CD20AED276833F9585B0E3B /* ContentKey.swift in Sources */,
				81ADB258F083647221CED24F /* DataCompression.swift in Sources */,
				9A22C456F6A73F29AD9B0CE8 /* Database.swift in Sources */,
				E7D731030584957DAD52683C /* Deferred.swift in Sources */,
				4D4D25BA4772674DD6041C01 /* Deprecated.swift in Sources */,
				5718571D121C8CBF45277A0D /* DeviceRepository.swift in Sources */,
				294217B18570409AB1C317AD /* DeviceService.swift in Sources */,
				DC0487666F03A3FAFE49D0B9 /* EPUBLicenseContainer.swift in Sources */,
				E8293787CB5E5CECE38A63B2 /* Encryption.swift in Sources */,
				1BF9469B4574D30E5C9BB75E /* Event.swift in Sources */,
				E356D67B77C65D294F60D58A /* HTTPClient.swift in Sources */,
				6719F981514309A65D206A85 /* LCPAcquisition.swift in Sources */,
				837C0BC3151E302508B4BC44 /* LCPAuthenticating.swift in Sources */,
				A13490DA4406382752B8EA2B /* LCPClient.swift in Sources */,
				4C6E7DF3D71660E723E148CF /* LCPContentProtection.swift in Sources */,
				BB457884B7AFAEC3F52E8CE3 /* LCPDecryptor.swift in Sources */,
				4C22206EA313899BBC6385C6 /* LCPDialogAuthentication.swift in Sources */,
				B066F9DDCD00A8917478CB6C /* LCPDialogViewController.swift in Sources */,
				25349166318EB00EE8A0765C /* LCPError+wrap.swift in Sources */,
				98702AFB56F9C50F7246CDDA /* LCPError.swift in Sources */,
				6FFC08925BF26902CF49B830 /* LCPLLicenseContainer.swift in Sources */,
				C4F0A98562FDDB478F7DD0A9 /* LCPLicense.swift in Sources */,
				F90CF6CE1D4F5FA195E19D76 /* LCPPassphraseAuthentication.swift in Sources */,
				AD87094AA40926939955E9F2 /* LCPRenewDelegate.swift in Sources */,
				06CF9F75A9DB1B6241CA7719 /* LCPService.swift in Sources */,
				C283E515CA6A8EEA1C89AD98 /* License.swift in Sources */,
				4AD286114A634A74BE78B1A0 /* LicenseContainer.swift in Sources */,
				BB9DFD1B35AF515BB1B05B9D /* LicenseDocument.swift in Sources */,
				1221E200A377D294050B8F00 /* LicenseValidation.swift in Sources */,
				C3BEB5CC9C6DD065B2CAE1BE /* Licenses.swift in Sources */,
				51A01B251C751D8F817E2EF8 /* LicensesRepository.swift in Sources */,
				90CFD62B993F6759716C0AF0 /* LicensesService.swift in Sources */,
				44152DBECE34F063AD0E93BC /* Link.swift in Sources */,
				92570B878B678E9E9138C94F /* Links.swift in Sources */,
				22BB9F4F0A3D2B9CA3D9BD0D /* PassphrasesRepository.swift in Sources */,
				2207C27B96F098AAF8B31F2C /* PassphrasesService.swift in Sources */,
				BAC8616BD37C22BC5541959A /* PotentialRights.swift in Sources */,
				1F91AD3BF09CF4122DC53A79 /* R2LCPLocalizedString.swift in Sources */,
				7F297EC335D8934E50361D39 /* ReadiumLicenseContainer.swift in Sources */,
				6FEE606C7126F68B5018CAD0 /* Rights.swift in Sources */,
				21B27CD89562506DDC1D62D1 /* Signature.swift in Sources */,
				077AD829863BD952DEBFB5A0 /* StatusDocument.swift in Sources */,
				5803D95A1D970EB0F5D24584 /* Transactions.swift in Sources */,
				18217BC157557A5DDA4BA119 /* User.swift in Sources */,
				69AA254E4A39D9B49FDFD648 /* UserKey.swift in Sources */,
				D50FE2B82BB34E2881723BE9 /* ZIPLicenseContainer.swift in Sources */,
			);
			runOnlyForDeploymentPostprocessing = 0;
		};
		E9DA95D8616435BA1647E9A3 /* Sources */ = {
			isa = PBXSourcesBuildPhase;
			buildActionMask = 2147483647;
			files = (
				5BF07D73985075F71E70F5D3 /* Deprecated.swift in Sources */,
				7AEDE3769227C2BDE4876333 /* OPDS1Parser.swift in Sources */,
				238F9288A061E26BC1674C4F /* OPDS2Parser.swift in Sources */,
				346C4DA09157847639648F56 /* OPDSParser.swift in Sources */,
				C2A1FAC4ADA33EABA1E45EF8 /* ParseData.swift in Sources */,
				F2BDD94FFFBD08526B56E337 /* URLHelper.swift in Sources */,
			);
			runOnlyForDeploymentPostprocessing = 0;
		};
/* End PBXSourcesBuildPhase section */

/* Begin PBXTargetDependency section */
		1FD467476617E7FBC244D318 /* PBXTargetDependency */ = {
			isa = PBXTargetDependency;
			target = 775EF03FA0776FAD5958EC01 /* R2Shared */;
			targetProxy = 79288BA7DBB906029064DF6C /* PBXContainerItemProxy */;
		};
		29DD6AD3996381ECD1A15DDB /* PBXTargetDependency */ = {
			isa = PBXTargetDependency;
			target = 775EF03FA0776FAD5958EC01 /* R2Shared */;
			targetProxy = 65C57BDA97BF899AB60FC9F0 /* PBXContainerItemProxy */;
		};
		41A444FE271E1F1E6EFAF335 /* PBXTargetDependency */ = {
			isa = PBXTargetDependency;
			target = 775EF03FA0776FAD5958EC01 /* R2Shared */;
			targetProxy = 1B58C19E78E1B2C3293CF280 /* PBXContainerItemProxy */;
		};
		8B5B6C56250ED77A7EF758CE /* PBXTargetDependency */ = {
			isa = PBXTargetDependency;
			target = 775EF03FA0776FAD5958EC01 /* R2Shared */;
			targetProxy = 84E46CB5F2A96B5E9CE0FC86 /* PBXContainerItemProxy */;
		};
/* End PBXTargetDependency section */

/* Begin PBXVariantGroup section */
		5507BD4012032A7567175B69 /* Localizable.strings */ = {
			isa = PBXVariantGroup;
			children = (
				F4FC8F971F00B5876803B62A /* en */,
			);
			name = Localizable.strings;
			sourceTree = "<group>";
		};
		866AEA533E1F119928F17990 /* Localizable.strings */ = {
			isa = PBXVariantGroup;
			children = (
				B7C9D54352714641A87F64A0 /* en */,
			);
			name = Localizable.strings;
			sourceTree = "<group>";
		};
		CF80CA3985C2D6380D5A9653 /* Localizable.strings */ = {
			isa = PBXVariantGroup;
			children = (
				55C712D8027F92F5057C36F5 /* en */,
			);
			name = Localizable.strings;
			sourceTree = "<group>";
		};
		ED5C6546C24E5E619E4CC9D1 /* LCPDialogViewController.xib */ = {
			isa = PBXVariantGroup;
			children = (
				75DFA22C741A09C81E23D084 /* Base */,
			);
			name = LCPDialogViewController.xib;
			sourceTree = "<group>";
		};
/* End PBXVariantGroup section */

/* Begin XCBuildConfiguration section */
		136D9EFA01A9AC100B76A1E3 /* Release */ = {
			isa = XCBuildConfiguration;
			buildSettings = {
				CODE_SIGN_IDENTITY = "";
				CURRENT_PROJECT_VERSION = 1;
				DEFINES_MODULE = YES;
				DYLIB_COMPATIBILITY_VERSION = 1;
				DYLIB_CURRENT_VERSION = 1;
				DYLIB_INSTALL_NAME_BASE = "@rpath";
				FRAMEWORK_SEARCH_PATHS = (
					"$(inherited)",
					"\".\"",
				);
				INFOPLIST_FILE = Info.plist;
				INSTALL_PATH = "$(LOCAL_LIBRARY_DIR)/Frameworks";
				IPHONEOS_DEPLOYMENT_TARGET = 10.0;
				LD_RUNPATH_SEARCH_PATHS = (
					"$(inherited)",
					"@executable_path/Frameworks",
				);
				PRODUCT_BUNDLE_IDENTIFIER = "org.readium.r2-streamer-swift";
				SDKROOT = iphoneos;
				SKIP_INSTALL = YES;
				TARGETED_DEVICE_FAMILY = "1,2";
				VERSIONING_SYSTEM = "apple-generic";
			};
			name = Release;
		};
		1A58D5BC9928B3947EB05AE0 /* Debug */ = {
			isa = XCBuildConfiguration;
			buildSettings = {
				CODE_SIGN_IDENTITY = "";
				CURRENT_PROJECT_VERSION = 1;
				DEFINES_MODULE = YES;
				DYLIB_COMPATIBILITY_VERSION = 1;
				DYLIB_CURRENT_VERSION = 1;
				DYLIB_INSTALL_NAME_BASE = "@rpath";
				FRAMEWORK_SEARCH_PATHS = (
					"$(inherited)",
					"\".\"",
				);
				INFOPLIST_FILE = Info.plist;
				INSTALL_PATH = "$(LOCAL_LIBRARY_DIR)/Frameworks";
				IPHONEOS_DEPLOYMENT_TARGET = 10.0;
				LD_RUNPATH_SEARCH_PATHS = (
					"$(inherited)",
					"@executable_path/Frameworks",
				);
				PRODUCT_BUNDLE_IDENTIFIER = "org.readium.readium-lcp-swift";
				SDKROOT = iphoneos;
				SKIP_INSTALL = YES;
				TARGETED_DEVICE_FAMILY = "1,2";
				VERSIONING_SYSTEM = "apple-generic";
			};
			name = Debug;
		};
		2B0B2AF679E4C27D685B2344 /* Debug */ = {
			isa = XCBuildConfiguration;
			buildSettings = {
				CODE_SIGN_IDENTITY = "";
				CURRENT_PROJECT_VERSION = 1;
				DEFINES_MODULE = YES;
				DYLIB_COMPATIBILITY_VERSION = 1;
				DYLIB_CURRENT_VERSION = 1;
				DYLIB_INSTALL_NAME_BASE = "@rpath";
				FRAMEWORK_SEARCH_PATHS = (
					"$(inherited)",
					"\".\"",
				);
				INFOPLIST_FILE = Info.plist;
				INSTALL_PATH = "$(LOCAL_LIBRARY_DIR)/Frameworks";
				IPHONEOS_DEPLOYMENT_TARGET = 10.0;
				LD_RUNPATH_SEARCH_PATHS = (
					"$(inherited)",
					"@executable_path/Frameworks",
				);
				PRODUCT_BUNDLE_IDENTIFIER = "com.readium.readium-opds";
				SDKROOT = iphoneos;
				SKIP_INSTALL = YES;
				TARGETED_DEVICE_FAMILY = "1,2";
				VERSIONING_SYSTEM = "apple-generic";
			};
			name = Debug;
		};
		48EBE6CBAFC8200B0116C899 /* Debug */ = {
			isa = XCBuildConfiguration;
			buildSettings = {
				CODE_SIGN_IDENTITY = "";
				CURRENT_PROJECT_VERSION = 1;
				DEFINES_MODULE = YES;
				DYLIB_COMPATIBILITY_VERSION = 1;
				DYLIB_CURRENT_VERSION = 1;
				DYLIB_INSTALL_NAME_BASE = "@rpath";
				FRAMEWORK_SEARCH_PATHS = (
					"$(inherited)",
					"\".\"",
				);
				INFOPLIST_FILE = Info.plist;
				INSTALL_PATH = "$(LOCAL_LIBRARY_DIR)/Frameworks";
				IPHONEOS_DEPLOYMENT_TARGET = 10.0;
				LD_RUNPATH_SEARCH_PATHS = (
					"$(inherited)",
					"@executable_path/Frameworks",
				);
				PRODUCT_BUNDLE_IDENTIFIER = "org.readium.r2-shared-swift";
				SDKROOT = iphoneos;
				SKIP_INSTALL = YES;
				TARGETED_DEVICE_FAMILY = "1,2";
				VERSIONING_SYSTEM = "apple-generic";
			};
			name = Debug;
		};
		5122CCFE4510DFCDBEF7CA77 /* Release */ = {
			isa = XCBuildConfiguration;
			buildSettings = {
				CODE_SIGN_IDENTITY = "";
				CURRENT_PROJECT_VERSION = 1;
				DEFINES_MODULE = YES;
				DYLIB_COMPATIBILITY_VERSION = 1;
				DYLIB_CURRENT_VERSION = 1;
				DYLIB_INSTALL_NAME_BASE = "@rpath";
				FRAMEWORK_SEARCH_PATHS = (
					"$(inherited)",
					"\".\"",
				);
				INFOPLIST_FILE = Info.plist;
				INSTALL_PATH = "$(LOCAL_LIBRARY_DIR)/Frameworks";
				IPHONEOS_DEPLOYMENT_TARGET = 10.0;
				LD_RUNPATH_SEARCH_PATHS = (
					"$(inherited)",
					"@executable_path/Frameworks",
				);
				PRODUCT_BUNDLE_IDENTIFIER = "org.readium.readium-lcp-swift";
				SDKROOT = iphoneos;
				SKIP_INSTALL = YES;
				TARGETED_DEVICE_FAMILY = "1,2";
				VERSIONING_SYSTEM = "apple-generic";
			};
			name = Release;
		};
		521EF6F43A4B9B8355AFC54E /* Debug */ = {
			isa = XCBuildConfiguration;
			buildSettings = {
				CODE_SIGN_IDENTITY = "";
				CURRENT_PROJECT_VERSION = 1;
				DEFINES_MODULE = YES;
				DYLIB_COMPATIBILITY_VERSION = 1;
				DYLIB_CURRENT_VERSION = 1;
				DYLIB_INSTALL_NAME_BASE = "@rpath";
				FRAMEWORK_SEARCH_PATHS = (
					"$(inherited)",
					"\".\"",
				);
				INFOPLIST_FILE = Info.plist;
				INSTALL_PATH = "$(LOCAL_LIBRARY_DIR)/Frameworks";
				IPHONEOS_DEPLOYMENT_TARGET = 10.0;
				LD_RUNPATH_SEARCH_PATHS = (
					"$(inherited)",
					"@executable_path/Frameworks",
				);
				PRODUCT_BUNDLE_IDENTIFIER = "org.readium.r2-navigator-swift";
				SDKROOT = iphoneos;
				SKIP_INSTALL = YES;
				TARGETED_DEVICE_FAMILY = "1,2";
				VERSIONING_SYSTEM = "apple-generic";
			};
			name = Debug;
		};
		5FE9779CD8E46AEDB69D1431 /* Release */ = {
			isa = XCBuildConfiguration;
			buildSettings = {
				CODE_SIGN_IDENTITY = "";
				CURRENT_PROJECT_VERSION = 1;
				DEFINES_MODULE = YES;
				DYLIB_COMPATIBILITY_VERSION = 1;
				DYLIB_CURRENT_VERSION = 1;
				DYLIB_INSTALL_NAME_BASE = "@rpath";
				FRAMEWORK_SEARCH_PATHS = (
					"$(inherited)",
					"\".\"",
				);
				INFOPLIST_FILE = Info.plist;
				INSTALL_PATH = "$(LOCAL_LIBRARY_DIR)/Frameworks";
				IPHONEOS_DEPLOYMENT_TARGET = 10.0;
				LD_RUNPATH_SEARCH_PATHS = (
					"$(inherited)",
					"@executable_path/Frameworks",
				);
				PRODUCT_BUNDLE_IDENTIFIER = "com.readium.readium-opds";
				SDKROOT = iphoneos;
				SKIP_INSTALL = YES;
				TARGETED_DEVICE_FAMILY = "1,2";
				VERSIONING_SYSTEM = "apple-generic";
			};
			name = Release;
		};
		6BF2C63B7224FD50DA0523D7 /* Debug */ = {
			isa = XCBuildConfiguration;
			buildSettings = {
				ALWAYS_SEARCH_USER_PATHS = NO;
				CLANG_ANALYZER_NONNULL = YES;
				CLANG_ANALYZER_NUMBER_OBJECT_CONVERSION = YES_AGGRESSIVE;
				CLANG_CXX_LANGUAGE_STANDARD = "gnu++14";
				CLANG_CXX_LIBRARY = "libc++";
				CLANG_ENABLE_MODULES = YES;
				CLANG_ENABLE_OBJC_ARC = YES;
				CLANG_ENABLE_OBJC_WEAK = YES;
				CLANG_WARN_BLOCK_CAPTURE_AUTORELEASING = YES;
				CLANG_WARN_BOOL_CONVERSION = YES;
				CLANG_WARN_COMMA = YES;
				CLANG_WARN_CONSTANT_CONVERSION = YES;
				CLANG_WARN_DEPRECATED_OBJC_IMPLEMENTATIONS = YES;
				CLANG_WARN_DIRECT_OBJC_ISA_USAGE = YES_ERROR;
				CLANG_WARN_DOCUMENTATION_COMMENTS = YES;
				CLANG_WARN_EMPTY_BODY = YES;
				CLANG_WARN_ENUM_CONVERSION = YES;
				CLANG_WARN_INFINITE_RECURSION = YES;
				CLANG_WARN_INT_CONVERSION = YES;
				CLANG_WARN_NON_LITERAL_NULL_CONVERSION = YES;
				CLANG_WARN_OBJC_IMPLICIT_RETAIN_SELF = YES;
				CLANG_WARN_OBJC_LITERAL_CONVERSION = YES;
				CLANG_WARN_OBJC_ROOT_CLASS = YES_ERROR;
				CLANG_WARN_QUOTED_INCLUDE_IN_FRAMEWORK_HEADER = YES;
				CLANG_WARN_RANGE_LOOP_ANALYSIS = YES;
				CLANG_WARN_STRICT_PROTOTYPES = YES;
				CLANG_WARN_SUSPICIOUS_MOVE = YES;
				CLANG_WARN_UNGUARDED_AVAILABILITY = YES_AGGRESSIVE;
				CLANG_WARN_UNREACHABLE_CODE = YES;
				CLANG_WARN__DUPLICATE_METHOD_MATCH = YES;
				COPY_PHASE_STRIP = NO;
				DEBUG_INFORMATION_FORMAT = dwarf;
				ENABLE_STRICT_OBJC_MSGSEND = YES;
				ENABLE_TESTABILITY = YES;
				GCC_C_LANGUAGE_STANDARD = gnu11;
				GCC_DYNAMIC_NO_PIC = NO;
				GCC_NO_COMMON_BLOCKS = YES;
				GCC_OPTIMIZATION_LEVEL = 0;
				GCC_PREPROCESSOR_DEFINITIONS = (
					"$(inherited)",
					"DEBUG=1",
				);
				GCC_WARN_64_TO_32_BIT_CONVERSION = YES;
				GCC_WARN_ABOUT_RETURN_TYPE = YES_ERROR;
				GCC_WARN_UNDECLARED_SELECTOR = YES;
				GCC_WARN_UNINITIALIZED_AUTOS = YES_AGGRESSIVE;
				GCC_WARN_UNUSED_FUNCTION = YES;
				GCC_WARN_UNUSED_VARIABLE = YES;
				MTL_ENABLE_DEBUG_INFO = INCLUDE_SOURCE;
				MTL_FAST_MATH = YES;
				ONLY_ACTIVE_ARCH = YES;
				PRODUCT_NAME = "$(TARGET_NAME)";
				SDKROOT = iphoneos;
				SWIFT_ACTIVE_COMPILATION_CONDITIONS = DEBUG;
				SWIFT_OPTIMIZATION_LEVEL = "-Onone";
				SWIFT_VERSION = 5.0;
			};
			name = Debug;
		};
		7D0975FF3FFBC4CC649E976F /* Release */ = {
			isa = XCBuildConfiguration;
			buildSettings = {
				CODE_SIGN_IDENTITY = "";
				CURRENT_PROJECT_VERSION = 1;
				DEFINES_MODULE = YES;
				DYLIB_COMPATIBILITY_VERSION = 1;
				DYLIB_CURRENT_VERSION = 1;
				DYLIB_INSTALL_NAME_BASE = "@rpath";
				FRAMEWORK_SEARCH_PATHS = (
					"$(inherited)",
					"\".\"",
				);
				INFOPLIST_FILE = Info.plist;
				INSTALL_PATH = "$(LOCAL_LIBRARY_DIR)/Frameworks";
				IPHONEOS_DEPLOYMENT_TARGET = 10.0;
				LD_RUNPATH_SEARCH_PATHS = (
					"$(inherited)",
					"@executable_path/Frameworks",
				);
				PRODUCT_BUNDLE_IDENTIFIER = "org.readium.r2-navigator-swift";
				SDKROOT = iphoneos;
				SKIP_INSTALL = YES;
				TARGETED_DEVICE_FAMILY = "1,2";
				VERSIONING_SYSTEM = "apple-generic";
			};
			name = Release;
		};
		8FD948FC6D94C48390528310 /* Release */ = {
			isa = XCBuildConfiguration;
			buildSettings = {
				CODE_SIGN_IDENTITY = "";
				CURRENT_PROJECT_VERSION = 1;
				DEFINES_MODULE = YES;
				DYLIB_COMPATIBILITY_VERSION = 1;
				DYLIB_CURRENT_VERSION = 1;
				DYLIB_INSTALL_NAME_BASE = "@rpath";
				FRAMEWORK_SEARCH_PATHS = (
					"$(inherited)",
					"\".\"",
				);
				INFOPLIST_FILE = Info.plist;
				INSTALL_PATH = "$(LOCAL_LIBRARY_DIR)/Frameworks";
				IPHONEOS_DEPLOYMENT_TARGET = 10.0;
				LD_RUNPATH_SEARCH_PATHS = (
					"$(inherited)",
					"@executable_path/Frameworks",
				);
				PRODUCT_BUNDLE_IDENTIFIER = "org.readium.r2-shared-swift";
				SDKROOT = iphoneos;
				SKIP_INSTALL = YES;
				TARGETED_DEVICE_FAMILY = "1,2";
				VERSIONING_SYSTEM = "apple-generic";
			};
			name = Release;
		};
		9A0094824043E1161DE8923D /* Debug */ = {
			isa = XCBuildConfiguration;
			buildSettings = {
				CODE_SIGN_IDENTITY = "";
				CURRENT_PROJECT_VERSION = 1;
				DEFINES_MODULE = YES;
				DYLIB_COMPATIBILITY_VERSION = 1;
				DYLIB_CURRENT_VERSION = 1;
				DYLIB_INSTALL_NAME_BASE = "@rpath";
				FRAMEWORK_SEARCH_PATHS = (
					"$(inherited)",
					"\".\"",
				);
				INFOPLIST_FILE = Info.plist;
				INSTALL_PATH = "$(LOCAL_LIBRARY_DIR)/Frameworks";
				IPHONEOS_DEPLOYMENT_TARGET = 10.0;
				LD_RUNPATH_SEARCH_PATHS = (
					"$(inherited)",
					"@executable_path/Frameworks",
				);
				PRODUCT_BUNDLE_IDENTIFIER = "org.readium.r2-streamer-swift";
				SDKROOT = iphoneos;
				SKIP_INSTALL = YES;
				TARGETED_DEVICE_FAMILY = "1,2";
				VERSIONING_SYSTEM = "apple-generic";
			};
			name = Debug;
		};
		BDDBC1E367EFAEDBA6B6F08B /* Release */ = {
			isa = XCBuildConfiguration;
			buildSettings = {
				ALWAYS_SEARCH_USER_PATHS = NO;
				CLANG_ANALYZER_NONNULL = YES;
				CLANG_ANALYZER_NUMBER_OBJECT_CONVERSION = YES_AGGRESSIVE;
				CLANG_CXX_LANGUAGE_STANDARD = "gnu++14";
				CLANG_CXX_LIBRARY = "libc++";
				CLANG_ENABLE_MODULES = YES;
				CLANG_ENABLE_OBJC_ARC = YES;
				CLANG_ENABLE_OBJC_WEAK = YES;
				CLANG_WARN_BLOCK_CAPTURE_AUTORELEASING = YES;
				CLANG_WARN_BOOL_CONVERSION = YES;
				CLANG_WARN_COMMA = YES;
				CLANG_WARN_CONSTANT_CONVERSION = YES;
				CLANG_WARN_DEPRECATED_OBJC_IMPLEMENTATIONS = YES;
				CLANG_WARN_DIRECT_OBJC_ISA_USAGE = YES_ERROR;
				CLANG_WARN_DOCUMENTATION_COMMENTS = YES;
				CLANG_WARN_EMPTY_BODY = YES;
				CLANG_WARN_ENUM_CONVERSION = YES;
				CLANG_WARN_INFINITE_RECURSION = YES;
				CLANG_WARN_INT_CONVERSION = YES;
				CLANG_WARN_NON_LITERAL_NULL_CONVERSION = YES;
				CLANG_WARN_OBJC_IMPLICIT_RETAIN_SELF = YES;
				CLANG_WARN_OBJC_LITERAL_CONVERSION = YES;
				CLANG_WARN_OBJC_ROOT_CLASS = YES_ERROR;
				CLANG_WARN_QUOTED_INCLUDE_IN_FRAMEWORK_HEADER = YES;
				CLANG_WARN_RANGE_LOOP_ANALYSIS = YES;
				CLANG_WARN_STRICT_PROTOTYPES = YES;
				CLANG_WARN_SUSPICIOUS_MOVE = YES;
				CLANG_WARN_UNGUARDED_AVAILABILITY = YES_AGGRESSIVE;
				CLANG_WARN_UNREACHABLE_CODE = YES;
				CLANG_WARN__DUPLICATE_METHOD_MATCH = YES;
				COPY_PHASE_STRIP = NO;
				DEBUG_INFORMATION_FORMAT = "dwarf-with-dsym";
				ENABLE_NS_ASSERTIONS = NO;
				ENABLE_STRICT_OBJC_MSGSEND = YES;
				GCC_C_LANGUAGE_STANDARD = gnu11;
				GCC_NO_COMMON_BLOCKS = YES;
				GCC_WARN_64_TO_32_BIT_CONVERSION = YES;
				GCC_WARN_ABOUT_RETURN_TYPE = YES_ERROR;
				GCC_WARN_UNDECLARED_SELECTOR = YES;
				GCC_WARN_UNINITIALIZED_AUTOS = YES_AGGRESSIVE;
				GCC_WARN_UNUSED_FUNCTION = YES;
				GCC_WARN_UNUSED_VARIABLE = YES;
				MTL_ENABLE_DEBUG_INFO = NO;
				MTL_FAST_MATH = YES;
				PRODUCT_NAME = "$(TARGET_NAME)";
				SDKROOT = iphoneos;
				SWIFT_COMPILATION_MODE = wholemodule;
				SWIFT_OPTIMIZATION_LEVEL = "-O";
				SWIFT_VERSION = 5.0;
			};
			name = Release;
		};
/* End XCBuildConfiguration section */

/* Begin XCConfigurationList section */
		0779979379B16B11F7AB4E80 /* Build configuration list for PBXNativeTarget "R2Streamer" */ = {
			isa = XCConfigurationList;
			buildConfigurations = (
				9A0094824043E1161DE8923D /* Debug */,
				136D9EFA01A9AC100B76A1E3 /* Release */,
			);
			defaultConfigurationIsVisible = 0;
			defaultConfigurationName = Debug;
		};
		3F2668BE4ABB5994C0B5A1B2 /* Build configuration list for PBXNativeTarget "R2Shared" */ = {
			isa = XCConfigurationList;
			buildConfigurations = (
				48EBE6CBAFC8200B0116C899 /* Debug */,
				8FD948FC6D94C48390528310 /* Release */,
			);
			defaultConfigurationIsVisible = 0;
			defaultConfigurationName = Debug;
		};
		501C4C36DD8FD715F514D176 /* Build configuration list for PBXNativeTarget "ReadiumLCP" */ = {
			isa = XCConfigurationList;
			buildConfigurations = (
				1A58D5BC9928B3947EB05AE0 /* Debug */,
				5122CCFE4510DFCDBEF7CA77 /* Release */,
			);
			defaultConfigurationIsVisible = 0;
			defaultConfigurationName = Debug;
		};
		5A872BCD95ECE5673BC89051 /* Build configuration list for PBXProject "Readium" */ = {
			isa = XCConfigurationList;
			buildConfigurations = (
				6BF2C63B7224FD50DA0523D7 /* Debug */,
				BDDBC1E367EFAEDBA6B6F08B /* Release */,
			);
			defaultConfigurationIsVisible = 0;
			defaultConfigurationName = Debug;
		};
		9569C3F5C334DCA235C0A178 /* Build configuration list for PBXNativeTarget "R2Navigator" */ = {
			isa = XCConfigurationList;
			buildConfigurations = (
				521EF6F43A4B9B8355AFC54E /* Debug */,
				7D0975FF3FFBC4CC649E976F /* Release */,
			);
			defaultConfigurationIsVisible = 0;
			defaultConfigurationName = Debug;
		};
		CABDEA95B2658ADADF446805 /* Build configuration list for PBXNativeTarget "ReadiumOPDS" */ = {
			isa = XCConfigurationList;
			buildConfigurations = (
				2B0B2AF679E4C27D685B2344 /* Debug */,
				5FE9779CD8E46AEDB69D1431 /* Release */,
			);
			defaultConfigurationIsVisible = 0;
			defaultConfigurationName = Debug;
		};
/* End XCConfigurationList section */
	};
	rootObject = 6A907415FD50E4A36E33B555 /* Project object */;
}<|MERGE_RESOLUTION|>--- conflicted
+++ resolved
@@ -240,11 +240,7 @@
 		C19106C4C87C79A9F6B0B325 /* StringExtension.swift in Sources */ = {isa = PBXBuildFile; fileRef = 125BAF5FDFA097BA5CC63539 /* StringExtension.swift */; };
 		C283E515CA6A8EEA1C89AD98 /* License.swift in Sources */ = {isa = PBXBuildFile; fileRef = C2C93C33347DC0A41FE15AC6 /* License.swift */; };
 		C2A1FAC4ADA33EABA1E45EF8 /* ParseData.swift in Sources */ = {isa = PBXBuildFile; fileRef = B1085F2D690A73984E675D54 /* ParseData.swift */; };
-<<<<<<< HEAD
-=======
-		C2D32286200D850101D8C4FD /* SwiftSoup.xcframework in Frameworks */ = {isa = PBXBuildFile; fileRef = BE09289EB0FEA5FEC8506B1F /* SwiftSoup.xcframework */; };
 		C35001848411CBCAC8F03763 /* PublicationContentIterator.swift in Sources */ = {isa = PBXBuildFile; fileRef = 4BF38F71FDEC1920325B62D3 /* PublicationContentIterator.swift */; };
->>>>>>> fda711ef
 		C3BC5A4C44DD8CE26155C0D5 /* PDFFileParser.swift in Sources */ = {isa = PBXBuildFile; fileRef = 8103346E73760F07800EB75E /* PDFFileParser.swift */; };
 		C3BEB5CC9C6DD065B2CAE1BE /* Licenses.swift in Sources */ = {isa = PBXBuildFile; fileRef = ED568512FD1304D6B9CC79B0 /* Licenses.swift */; };
 		C4AAABD4474B6A5A25B34720 /* Range.swift in Sources */ = {isa = PBXBuildFile; fileRef = AB3E08C8187DCC3099CF9D22 /* Range.swift */; };
@@ -438,11 +434,8 @@
 		4944D2DB99CC59F945FDA2CA /* Bundle.swift */ = {isa = PBXFileReference; lastKnownFileType = sourcecode.swift; path = Bundle.swift; sourceTree = "<group>"; };
 		49C8CE772EF8EF683D0DEE57 /* MediaType+Deprecated.swift */ = {isa = PBXFileReference; lastKnownFileType = sourcecode.swift; path = "MediaType+Deprecated.swift"; sourceTree = "<group>"; };
 		4BB5D42EEF0083D833E2A572 /* Publication+OPDS.swift */ = {isa = PBXFileReference; lastKnownFileType = sourcecode.swift; path = "Publication+OPDS.swift"; sourceTree = "<group>"; };
-<<<<<<< HEAD
+		4BF38F71FDEC1920325B62D3 /* PublicationContentIterator.swift */ = {isa = PBXFileReference; lastKnownFileType = sourcecode.swift; path = PublicationContentIterator.swift; sourceTree = "<group>"; };
 		4CAEA09BA4CC5F243E06F1BC /* GCDWebServer.framework */ = {isa = PBXFileReference; lastKnownFileType = wrapper.framework; path = GCDWebServer.framework; sourceTree = "<group>"; };
-=======
-		4BF38F71FDEC1920325B62D3 /* PublicationContentIterator.swift */ = {isa = PBXFileReference; lastKnownFileType = sourcecode.swift; path = PublicationContentIterator.swift; sourceTree = "<group>"; };
->>>>>>> fda711ef
 		4E564AE6D5137499C81FEBE2 /* TargetAction.swift */ = {isa = PBXFileReference; lastKnownFileType = sourcecode.swift; path = TargetAction.swift; sourceTree = "<group>"; };
 		500E55D9CA753D6D6AA76D10 /* EPUBLicenseContainer.swift */ = {isa = PBXFileReference; lastKnownFileType = sourcecode.swift; path = EPUBLicenseContainer.swift; sourceTree = "<group>"; };
 		505BF8A630F7C7B96754E333 /* InMemoryPositionsService.swift */ = {isa = PBXFileReference; lastKnownFileType = sourcecode.swift; path = InMemoryPositionsService.swift; sourceTree = "<group>"; };
@@ -509,11 +502,7 @@
 		8AB3B86AB42261727B2811CF /* HTMLDecorationTemplate.swift */ = {isa = PBXFileReference; lastKnownFileType = sourcecode.swift; path = HTMLDecorationTemplate.swift; sourceTree = "<group>"; };
 		8B6A5B12925813FB40C41034 /* Presentation.swift */ = {isa = PBXFileReference; lastKnownFileType = sourcecode.swift; path = Presentation.swift; sourceTree = "<group>"; };
 		8C0B4302E87880979A441710 /* Publication+JSON.swift */ = {isa = PBXFileReference; lastKnownFileType = sourcecode.swift; path = "Publication+JSON.swift"; sourceTree = "<group>"; };
-<<<<<<< HEAD
-=======
-		8D187A577EBFCFF738D1CDC7 /* ZIPFoundation.xcframework */ = {isa = PBXFileReference; lastKnownFileType = wrapper.xcframework; name = ZIPFoundation.xcframework; path = ../../Carthage/Build/ZIPFoundation.xcframework; sourceTree = "<group>"; };
 		8DA31089FCAD8DFB9AC46E4E /* Tokenizer.swift */ = {isa = PBXFileReference; lastKnownFileType = sourcecode.swift; path = Tokenizer.swift; sourceTree = "<group>"; };
->>>>>>> fda711ef
 		90AE9BB78C8A3FA5708F6AE6 /* Resource.swift */ = {isa = PBXFileReference; lastKnownFileType = sourcecode.swift; path = Resource.swift; sourceTree = "<group>"; };
 		925CDE3176715EBEBF40B21F /* GeneratedCoverService.swift */ = {isa = PBXFileReference; lastKnownFileType = sourcecode.swift; path = GeneratedCoverService.swift; sourceTree = "<group>"; };
 		93BF3947EBA8736BF20F36FB /* WebView.swift */ = {isa = PBXFileReference; lastKnownFileType = sourcecode.swift; path = WebView.swift; sourceTree = "<group>"; };
@@ -596,11 +585,7 @@
 		D6BCDFDD5327AB802F0F6460 /* NowPlayingInfo.swift */ = {isa = PBXFileReference; lastKnownFileType = sourcecode.swift; path = NowPlayingInfo.swift; sourceTree = "<group>"; };
 		D6C93236E313B55D8B835D9F /* EPUBPositionsService.swift */ = {isa = PBXFileReference; lastKnownFileType = sourcecode.swift; path = EPUBPositionsService.swift; sourceTree = "<group>"; };
 		D81A35A8B299AD4B74915291 /* Fetcher.swift */ = {isa = PBXFileReference; lastKnownFileType = sourcecode.swift; path = Fetcher.swift; sourceTree = "<group>"; };
-<<<<<<< HEAD
-=======
 		D88E58FF0AC7D506273FD8D9 /* TTSEngine.swift */ = {isa = PBXFileReference; lastKnownFileType = sourcecode.swift; path = TTSEngine.swift; sourceTree = "<group>"; };
-		D92391897F01AC5AFD509B1D /* GCDWebServer.xcframework */ = {isa = PBXFileReference; lastKnownFileType = wrapper.xcframework; name = GCDWebServer.xcframework; path = ../../Carthage/Build/GCDWebServer.xcframework; sourceTree = "<group>"; };
->>>>>>> fda711ef
 		D93B0556DAAAF429893B0692 /* CRLService.swift */ = {isa = PBXFileReference; lastKnownFileType = sourcecode.swift; path = CRLService.swift; sourceTree = "<group>"; };
 		D94EB44EC5A15FF631AE8B2E /* Rights.swift */ = {isa = PBXFileReference; lastKnownFileType = sourcecode.swift; path = Rights.swift; sourceTree = "<group>"; };
 		D9FFEB1FF4B5CD74EB35CD63 /* AudioParser.swift */ = {isa = PBXFileReference; lastKnownFileType = sourcecode.swift; path = AudioParser.swift; sourceTree = "<group>"; };
