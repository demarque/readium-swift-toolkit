--- conflicted
+++ resolved
@@ -27,14 +27,9 @@
         return publication.conforms(to: .divina)
     }
     
-<<<<<<< HEAD
     @MainActor
-    func makeReaderViewController(for publication: Publication, locator: Locator?, bookId: Book.Id, books: BookRepository, bookmarks: BookmarkRepository, highlights: HighlightRepository, resourcesServer: ResourcesServer) async throws -> UIViewController {
-        let cbzVC = CBZViewController(publication: publication, locator: locator, bookId: bookId, books: books, bookmarks: bookmarks)
-=======
-    func makeReaderViewController(for publication: Publication, locator: Locator?, bookId: Book.Id, books: BookRepository, bookmarks: BookmarkRepository, highlights: HighlightRepository) throws -> UIViewController {
+    func makeReaderViewController(for publication: Publication, locator: Locator?, bookId: Book.Id, books: BookRepository, bookmarks: BookmarkRepository, highlights: HighlightRepository) async throws -> UIViewController {
         let cbzVC = try CBZViewController(publication: publication, locator: locator, bookId: bookId, books: books, bookmarks: bookmarks)
->>>>>>> bedc0080
         cbzVC.moduleDelegate = self.delegate
         return cbzVC
     }
