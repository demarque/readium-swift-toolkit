--- conflicted
+++ resolved
@@ -29,32 +29,23 @@
             || publication.readingOrder.allAreHTML
     }
     
-<<<<<<< HEAD
     @MainActor
-    func makeReaderViewController(for publication: Publication, locator: Locator?, bookId: Book.Id, books: BookRepository, bookmarks: BookmarkRepository, highlights: HighlightRepository, resourcesServer: ResourcesServer) async throws -> UIViewController {
-=======
-    func makeReaderViewController(for publication: Publication, locator: Locator?, bookId: Book.Id, books: BookRepository, bookmarks: BookmarkRepository, highlights: HighlightRepository) throws -> UIViewController {
->>>>>>> bedc0080
+    func makeReaderViewController(for publication: Publication, locator: Locator?, bookId: Book.Id, books: BookRepository, bookmarks: BookmarkRepository, highlights: HighlightRepository) async throws -> UIViewController {
         guard publication.metadata.identifier != nil else {
             throw ReaderError.epubNotValid
         }
         
-<<<<<<< HEAD
         let preferencesStore = makePreferencesStore(books: books)
-        let epubViewController = EPUBViewController(
+        let epubViewController = try EPUBViewController(
             publication: publication,
             locator: locator,
             bookId: bookId,
             books: books,
             bookmarks: bookmarks,
             highlights: highlights,
-            resourcesServer: resourcesServer,
             initialPreferences: try await preferencesStore.preferences(for: bookId),
             preferencesStore: preferencesStore
         )
-=======
-        let epubViewController = try EPUBViewController(publication: publication, locator: locator, bookId: bookId, books: books, bookmarks: bookmarks, highlights: highlights)
->>>>>>> bedc0080
         epubViewController.moduleDelegate = delegate
         return epubViewController
     }
