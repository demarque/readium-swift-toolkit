--- conflicted
+++ resolved
@@ -30,11 +30,10 @@
         return publication.conforms(to: .pdf)
     }
     
-<<<<<<< HEAD
     @MainActor
-    func makeReaderViewController(for publication: Publication, locator: Locator?, bookId: Book.Id, books: BookRepository, bookmarks: BookmarkRepository, highlights: HighlightRepository, resourcesServer: ResourcesServer) async throws -> UIViewController {
+    func makeReaderViewController(for publication: Publication, locator: Locator?, bookId: Book.Id, books: BookRepository, bookmarks: BookmarkRepository, highlights: HighlightRepository) async throws -> UIViewController {
         let preferencesStore = makePreferencesStore(books: books)
-        let viewController = PDFViewController(
+        let viewController = try PDFViewController(
             publication: publication,
             locator: locator,
             bookId: bookId,
@@ -44,10 +43,6 @@
             initialPreferences: try await preferencesStore.preferences(for: bookId),
             preferencesStore: preferencesStore
         )
-=======
-    func makeReaderViewController(for publication: Publication, locator: Locator?, bookId: Book.Id, books: BookRepository, bookmarks: BookmarkRepository, highlights: HighlightRepository) throws -> UIViewController {
-        let viewController = try PDFViewController(publication: publication, locator: locator, bookId: bookId, books: books, bookmarks: bookmarks, highlights: highlights)
->>>>>>> bedc0080
         viewController.moduleDelegate = delegate
         return viewController
     }
