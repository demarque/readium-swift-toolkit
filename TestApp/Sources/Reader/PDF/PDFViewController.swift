--- conflicted
+++ resolved
@@ -13,9 +13,8 @@
 import UIKit
 import R2Navigator
 import R2Shared
-<<<<<<< HEAD
+import ReadiumAdapterGCDWebServer
 import SwiftUI
-
 
 @available(iOS 11.0, *)
 final class PDFViewController: ReaderViewController<PDFNavigatorViewController> {
@@ -31,27 +30,16 @@
         highlights: HighlightRepository,
         initialPreferences: PDFPreferences,
         preferencesStore: AnyUserPreferencesStore<PDFPreferences>
-    ) {
+    ) throws {
         self.preferencesStore = preferencesStore
 
-        let navigator = PDFNavigatorViewController(
+        let navigator = try PDFNavigatorViewController(
             publication: publication,
             initialLocation: locator,
             config: PDFNavigatorViewController.Configuration(
                 preferences: initialPreferences
-            )
-=======
-import ReadiumAdapterGCDWebServer
-
-@available(iOS 11.0, *)
-final class PDFViewController: ReaderViewController {
-    
-    init(publication: Publication, locator: Locator?, bookId: Book.Id, books: BookRepository, bookmarks: BookmarkRepository, highlights: HighlightRepository) throws {
-        let navigator = try PDFNavigatorViewController(
-            publication: publication,
-            initialLocation: locator,
+            ),
             httpServer: GCDHTTPServer.shared
->>>>>>> bedc0080
         )
         
         super.init(navigator: navigator, publication: publication, bookId: bookId, books: books, bookmarks: bookmarks, highlights: highlights)
