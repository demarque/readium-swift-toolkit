--- conflicted
+++ resolved
@@ -54,12 +54,16 @@
         }
         return String(self[...range.lowerBound])
     }
-<<<<<<< HEAD
 
     /// Formats a `percentage` into a localized String.
     public static func _readium_localizedPercentage(_ percentage: Double) -> String {
         percentageFormatter.string(from: NSNumber(value: percentage))
             ?? String(format: "%.0f%%", percentage)
+    }
+    
+    /// Replaces multiple whitespaces by a single space.
+    func coalescingWhitespaces() -> String {
+        replacingOccurrences(of: "[\\s\n]+", with: " ", options: .regularExpression, range: nil)
     }
 }
 
@@ -70,12 +74,4 @@
     formatter.maximumIntegerDigits = 3
     formatter.maximumFractionDigits = 0
     return formatter
-}()
-=======
-    
-    /// Replaces multiple whitespaces by a single space.
-    func coalescingWhitespaces() -> String {
-        replacingOccurrences(of: "[\\s\n]+", with: " ", options: .regularExpression, range: nil)
-    }
-}
->>>>>>> b935dfd0
+}()