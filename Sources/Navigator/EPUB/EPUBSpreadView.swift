//
//  Copyright 2024 Readium Foundation. All rights reserved.
//  Use of this source code is governed by the BSD-style license
//  available in the top-level LICENSE file of the project.
//

import R2Shared
import SwiftSoup
import WebKit

protocol EPUBSpreadViewDelegate: AnyObject {
    /// Called when the spread view finished loading.
    func spreadViewDidLoad(_ spreadView: EPUBSpreadView)

    /// Called when the user tapped on the spread contents.
    func spreadView(_ spreadView: EPUBSpreadView, didTapAt point: CGPoint)

    /// Called when the user tapped on an external link.
    func spreadView(_ spreadView: EPUBSpreadView, didTapOnExternalURL url: URL)

    /// Called when the user tapped on an internal link.
    func spreadView(_ spreadView: EPUBSpreadView, didTapOnInternalLink href: String, clickEvent: ClickEvent?)

    /// Called when the user tapped on a decoration.
    func spreadView(_ spreadView: EPUBSpreadView, didActivateDecoration id: Decoration.Id, inGroup group: String, frame: CGRect?, point: CGPoint?)

    /// Called when the text selection changes.
    func spreadView(_ spreadView: EPUBSpreadView, selectionDidChange text: Locator.Text?, frame: CGRect)

    /// Called when the pages visible in the spread changed.
    func spreadViewPagesDidChange(_ spreadView: EPUBSpreadView)

    /// Called when the spread view needs to present a view controller.
    func spreadView(_ spreadView: EPUBSpreadView, present viewController: UIViewController)

    /// Called when the user pressed a key down and it was not handled by the resource.
    func spreadView(_ spreadView: EPUBSpreadView, didPressKey event: KeyEvent)

    /// Called when the user released a key and it was not handled by the resource.
    func spreadView(_ spreadView: EPUBSpreadView, didReleaseKey event: KeyEvent)

    /// Called when WKWebview terminates
    func spreadViewDidTerminate()
}

class EPUBSpreadView: UIView, Loggable, PageView {
    weak var delegate: EPUBSpreadViewDelegate?
    let viewModel: EPUBNavigatorViewModel
    let spread: EPUBSpread
    private(set) var focusedResource: Link?

    let webView: WebView

    private var lastClick: ClickEvent? = nil

    /// If YES, the content will be faded in once loaded.
    let animatedLoad: Bool

    weak var activityIndicatorView: UIActivityIndicatorView?
    private var activityIndicatorStopWorkItem: DispatchWorkItem?

    private(set) var spreadLoaded = false

    required init(
        viewModel: EPUBNavigatorViewModel,
        spread: EPUBSpread,
        scripts: [WKUserScript],
        animatedLoad: Bool
    ) {
        self.viewModel = viewModel
        self.spread = spread
        self.animatedLoad = animatedLoad
        webView = WebView(editingActions: viewModel.editingActions)

        super.init(frame: .zero)

        isOpaque = false
        backgroundColor = .clear

        webView.frame = bounds
        webView.autoresizingMask = [.flexibleWidth, .flexibleHeight]
        addSubview(webView)
        setupWebView()

        let gestureRecognizer = UITapGestureRecognizer(target: self, action: #selector(didTapBackground))
        gestureRecognizer.delegate = self
        addGestureRecognizer(gestureRecognizer)

        for script in scripts {
            webView.configuration.userContentController.addUserScript(script)
        }
        registerJSMessages()

        NotificationCenter.default.addObserver(self, selector: #selector(voiceOverStatusDidChange), name: UIAccessibility.voiceOverStatusDidChangeNotification, object: nil)

        updateActivityIndicator()
        loadSpread()
    }

    deinit {
        NotificationCenter.default.removeObserver(self)
        disableJSMessages()
    }

    func setupWebView() {
        scrollView.alpha = 0

        webView.backgroundColor = UIColor.clear
        scrollView.backgroundColor = UIColor.clear

        webView.allowsBackForwardNavigationGestures = false

        scrollView.showsHorizontalScrollIndicator = false
        scrollView.showsVerticalScrollIndicator = false

        // Prevents the pages from jumping down when the status bar is toggled
        scrollView.contentInsetAdjustmentBehavior = .never

        webView.navigationDelegate = self
        webView.uiDelegate = self
        scrollView.delegate = self
    }

    @available(*, unavailable)
    required init?(coder: NSCoder) {
        fatalError("init(coder:) has not been implemented")
    }

    var scrollView: UIScrollView {
        webView.scrollView
    }

    override func didMoveToSuperview() {
        super.didMoveToSuperview()

        if superview == nil {
            disableJSMessages()
            // Fixing an iOS 9 bug by explicitly clearing scrollView.delegate before deinitialization
            scrollView.delegate = nil
        } else {
            enableJSMessages()
            scrollView.delegate = self
        }
    }

    func loadSpread() {
        fatalError("loadSpread() must be implemented in subclasses")
    }

    /// Evaluates the given JavaScript into the resource's HTML page.
    func evaluateScript(_ script: String, inHREF href: String? = nil, completion: ((Result<Any, Error>) -> Void)? = nil) {
        log(.debug, "Evaluate script: \(script)")
        webView.evaluateJavaScript(script) { res, error in
            if let error = error {
                self.log(.error, error)
                completion?(.failure(error))
            } else {
                completion?(.success(res ?? ()))
            }
        }
    }

    /// Called from the JS code when logging a message.
    private func didLog(_ body: Any) {
        guard let body = body as? String else {
            return
        }
        log(.debug, "JavaScript: \(body)")
    }

    /// Called from the JS code when logging an error.
    private func didLogError(_ body: Any) {
        guard let error = body as? [String: Any],
              var message = error["message"] as? String
        else {
            return
        }
        message = "JavaScript: \(message)"

        if let file = error["filename"] as? String, file != "/",
           let line = error["line"] as? Int, line != 0
        {
            log(.error, message, file: file, line: line)
        } else {
            log(.error, message)
        }
    }

    /// Called from the JS code when a tap is detected.
    /// If the JS indicates the tap is being handled within the webview, don't take action,
    /// just save the tap data for use by webView(_ webView:decidePolicyFor:decisionHandler:)
    private func didTap(_ data: Any) {
        guard let clickEvent = ClickEvent(json: data) else {
            return
        }
        lastClick = clickEvent

        // Ignores taps on interactive elements, or if the script prevents the default behavior.
        if !clickEvent.defaultPrevented, clickEvent.interactiveElement == nil {
            let point = convertPointToNavigatorSpace(clickEvent.point)
            delegate?.spreadView(self, didTapAt: point)
        }
    }

    /// Converts the given JavaScript point into a point in the webview's coordinate space.
    func convertPointToNavigatorSpace(_ point: CGPoint) -> CGPoint {
        // To override in subclasses.
        point
    }

    /// Converts the given JavaScript rect into a rect in the webview's coordinate space.
    func convertRectToNavigatorSpace(_ rect: CGRect) -> CGRect {
        // To override in subclasses.
        rect
    }

    /// Called by the UITapGestureRecognizer as a fallback tap when tapping around the webview.
    @objc private func didTapBackground(_ gesture: UITapGestureRecognizer) {
        let point = gesture.location(in: self)
        delegate?.spreadView(self, didTapAt: point)
    }

    private func spreadLoadDidStart(_ body: Any) {
        trace()
        activityIndicatorStopWorkItem?.cancel()
    }

    /// Called by the javascript code when the spread contents is fully loaded.
    /// The JS message `spreadLoaded` needs to be emitted by a subclass script, EPUBSpreadView's scripts don't.
    private func spreadDidLoad(_ body: Any) {
        spreadLoaded = true
        applySettings()
        spreadDidLoad()
        delegate?.spreadViewDidLoad(self)
    }

    /// To be overriden to customize the behavior after the spread is loaded.
    func spreadDidLoad() {
        showSpread()
    }

    func showSpread() {
        trace()
        activityIndicatorView?.stopAnimating()
        UIView.animate(withDuration: animatedLoad ? 0.3 : 0, animations: {
            self.scrollView.alpha = 1
        })
    }

    /// Called by the JavaScript layer when the user selection changed.
    private func selectionDidChange(_ body: Any) {
        if body is NSNull {
            focusedResource = nil
            delegate?.spreadView(self, selectionDidChange: nil, frame: .zero)
            return
        }

        guard
            let selection = body as? [String: Any],
            let href = selection["href"] as? String,
            let text = try? Locator.Text(json: selection["text"]),
            var frame = CGRect(json: selection["rect"])
        else {
            focusedResource = nil
            delegate?.spreadView(self, selectionDidChange: nil, frame: .zero)
            log(.warning, "Invalid body for selectionDidChange: \(body)")
            return
        }

        focusedResource = spread.links.first(withHREF: href)
        frame.origin = convertPointToNavigatorSpace(frame.origin)
        delegate?.spreadView(self, selectionDidChange: text, frame: frame)
    }

    /// Update webview style to userSettings.
    /// To override in subclasses.
    func applySettings() {
        assert(Thread.isMainThread, "User settings must be updated from the main thread")
    }

    // MARK: - Location and progression.

    /// Current progression in the resource with given href.
    func progression(in href: String) -> Double {
        // To be overridden in subclasses if the resource supports a progression.
        0
    }

    func go(to location: PageLocation, completion: (() -> Void)?) {
        fatalError("go(to:completion:) must be implemented in subclasses")
    }

    enum Direction: CustomStringConvertible {
        case left
        case right

        var description: String {
            switch self {
            case .left: return "left"
            case .right: return "right"
            }
        }
    }

    func go(to direction: Direction, animated: Bool = false, completion: @escaping () -> Void = {}) -> Bool {
        // The default implementation of a spread view considers that its content is entirely visible on screen.
        false
    }

    func findFirstVisibleElementLocator(completion: @escaping (Locator?) -> Void) {
        evaluateScript("readium.findFirstVisibleLocator()") { result in
            DispatchQueue.main.async {
                do {
                    let resource = self.spread.leading
                    let locator = try Locator(json: result.get())?
                        .copy(href: resource.href, type: resource.type ?? MediaType.xhtml.string)
                    completion(locator)
                } catch {
                    self.log(.error, error)
                    completion(nil)
                }
            }
        }
    }

    // MARK: - JS Messages

    private var JSMessages: [String: (Any) -> Void] = [:]
    private var JSMessagesEnabled = false

    /// Register a new JS message handler to be emitted from scripts.
    func registerJSMessage(named name: String, handler: @escaping (Any) -> Void) {
        guard JSMessages[name] == nil else {
            log(.error, "JS message already registered: \(name)")
            return
        }

        JSMessages[name] = handler
        if JSMessagesEnabled {
            webView.configuration.userContentController.add(self, name: name)
        }
    }

    /// To override in subclasses if needed.
    func registerJSMessages() {
        registerJSMessage(named: "log") { [weak self] in self?.didLog($0) }
        registerJSMessage(named: "logError") { [weak self] in self?.didLogError($0) }
        registerJSMessage(named: "tap") { [weak self] in self?.didTap($0) }
        registerJSMessage(named: "spreadLoadStarted") { [weak self] in self?.spreadLoadDidStart($0) }
        registerJSMessage(named: "spreadLoaded") { [weak self] in self?.spreadDidLoad($0) }
        registerJSMessage(named: "selectionChanged") { [weak self] in self?.selectionDidChange($0) }
        registerJSMessage(named: "decorationActivated") { [weak self] in self?.decorationDidActivate($0) }
        registerJSMessage(named: "pressKey") { [weak self] in self?.didPressKey($0) }
    }

    /// Add the message handlers for incoming javascript events.
    private func enableJSMessages() {
        guard !JSMessagesEnabled else {
            return
        }
        JSMessagesEnabled = true
        for name in JSMessages.keys {
            webView.configuration.userContentController.add(self, name: name)
        }
    }

    // Removes message handlers (preventing strong reference cycle).
    private func disableJSMessages() {
        guard JSMessagesEnabled else {
            return
        }
        JSMessagesEnabled = false
        for name in JSMessages.keys {
            webView.configuration.userContentController.removeScriptMessageHandler(forName: name)
        }
    }

    private func didPressKey(_ event: Any) {
        guard let dict = event as? [String: Any],
              let type = dict["type"] as? String,
              let keyEvent = KeyEvent(dict: dict)
        else {
            return
        }

        if type == "keydown" {
            delegate?.spreadView(self, didPressKey: keyEvent)
        } else if type == "keyup" {
            delegate?.spreadView(self, didReleaseKey: keyEvent)
        } else {
            fatalError("Unexpected key event type: \(type)")
        }
    }

    // MARK: - Decorator

    /// Called by the JavaScript layer when the user activates a decoration.
    private func decorationDidActivate(_ body: Any) {
        guard
            let decoration = body as? [String: Any],
            let decorationId = decoration["id"] as? Decoration.Id,
            let groupName = decoration["group"] as? String,
            var frame = CGRect(json: decoration["rect"])
        else {
            log(.warning, "Invalid body for decorationDidActivate: \(body)")
            return
        }

        frame = convertRectToNavigatorSpace(frame)
        let point = ClickEvent(json: decoration["click"])
            .map { convertPointToNavigatorSpace($0.point) }
        delegate?.spreadView(self, didActivateDecoration: decorationId, inGroup: groupName, frame: frame, point: point)
    }

    // MARK: - Accessibility

    private var isVoiceOverRunning = UIAccessibility.isVoiceOverRunning

    @objc private func voiceOverStatusDidChange() {
        // Avoids excessive settings refresh when the status didn't change.
        guard isVoiceOverRunning != UIAccessibility.isVoiceOverRunning else {
            return
        }
        isVoiceOverRunning = UIAccessibility.isVoiceOverRunning
        // Scroll mode will be activated if VoiceOver is on
        applySettings()
    }

    // MARK: - Scripts

    class func loadScript(named name: String) -> String {
        Bundle.module.url(forResource: "\(name)", withExtension: "js", subdirectory: "Assets/Static/scripts")
            .flatMap { try? String(contentsOf: $0) }!
    }
}

// MARK: - WKScriptMessageHandler for handling incoming message from the javascript layer.

extension EPUBSpreadView: WKScriptMessageHandler {
    /// Handles incoming calls from JS.
    func userContentController(_ userContentController: WKUserContentController, didReceive message: WKScriptMessage) {
        guard let handler = JSMessages[message.name] else {
            return
        }
        handler(message.body)
    }
}

extension EPUBSpreadView: WKNavigationDelegate {
    func webView(_ webView: WKWebView, didFail navigation: WKNavigation!, withError error: Error) {
        log(.error, error)
    }

    func webView(_ webView: WKWebView, didFinish navigation: WKNavigation!) {
        trace()
        setNeedsStopActivityIndicator()
    }

    func webView(_ webView: WKWebView, decidePolicyFor navigationAction: WKNavigationAction, decisionHandler: @escaping (WKNavigationActionPolicy) -> Void) {
        var policy: WKNavigationActionPolicy = .allow

        if navigationAction.navigationType == .linkActivated {
<<<<<<< HEAD
            if let url = navigationAction.request.url?.httpURL {
                let baseURL = viewModel.publicationBaseURL
                // Check if url is internal or external
                if let relativeURL = baseURL.relativize(url) {
                    delegate?.spreadView(self, didTapOnInternalLink: relativeURL.string, clickEvent: lastClick)
=======
            if let url = navigationAction.request.url {
                // Check if url is internal or external
                if let baseURL = viewModel.publicationBaseURL, url.host == baseURL.host {
                    let href = url.absoluteString.replacingOccurrences(of: baseURL.absoluteString, with: "/")
                    delegate?.spreadView(self, didTapOnInternalLink: href, clickEvent: lastClick)
>>>>>>> c85d5d8e
                } else {
                    delegate?.spreadView(self, didTapOnExternalURL: url.url)
                }

                policy = .cancel
            }
        }

        decisionHandler(policy)
    }

    func webViewWebContentProcessDidTerminate(_ webView: WKWebView) {
        delegate?.spreadViewDidTerminate()
    }
}

extension EPUBSpreadView: UIScrollViewDelegate {
    func scrollViewDidEndScrollingAnimation(_ scrollView: UIScrollView) {
        scrollView.isUserInteractionEnabled = true
    }

    func scrollViewWillBeginDragging(_ scrollView: UIScrollView) {
        webView.clearSelection()
    }

    func scrollViewDidScroll(_ scrollView: UIScrollView) {
        // Do not remove, overridden in subclasses.
    }
}

extension EPUBSpreadView: WKUIDelegate {
    func webView(_ webView: WKWebView, shouldPreviewElement elementInfo: WKPreviewElementInfo) -> Bool {
        // Preview allowed only if the link is not internal
        guard let url = elementInfo.linkURL?.httpURL else {
            return true
        }
        return url.isRelative(to: viewModel.publicationBaseURL)
    }
}

extension EPUBSpreadView: UIGestureRecognizerDelegate {
    func gestureRecognizer(_ gestureRecognizer: UIGestureRecognizer, shouldRequireFailureOf otherGestureRecognizer: UIGestureRecognizer) -> Bool {
        // Prevents the tap event from being triggered by the fallback tap
        // gesture recognizer when it is also recognized by the web view.
        true
    }
}

private extension EPUBSpreadView {
    func updateActivityIndicator() {
        switch viewModel.theme {
        case .dark:
            createActivityIndicator(style: .white)
        default:
            createActivityIndicator(style: .gray)
        }
    }

    func createActivityIndicator(style: UIActivityIndicatorView.Style) {
        guard activityIndicatorView?.style != style else {
            return
        }

        activityIndicatorView?.removeFromSuperview()
        let view = UIActivityIndicatorView(style: style)
        view.translatesAutoresizingMaskIntoConstraints = false
        addSubview(view)
        view.centerXAnchor.constraint(equalTo: centerXAnchor).isActive = true
        view.centerYAnchor.constraint(equalTo: centerYAnchor).isActive = true
        view.startAnimating()
        activityIndicatorView = view
    }

    private func setNeedsStopActivityIndicator() {
        guard activityIndicatorStopWorkItem == nil else {
            return
        }

        activityIndicatorStopWorkItem = DispatchWorkItem { [weak self] in
            defer {
                self?.activityIndicatorStopWorkItem = nil
            }

            if self?.activityIndicatorStopWorkItem?.isCancelled ?? true {
                return
            }

            self?.trace("stopping activity indicator because spread did not load")
            self?.activityIndicatorView?.stopAnimating()
        }

        // If the spread doesn't begin loading within 1 sec it means that we
        // likely encountered an error. In that case the work item we
        // schedule below will stop the activity indicator.
        // If the spread begins to load it will send a `spreadLoadStart` JS
        // event which will cancel the work item being scheduled here.
        trace("scheduling activity indicator stop")
        DispatchQueue.main.asyncAfter(deadline: .now() + 1,
                                      execute: activityIndicatorStopWorkItem!)
    }
}

/// Produced by gestures.js
struct ClickEvent {
    let defaultPrevented: Bool
    let point: CGPoint
    let targetElement: String
    let interactiveElement: String?

    init(dict: [String: Any]) {
        defaultPrevented = dict["defaultPrevented"] as? Bool ?? false
        point = CGPoint(x: dict["x"] as? Double ?? 0, y: dict["y"] as? Double ?? 0)
        targetElement = dict["targetElement"] as? String ?? ""
        interactiveElement = dict["interactiveElement"] as? String
    }

    init?(json: Any?) {
        guard let dict = json as? [String: Any] else {
            return nil
        }
        self.init(dict: dict)
    }
}

private extension KeyEvent {
    /// Parses the dictionary created in keyboard.js
    init?(dict: [String: Any]) {
        guard let code = dict["code"] as? String else {
            return nil
        }

        switch code {
        case "Enter":
            key = .enter
        case "Tab":
            key = .tab
        case "Space":
            key = .space

        case "ArrowDown":
            key = .arrowDown
        case "ArrowLeft":
            key = .arrowLeft
        case "ArrowRight":
            key = .arrowRight
        case "ArrowUp":
            key = .arrowUp

        case "End":
            key = .end
        case "Home":
            key = .home
        case "PageDown":
            key = .pageDown
        case "PageUp":
            key = .pageUp

        case "MetaLeft", "MetaRight":
            key = .command
        case "ControlLeft", "ControlRight":
            key = .control
        case "AltLeft", "AltRight":
            key = .option
        case "ShiftLeft", "ShiftRight":
            key = .shift

        case "Backspace":
            key = .backspace
        case "Escape":
            key = .escape

        default:
            guard let char = dict["key"] as? String else {
                return nil
            }
            key = .character(char.lowercased())
        }

        var modifiers: KeyModifiers = []
        if let holdCommand = dict["command"] as? Bool, holdCommand {
            modifiers.insert(.command)
        }
        if let holdControl = dict["control"] as? Bool, holdControl {
            modifiers.insert(.control)
        }
        if let holdOption = dict["option"] as? Bool, holdOption {
            modifiers.insert(.option)
        }
        if let holdShift = dict["shift"] as? Bool, holdShift {
            modifiers.insert(.shift)
        }
        if let modifier = KeyModifiers(key: key) {
            modifiers.remove(modifier)
        }
        self.modifiers = modifiers
    }
}<|MERGE_RESOLUTION|>--- conflicted
+++ resolved
@@ -460,19 +460,10 @@
         var policy: WKNavigationActionPolicy = .allow
 
         if navigationAction.navigationType == .linkActivated {
-<<<<<<< HEAD
             if let url = navigationAction.request.url?.httpURL {
-                let baseURL = viewModel.publicationBaseURL
                 // Check if url is internal or external
-                if let relativeURL = baseURL.relativize(url) {
+                if let relativeURL = viewModel.publicationBaseURL.relativize(url) {
                     delegate?.spreadView(self, didTapOnInternalLink: relativeURL.string, clickEvent: lastClick)
-=======
-            if let url = navigationAction.request.url {
-                // Check if url is internal or external
-                if let baseURL = viewModel.publicationBaseURL, url.host == baseURL.host {
-                    let href = url.absoluteString.replacingOccurrences(of: baseURL.absoluteString, with: "/")
-                    delegate?.spreadView(self, didTapOnInternalLink: href, clickEvent: lastClick)
->>>>>>> c85d5d8e
                 } else {
                     delegate?.spreadView(self, didTapOnExternalURL: url.url)
                 }
