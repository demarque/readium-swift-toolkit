//
//  Copyright 2018 Readium Foundation. All rights reserved.
//  Use of this source code is governed by the BSD-style license
//  available in the top-level LICENSE file of the project.
//

import R2Shared
import SafariServices
import SwiftSoup
import UIKit
import WebKit

public protocol EPUBNavigatorDelegate: VisualNavigatorDelegate, SelectableNavigatorDelegate {

    // MARK: - WebView Customization

    func navigator(_ navigator: EPUBNavigatorViewController, setupUserScripts userContentController: WKUserContentController)

    // MARK: - Deprecated
    
    // Implement `NavigatorDelegate.navigator(didTapAt:)` instead.
    func middleTapHandler()

    // Implement `NavigatorDelegate.navigator(locationDidChange:)` instead, to save the last read location.
    func willExitPublication(documentIndex: Int, progression: Double?)
    func didChangedDocumentPage(currentDocumentIndex: Int)
    func didNavigateViaInternalLinkTap(to documentIndex: Int)

    /// Implement `NavigatorDelegate.navigator(presentError:)` instead.
    func presentError(_ error: NavigatorError)

}

public extension EPUBNavigatorDelegate {

    func navigator(_ navigator: EPUBNavigatorViewController, setupUserScripts userContentController: WKUserContentController) {}

    func middleTapHandler() {}
    func willExitPublication(documentIndex: Int, progression: Double?) {}
    func didChangedDocumentPage(currentDocumentIndex: Int) {}
    func didNavigateViaInternalLinkTap(to documentIndex: Int) {}
    func presentError(_ error: NavigatorError) {}

}


public typealias EPUBContentInsets = (top: CGFloat, bottom: CGFloat)

open class EPUBNavigatorViewController: UIViewController,
    VisualNavigator, SelectableNavigator, DecorableNavigator,
    Configurable, Loggable
{

    public enum EPUBError: Error {
        /// The provided publication is restricted. Check that any DRM was
        /// properly unlocked using a Content Protection.
        case publicationRestricted

        /// Returned when calling evaluateJavaScript() before a resource is
        /// loaded.
        case spreadNotLoaded

        /// Failed to serve the publication or assets with the provided HTTP
        /// server.
        case serverFailure(Error)
    }

    public struct Configuration {
        /// Default user settings.
        public var userSettings: UserSettings

        /// Initial set of setting preferences.
        public var preferences: EPUBPreferences

        /// Provides default fallback values and ranges for the user settings.
        public var defaults: EPUBDefaults

        /// Editing actions which will be displayed in the default text selection menu.
        ///
        /// The default set of editing actions is `EditingAction.defaultActions`.
        ///
        /// You can provide custom actions with `EditingAction(title: "Highlight", action: #selector(highlight:))`.
        /// Then, implement the selector in one of your classes in the responder chain. Typically, in the
        /// `UIViewController` wrapping the `EPUBNavigatorViewController`.
        public var editingActions: [EditingAction]

        /// Content insets used to add some vertical margins around reflowable EPUB publications.
        /// The insets can be configured for each size class to allow smaller margins on compact
        /// screens.
        public var contentInset: [UIUserInterfaceSizeClass: EPUBContentInsets]

        /// Number of positions (as in `Publication.positionList`) to preload before the current page.
        public var preloadPreviousPositionCount: Int
        
        /// Number of positions (as in `Publication.positionList`) to preload after the current page.
        public var preloadNextPositionCount: Int

        /// Supported HTML decoration templates.
        public var decorationTemplates: [Decoration.Style.Id: HTMLDecorationTemplate]

        /// Readium CSS reading system settings.
        ///
        /// See https://readium.org/readium-css/docs/CSS19-api.html#reading-system-styles
        public var readiumCSSRSProperties: CSSRSProperties


        /// Logs the state changes when true.
        public var debugState: Bool

        public init(
            userSettings: UserSettings = UserSettings(),
            preferences: EPUBPreferences = .empty,
            defaults: EPUBDefaults = EPUBDefaults(),
            editingActions: [EditingAction] = EditingAction.defaultActions,
            contentInset: [UIUserInterfaceSizeClass: EPUBContentInsets] = [
                .compact: (top: 20, bottom: 20),
                .regular: (top: 44, bottom: 44)
            ],
            preloadPreviousPositionCount: Int = 2,
            preloadNextPositionCount: Int = 6,
            decorationTemplates: [Decoration.Style.Id: HTMLDecorationTemplate] = HTMLDecorationTemplate.defaultTemplates(),
            readiumCSSRSProperties: CSSRSProperties = CSSRSProperties(),
            debugState: Bool = false
        ) {
            self.userSettings = userSettings
            self.preferences = preferences
            self.defaults = defaults
            self.editingActions = editingActions
            self.contentInset = contentInset
            self.preloadPreviousPositionCount = preloadPreviousPositionCount
            self.preloadNextPositionCount = preloadNextPositionCount
            self.decorationTemplates = decorationTemplates
            self.readiumCSSRSProperties = readiumCSSRSProperties
            self.debugState = debugState
        }
    }

    public weak var delegate: EPUBNavigatorDelegate? {
        didSet { notifyCurrentLocation() }
    }
    public var userSettings: UserSettings

    public var readingProgression: R2Shared.ReadingProgression {
        didSet { updateUserSettingStyle() }
    }
    
    /// Navigation state.
    private enum State: Equatable {
        /// Loading the spreads, for example after changing the user settings or loading the publication.
        case loading
        /// Waiting for further navigation instructions.
        case idle
        /// Jumping to `pendingLocator`.
        case jumping(pendingLocator: Locator)
        /// Turning the page in the given `direction`.
        case moving(direction: EPUBSpreadView.Direction)
        
        mutating func transition(_ event: Event) -> Bool {
            switch (self, event) {
            
            // All events are ignored when loading spreads, except for `loaded` and `load`.
            case (.loading, .load):
                return true
            case (.loading, .loaded):
                self = .idle
            case (.loading, _):
                return false

            case (.idle, .jump(let locator)):
                self = .jumping(pendingLocator: locator)
            case (.idle, .move(let direction)):
                self = .moving(direction: direction)

            case (.jumping, .jumped):
                self = .idle
            // Moving or jumping to another locator is not allowed during a pending jump.
            case (.jumping, .jump),
                 (.jumping, .move):
                return false
                
            case (.moving, .moved):
                self = .idle
            // Moving or jumping to another locator is not allowed during a pending move.
            case (.moving, .jump),
                 (.moving, .move):
                return false

            // Loading the spreads is always possible, because it can be triggered by rotating the
            // screen. In which case it cancels any on-going state.
            case (_, .load):
                self = .loading
                
            default:
                log(.error, "Invalid event \(event) for state \(self)")
                return false
            }
            
            return true
        }
    }
    
    /// Navigation event.
    private enum Event: Equatable {
        /// Load the spreads, for example after changing the user settings or loading the publication.
        case load
        /// The spreads were loaded.
        case loaded
        /// Jump to the given locator.
        case jump(Locator)
        /// Finished jumping to a locator.
        case jumped
        /// Turn the page in the given direction.
        case move(EPUBSpreadView.Direction)
        /// Finished turning the page.
        case moved
    }
    
    /// Current navigation state.
    private var state: State = .loading {
        didSet {
            if (config.debugState) {
                log(.debug, "* transitioned to \(state)")
            }
            
            // Disable user interaction while transitioning, to avoid UX issues.
            switch state {
            case .loading, .jumping, .moving:
                paginationView.isUserInteractionEnabled = false
            case .idle:
                paginationView.isUserInteractionEnabled = true
            }
        }
    }

    let config: Configuration
    private let publication: Publication
    private let initialLocation: Locator?
    private let editingActions: EditingActionsController

    private let server: HTTPServer?
    private let publicationEndpoint: HTTPServerEndpoint?
    private let publicationBaseURL: URL
    private let assetsURL: URL

    public convenience init(
        publication: Publication,
        initialLocation: Locator?,
        config: Configuration = .init(),
        httpServer: HTTPServer
    ) throws {
        guard !publication.isRestricted else {
            throw EPUBError.publicationRestricted
        }

        let publicationEndpoint: HTTPServerEndpoint?
        let baseURL: URL
        if let url = publication.baseURL {
            publicationEndpoint = nil
            baseURL = url
        } else {
            let endpoint = UUID().uuidString
            publicationEndpoint = endpoint
            baseURL = try httpServer.serve(at: endpoint, publication: publication)
        }

        // FIXME: Remove in Readium 3.0
        // Serve the fonts under the /fonts endpoint as the Streamer's
        // EPUBHTMLInjector is expecting it there.
        try httpServer.serve(
            at: "fonts",
            contentsOf: Bundle.module.resourceURL!.appendingPathComponent("Assets/Static/fonts")
        )

        self.init(
            publication: publication,
            initialLocation: initialLocation,
            httpServer: httpServer,
            publicationEndpoint: publicationEndpoint,
            publicationBaseURL: baseURL,
            assetsURL: try httpServer.serve(
                at: "readium",
                contentsOf: Bundle.module.resourceURL!.appendingPathComponent("Assets/Static")
            ),
            config: config
        )
    }

<<<<<<< HEAD
    private let viewModel: EPUBNavigatorViewModel

    public init(
=======
    @available(*, deprecated, message: "See the 2.5.0 migration guide to migrate the HTTP server")
    public convenience init(
>>>>>>> bedc0080
        publication: Publication,
        initialLocation: Locator? = nil,
        resourcesServer: ResourcesServer,
        config: Configuration = .init()
    ) {
        precondition(!publication.isRestricted, "The provided publication is restricted. Check that any DRM was properly unlocked using a Content Protection.")
        guard let baseURL = publication.baseURL else {
            preconditionFailure("No base URL provided for the publication. Add it to the HTTP server.")
        }
        
        self.init(
            publication: publication,
            initialLocation: initialLocation,
            httpServer: nil,
            publicationEndpoint: nil,
            publicationBaseURL: baseURL,
            assetsURL: {
                do {
                    return try resourcesServer.serve(
                        Bundle.module.resourceURL!.appendingPathComponent("Assets/Static"),
                        at: "/r2-navigator/epub"
                    )
                } catch {
                    EPUBNavigatorViewController.log(.error, error)
                    return URL(string: "")!
                }
            }(),
            config: config
        )
    }

    private init(
        publication: Publication,
        initialLocation: Locator?,
        httpServer: HTTPServer?,
        publicationEndpoint: HTTPServerEndpoint?,
        publicationBaseURL: URL,
        assetsURL: URL,
        config: Configuration
    ) {
        self.publication = publication
        self.server = httpServer
        self.publicationEndpoint = publicationEndpoint
        self.publicationBaseURL = URL(string: publicationBaseURL.absoluteString.addingSuffix("/"))!
        self.assetsURL = assetsURL
        self.initialLocation = initialLocation
        self.editingActions = EditingActionsController(actions: config.editingActions, rights: publication.rights)
        self.readingProgression = publication.metadata.effectiveReadingProgression
        self.config = config
        self.userSettings = config.userSettings
<<<<<<< HEAD
        publication.userProperties.properties = userSettings.userProperties.properties

        let assetsBaseURL = {
            do {
                return try resourcesServer.serve(
                    Bundle.module.resourceURL!.appendingPathComponent("Assets/Static"),
                    at: "/r2-navigator/epub"
                )
            } catch {
                EPUBNavigatorViewController.log(.error, error)
                return URL(string: "")!
            }
        }()
=======
>>>>>>> bedc0080

        self.resourcesURL = assetsBaseURL
        self.viewModel = EPUBNavigatorViewModel(
            publication: publication,
            config: config,
            assetsBaseURL: assetsBaseURL,
            useLegacySettings: false
        )

        super.init(nibName: nil, bundle: nil)

        self.viewModel.delegate = self
        
        self.publication.userProperties.properties = userSettings.userProperties.properties
        self.editingActions.delegate = self
    }

    @available(*, unavailable)
    public required init?(coder aDecoder: NSCoder) {
        fatalError("init(coder:) has not been implemented")
    }

    deinit {
        if let endpoint = publicationEndpoint {
            server?.remove(at: endpoint)
        }
    }

    open override func viewDidLoad() {
        super.viewDidLoad()
        view.backgroundColor = .clear
        
        paginationView.frame = view.bounds
        paginationView.autoresizingMask = [.flexibleHeight, .flexibleWidth]
        view.addSubview(paginationView)
        
        view.addGestureRecognizer(UITapGestureRecognizer(target: self, action: #selector(didTapBackground)))

        editingActions.updateSharedMenuController()

        reloadSpreads(at: initialLocation)
    }
    
    @available(iOS 13.0, *)
    open override func buildMenu(with builder: UIMenuBuilder) {
        editingActions.buildMenu(with: builder)
        super.buildMenu(with: builder)
    }
    
    /// Intercepts tap gesture when the web views are not loaded.
    @objc private func didTapBackground(_ gesture: UITapGestureRecognizer) {
        guard state == .loading else { return }
        let point = gesture.location(in: view)
        delegate?.navigator(self, didTapAt: point)
    }

    open override func viewWillDisappear(_ animated: Bool) {
        super.viewWillDisappear(animated)
        
        // FIXME: Deprecated, to be removed at some point.
        if let currentResourceIndex = currentResourceIndex {
            let progression = currentLocation?.locations.progression
            delegate?.willExitPublication(documentIndex: currentResourceIndex, progression: progression)
        }
    }
    
    open override func viewWillTransition(to size: CGSize, with coordinator: UIViewControllerTransitionCoordinator) {
        super.viewWillTransition(to: size, with: coordinator)
        
        coordinator.animate(alongsideTransition: nil) { [weak self] context in
            self?.reloadSpreads()
        }
    }
    
    open override func viewDidAppear(_ animated: Bool) {
        super.viewDidAppear(animated)
        
        becomeFirstResponder()
    }
    
    open override var canBecomeFirstResponder: Bool { true }
    
    override open func pressesBegan(_ presses: Set<UIPress>, with event: UIPressesEvent?) {
        var didHandleEvent = false
        if (isFirstResponder) {
            for press in presses {
                if let event = KeyEvent(uiPress: press) {
                    delegate?.navigator(self, didPressKey: event)
                    didHandleEvent = true
                }
            }
        }
        
        if !didHandleEvent {
            super.pressesBegan(presses, with: event)
        }
    }
    
    override open func pressesEnded(_ presses: Set<UIPress>, with event: UIPressesEvent?) {
        var didHandleEvent = false
        if (isFirstResponder) {
            for press in presses {
                if let event = KeyEvent(uiPress: press) {
                    delegate?.navigator(self, didReleaseKey: event)
                    didHandleEvent = true
                }
            }
        }
        
        if !didHandleEvent {
            super.pressesEnded(presses, with: event)
        }
    }
    
    @discardableResult
    private func on(_ event: Event) -> Bool {
        assert(Thread.isMainThread, "Raising navigation events must be done from the main thread")
        
        if (config.debugState) {
            log(.debug, "-> on \(event)")
        }
        
        return state.transition(event)
    }
    
    /// Mapping between reading order hrefs and the table of contents title.
    private lazy var tableOfContentsTitleByHref: [String: String] = {
        func fulfill(linkList: [Link]) -> [String: String] {
            var result = [String: String]()
            
            for link in linkList {
                if let title = link.title {
                    result[link.href] = title
                }
                let subResult = fulfill(linkList: link.children)
                result.merge(subResult) { (current, another) -> String in
                    return current
                }
            }
            return result
        }
        
        return fulfill(linkList: publication.tableOfContents)
    }()

    /// Goes to the next or previous page in the given scroll direction.
    private func go(to direction: EPUBSpreadView.Direction, animated: Bool, completion completionBlock: @escaping () -> Void) -> Bool {
        guard on(.move(direction)) else {
            return false
        }
        
        let completion = {
            self.on(.moved)
            completionBlock()
        }
        
        if
            let spreadView = paginationView.currentView as? EPUBSpreadView,
            spreadView.go(to: direction, animated: animated, completion: completion)
        {
            return true
        }
        
        let isRTL = (readingProgression == .rtl)
        let delta = isRTL ? -1 : 1
        let moved: Bool = {
            switch direction {
            case .left:
                let location: PageLocation = isRTL ? .start : .end
                return paginationView.goToIndex(currentSpreadIndex - delta, location: location, animated: animated, completion: completion)
            case .right:
                let location: PageLocation = isRTL ? .end : .start
                return paginationView.goToIndex(currentSpreadIndex + delta, location: location, animated: animated, completion: completion)
            }
        }()
        
        if !moved {
            on(.moved)
        }
        
        return moved
    }
    
    
    // MARK: - User settings
    
    public func updateUserSettingStyle() {
        assert(Thread.isMainThread, "User settings must be updated from the main thread")
        _updateUserSettingsStyle()
    }
    
    private lazy var _updateUserSettingsStyle = execute(
        when: { [weak self] in self?.state == .idle && self?.paginationView.isEmpty == false },
        pollingInterval: userSettingsStylePollingInterval
    ) { [weak self] in
        guard let self = self else { return }

        self.reloadSpreads()

        let location = self.currentLocation
        for (_, view) in self.paginationView.loadedViews {
            (view as? EPUBSpreadView)?.applyUserSettingsStyle()
        }

        // Re-positions the navigator to the location before applying the settings
        if let location = location {
            self.go(to: location)
        }
    }

    /// Polling interval to refresh user settings styles
    ///
    /// The polling that we perform to update the styles copes with the fact
    /// that we cannot know when the web view has finished layout. From
    /// empirical observations it appears that the completion speed of that
    /// work is vastly dependent on the version of the OS, probably in
    /// conjunction with performance-related variables such as the CPU load,
    /// age of the device/battery, memory pressure.
    ///
    /// Having too small a value here may cause race conditions inside the
    /// navigator code, causing for example failure to open the navigator to
    /// the intended initial location.
    private let userSettingsStylePollingInterval: TimeInterval = {
        if #available(iOS 14, *) {
            return 0.1
        } else if #available(iOS 13, *) {
            return 0.5
        } else {
            return 2.0
        }
    }()

    
    // MARK: - Pagination and spreads
    
    private lazy var paginationView: PaginationView = {
        let hasPositions = !publication.positions.isEmpty
        let view = PaginationView(
            frame: .zero,
            preloadPreviousPositionCount: hasPositions ? config.preloadPreviousPositionCount : 0,
            preloadNextPositionCount: hasPositions ? config.preloadNextPositionCount : 0
        )
        view.delegate = self
        view.backgroundColor = .clear
        return view
    }()
    
    private var spreads: [EPUBSpread] = []

    /// Index of the currently visible spread.
    private var currentSpreadIndex: Int {
        return paginationView.currentIndex
    }

    // Reading order index of the left-most resource in the visible spread.
    private var currentResourceIndex: Int? {
        guard spreads.indices.contains(currentSpreadIndex) else {
            return nil
        }
        
        return publication.readingOrder.firstIndex(withHREF: spreads[currentSpreadIndex].left.href)
    }

    private let reloadSpreadsCompletions = CompletionList()
    private var needsReloadSpreads = false
    
    private func reloadSpreads(at locator: Locator? = nil, completion: (() -> Void)? = nil) {
        assert(Thread.isMainThread, "reloadSpreads() must be called from the main thread")

        guard !needsReloadSpreads else {
            if let completion = completion {
                reloadSpreadsCompletions.add(completion)
            }
            return
        }
        
        needsReloadSpreads = true
        
        DispatchQueue.main.async {
            self.needsReloadSpreads = false
            
            self._reloadSpreads(at: locator) {
                self.reloadSpreadsCompletions.complete()
            }
        }
    }
    
    private func _reloadSpreads(at locator: Locator? = nil, completion: @escaping () -> Void) {
        let isLandscape = (self.view.bounds.width > self.view.bounds.height)
        let pageCountPerSpread = EPUBSpread.pageCountPerSpread(for: self.publication, userSettings: self.userSettings, isLandscape: isLandscape)
        
        guard
            // Already loaded with the expected amount of spreads.
            self.spreads.first?.pageCount != pageCountPerSpread,
            self.on(.load)
        else {
            completion()
            return
        }

        let locator = locator ?? self.currentLocation
        self.spreads = EPUBSpread.makeSpreads(for: self.publication, readingProgression: ReadingProgression(self.readingProgression) ?? .ltr, pageCountPerSpread: pageCountPerSpread)
        
        let initialIndex: Int = {
            if let href = locator?.href, let foundIndex = self.spreads.firstIndex(withHref: href) {
                return foundIndex
            } else {
                return 0
            }
        }()
        
        self.paginationView.reloadAtIndex(initialIndex, location: PageLocation(locator), pageCount: self.spreads.count, readingProgression: ReadingProgression(self.readingProgression) ?? .ltr) {
            self.on(.loaded)
            completion()
        }
    }

    private func loadedSpreadView(forHREF href: String) -> EPUBSpreadView? {
        paginationView.loadedViews
            .compactMap { _, view in view as? EPUBSpreadView }
            .first { $0.spread.links.first(withHREF: href) != nil}
    }

    
    // MARK: - Navigator
    
    public var currentLocation: Locator? {
        // Returns any pending locator to prevent returning invalid locations while loading it.
        if case let .jumping(pendingLocator) = state {
            return pendingLocator
        }
        
        guard let spreadView = paginationView.currentView as? EPUBSpreadView else {
            return nil
        }
        
        let link = spreadView.focusedResource ?? spreadView.spread.leading
        let href = link.href
        let progression = min(max(spreadView.progression(in: href), 0.0), 1.0)
        
        // The positions are not always available, for example a Readium WebPub doesn't have any
        // unless a Publication Positions Web Service is provided.
        if
            let index = publication.readingOrder.firstIndex(withHREF: href),
            let positionList = Optional(publication.positionsByReadingOrder[index]),
            positionList.count > 0
        {
            // Gets the current locator from the positionList, and fill its missing data.
            let positionIndex = Int(ceil(progression * Double(positionList.count - 1)))
            return positionList[positionIndex].copy(
                title: tableOfContentsTitleByHref[href],
                locations: { $0.progression = progression }
            )
        } else {
            return publication.locate(link)?.copy(
                locations: { $0.progression = progression }
            )
        }
    }

    public func firstVisibleElementLocator(completion: @escaping (Locator?) -> ()) {
        guard let spreadView = paginationView.currentView as? EPUBSpreadView else {
            DispatchQueue.main.async { completion(nil) }
            return
        }
        spreadView.findFirstVisibleElementLocator(completion: completion)
    }

    /// Last current location notified to the delegate.
    /// Used to avoid sending twice the same location.
    private var notifiedCurrentLocation: Locator?
    
    private lazy var notifyCurrentLocation = execute(
        // If we're not in an `idle` state, we postpone the notification.
        when: { [weak self] in self?.state == .idle },
        pollingInterval: 0.1
    ) { [weak self] in
        guard
            let self = self,
            let delegate = self.delegate,
            let location = self.currentLocation,
            location != self.notifiedCurrentLocation
        else {
            return
        }

        self.notifiedCurrentLocation = location
        delegate.navigator(self, locationDidChange: location)
    }

    public func go(to locator: Locator, animated: Bool, completion: @escaping () -> Void) -> Bool {
        guard
            let spreadIndex = spreads.firstIndex(withHref: locator.href),
            on(.jump(locator))
        else {
            return false
        }
        
        return paginationView.goToIndex(spreadIndex, location: .locator(locator), animated: animated) {
            self.on(.jumped)
            self.delegate?.navigator(self, didJumpTo: locator)
            completion()
        }
    }
    
    public func go(to link: Link, animated: Bool, completion: @escaping () -> Void) -> Bool {
        guard let locator = publication.locate(link) else {
            return false
        }
        return go(to: locator, animated: animated, completion: completion)
    }
    
    public func goForward(animated: Bool, completion: @escaping () -> Void) -> Bool {
        let direction: EPUBSpreadView.Direction = {
            switch readingProgression {
            case .ltr, .ttb, .auto:
                return .right
            case .rtl, .btt:
                return .left
            }
        }()
        return go(to: direction, animated: animated, completion: completion)
    }
    
    public func goBackward(animated: Bool, completion: @escaping () -> Void) -> Bool {
        let direction: EPUBSpreadView.Direction = {
            switch readingProgression {
            case .ltr, .ttb, .auto:
                return .left
            case .rtl, .btt:
                return .right
            }
        }()
        return go(to: direction, animated: animated, completion: completion)
    }

    // MARK: - SelectableNavigator

    public var currentSelection: Selection? { editingActions.selection }

    public func clearSelection() {
        for (_, pageView) in paginationView.loadedViews {
            (pageView as? EPUBSpreadView)?.webView.clearSelection()
        }
    }

    // MARK: - DecorableNavigator

    private var decorations: [String: [DiffableDecoration]] = [:]

    /// Decoration group callbacks, indexed by the group name.
    private var decorationCallbacks: [String: [DecorableNavigator.OnActivatedCallback]] = [:]

    public func supports(decorationStyle style: Decoration.Style.Id) -> Bool {
        config.decorationTemplates.keys.contains(style)
    }

    public func apply(decorations: [Decoration], in group: String) {
        let source = self.decorations[group] ?? []
        let target = decorations.map { DiffableDecoration(decoration: $0) }

        self.decorations[group] = target

        if decorations.isEmpty {
            for (_, pageView) in paginationView.loadedViews {
                (pageView as? EPUBSpreadView)?.evaluateScript(
                    // The updates command are using `requestAnimationFrame()`, so we need it for
                    // `clear()` as well otherwise we might recreate a highlight after it has been
                    // cleared.
                    "requestAnimationFrame(function () { readium.getDecorations('\(group)').clear(); });"
                )
            }

        } else {
            for (href, changes) in target.changesByHREF(from: source) {
                guard let script = changes.javascript(forGroup: group, styles: config.decorationTemplates) else {
                    continue
                }
                loadedSpreadView(forHREF: href)?.evaluateScript(script, inHREF: href)
            }
        }
    }

    public func observeDecorationInteractions(inGroup group: String, onActivated: OnActivatedCallback?) {
        guard let onActivated = onActivated else {
            return
        }
        var callbacks = decorationCallbacks[group] ?? []
        callbacks.append(onActivated)
        decorationCallbacks[group] = callbacks

        for (_, view) in self.paginationView.loadedViews {
            (view as? EPUBSpreadView)?.evaluateScript("readium.getDecorations('\(group)').setActivable();")
        }
    }

    // MARK: - Configurable

    public var settings: EPUBSettings { viewModel.settings }

    public func submitPreferences(_ preferences: EPUBPreferences) {
        viewModel.submitPreferences(preferences)
    }

    public func editor(of preferences: EPUBPreferences) -> EPUBPreferencesEditor {
        viewModel.editor(of: preferences)
    }

    // MARK: - EPUB-specific extensions

    /// Evaluates the given JavaScript on the currently visible HTML resource.
    public func evaluateJavaScript(_ script: String, completion: ((Result<Any, Error>) -> Void)? = nil) {
        guard let spreadView = paginationView.currentView as? EPUBSpreadView else {
            DispatchQueue.main.async {
                completion?(.failure(EPUBError.spreadNotLoaded))
            }
            return
        }
        spreadView.evaluateScript(script, completion: completion)
    }
}

extension EPUBNavigatorViewController: EPUBNavigatorViewModelDelegate {

    func epubNavigatorViewModelInvalidatePaginationView(_ viewModel: EPUBNavigatorViewModel) {
        reloadSpreads()
    }

    func epubNavigatorViewModel(_ viewModel: EPUBNavigatorViewModel, runScript script: String, in scope: EPUBScriptScope) {
        switch scope {
        case .currentResource:
            (paginationView.currentView as? EPUBSpreadView)?.evaluateScript(script)

        case .loadedResources:
            for (_, view) in self.paginationView.loadedViews {
                (view as? EPUBSpreadView)?.evaluateScript(script)
            }

        case .resource(let href):
            for (_, view) in self.paginationView.loadedViews {
                guard
                    let view = view as? EPUBSpreadView,
                    view.spread.links.first(withHREF: href) != nil
                else {
                    continue
                }
                view.evaluateScript(script, inHREF: href)
                return
            }
        }
    }
}

extension EPUBNavigatorViewController: EPUBSpreadViewDelegate {

    func spreadViewDidLoad(_ spreadView: EPUBSpreadView) {
        let templates = config.decorationTemplates.reduce(into: [:]) { styles, item in
            styles[item.key.rawValue] = item.value.json
        }

        guard let stylesJSON = serializeJSONString(templates) else {
            log(.error, "Can't serialize decoration styles to JSON")
            return
        }
        var script = "readium.registerDecorationTemplates(\(stylesJSON.replacingOccurrences(of: "\\n", with: " ")));\n"

        script += decorationCallbacks
            .compactMap { group, callbacks in
                guard !callbacks.isEmpty else {
                    return nil
                }
                return "readium.getDecorations('\(group)').setActivable();"
            }
            .joined(separator: "\n")

        spreadView.evaluateScript("(function() {\n\(script)\n})();") { _ in
            for link in spreadView.spread.links {
                let href = link.href
                for (group, decorations) in self.decorations {
                    let decorations = decorations
                        .filter { $0.decoration.locator.href == href }
                        .map { DecorationChange.add($0.decoration) }

                    guard let script = decorations.javascript(forGroup: group, styles: self.config.decorationTemplates) else {
                        continue
                    }
                    spreadView.evaluateScript(script, inHREF: href)
                }
            }
        }
    }

    func spreadView(_ spreadView: EPUBSpreadView, didTapAt point: CGPoint) {
        // We allow taps in any state, because we should always be able to toggle the navigation bar,
        // even while a locator is pending.
        
        let point = view.convert(point, from: spreadView)
        delegate?.navigator(self, didTapAt: point)
        // FIXME: Deprecated, to be removed at some point.
        delegate?.middleTapHandler()
        
        // Uncomment to debug the coordinates of the tap point.
//        let tapView = UIView(frame: .init(x: 0, y: 0, width: 50, height: 50))
//        view.addSubview(tapView)
//        tapView.backgroundColor = .red
//        tapView.center = point
//        tapView.layer.cornerRadius = 25
//        tapView.layer.masksToBounds = true
//        UIView.animate(withDuration: 0.8, animations: {
//            tapView.alpha = 0
//        }) { _ in
//            tapView.removeFromSuperview()
//        }
    }
    
    func spreadView(_ spreadView: EPUBSpreadView, didPressKey event: KeyEvent) {
        delegate?.navigator(self, didPressKey: event)
    }
    
    func spreadView(_ spreadView: EPUBSpreadView, didReleaseKey event: KeyEvent) {
        delegate?.navigator(self, didReleaseKey: event)
    }
    
    func spreadView(_ spreadView: EPUBSpreadView, didTapOnExternalURL url: URL) {
        guard state == .idle else { return }
        
        delegate?.navigator(self, presentExternalURL: url)
    }
    
    func spreadView(_ spreadView: EPUBSpreadView, didTapOnInternalLink href: String, clickEvent: ClickEvent?) {
        // Check to see if this was a noteref link and give delegate the opportunity to display it.
        if
            let clickEvent = clickEvent,
            let interactive = clickEvent.interactiveElement,
            let (note, referrer) = getNoteData(anchor: interactive, href: href),
            let delegate = self.delegate
        {
            if !delegate.navigator(
                self,
                shouldNavigateToNoteAt: Link(href: href, type: "text/html"),
                content: note,
                referrer: referrer
            ) {
                return
            }
        }
            
        go(to: Link(href: href))
    }
    
    /// Checks if the internal link is a noteref, and retrieves both the referring text of the link and the body of the note.
    ///
    /// Uses the navigation href from didTapOnInternalLink because it is normalized to a path within the book,
    /// whereas the anchor tag may have just a hash fragment like `#abc123` which is hard to work with.
    /// We do at least validate to ensure that the two hrefs match.
    ///
    /// Uses `#id` when retrieving the body of the note, not `aside#id` because it may be a `<section>`.
    /// See https://idpf.github.io/epub-vocabs/structure/#footnotes
    /// and http://kb.daisy.org/publishing/docs/html/epub-type.html#ex
    func getNoteData(anchor: String, href: String) -> (String, String)? {
        do {
            let doc = try parse(anchor)
            guard let link = try doc.select("a[epub:type=noteref]").first() else { return nil }
            
            let anchorHref = try link.attr("href")
            guard href.hasSuffix(anchorHref) else { return nil}
            
            let hashParts = href.split(separator: "#")
            guard hashParts.count == 2 else {
                log(.error, "Could not find hash in link \(href)")
                return nil
            }
            let id = String(hashParts[1])
            var withoutFragment = String(hashParts[0])
            if withoutFragment.hasPrefix("/") {
                withoutFragment = String(withoutFragment.dropFirst())
            }
            
            let absolute = publicationBaseURL.appendingPathComponent(withoutFragment)
            
            log(.debug, "Fetching note contents from \(absolute.absoluteString)")
            let contents = try String(contentsOf: absolute)
            let document = try parse(contents)
            
            guard let aside = try document.select("#\(id)").first() else {
                log(.error, "Could not find the element '#\(id)' in document \(absolute)")
                return nil
            }
            
            return (try aside.html(), try link.html())
            
        } catch {
            log(.error, "Caught error while getting note content: \(error)")
            return nil
        }
    }

    func spreadView(_ spreadView: EPUBSpreadView, didActivateDecoration id: Decoration.Id, inGroup group: String, frame: CGRect?, point: CGPoint?) {
        guard
            let callbacks = decorationCallbacks[group].takeIf({ !$0.isEmpty }),
            let decoration: Decoration = decorations[group]?
                .first(where: { $0.decoration.id == id })
                .map({ $0.decoration })
        else {
            return
        }

        for callback in callbacks {
            callback(OnDecorationActivatedEvent(decoration: decoration, group: group, rect: frame, point: point))
        }
    }

    func spreadView(_ spreadView: EPUBSpreadView, selectionDidChange text: Locator.Text?, frame: CGRect) {
        guard
            let locator = currentLocation,
            let text = text
        else {
            editingActions.selection = nil
            return
        }
        editingActions.selection = Selection(
            locator: locator.copy(text: { $0 = text }),
            frame: frame
        )
    }

    func spreadViewPagesDidChange(_ spreadView: EPUBSpreadView) {
        if paginationView.currentView == spreadView {
            notifyCurrentLocation()
        }
    }
    
    func spreadView(_ spreadView: EPUBSpreadView, present viewController: UIViewController) {
        present(viewController, animated: true)
    }

}

extension EPUBNavigatorViewController: EditingActionsControllerDelegate {
    
    func editingActionsDidPreventCopy(_ editingActions: EditingActionsController) {
        delegate?.navigator(self, presentError: .copyForbidden)
        // FIXME: Deprecated, to be removed at some point.
        delegate?.presentError(.copyForbidden)
    }

    func editingActions(_ editingActions: EditingActionsController, shouldShowMenuForSelection selection: Selection) -> Bool {
        return delegate?.navigator(self, shouldShowMenuForSelection: selection) ?? true
    }

    func editingActions(_ editingActions: EditingActionsController, canPerformAction action: EditingAction, for selection: Selection) -> Bool {
        return delegate?.navigator(self, canPerformAction: action, for: selection) ?? true
    }
}

extension EPUBNavigatorViewController: PaginationViewDelegate {
    
    func paginationView(_ paginationView: PaginationView, pageViewAtIndex index: Int) -> (UIView & PageView)? {
        let spread = spreads[index]
        let spreadViewType = (spread.layout == .fixed) ? EPUBFixedSpreadView.self : EPUBReflowableSpreadView.self
        let spreadView = spreadViewType.init(
            publication: publication,
            spread: spread,
<<<<<<< HEAD
            resourcesURL: resourcesURL,
            readingProgression: ReadingProgression(readingProgression) ?? .ltr,
=======
            baseURL: publicationBaseURL,
            resourcesURL: assetsURL,
            readingProgression: readingProgression,
>>>>>>> bedc0080
            userSettings: userSettings,
            scripts: [],
            animatedLoad: false,  // FIXME: custom animated
            editingActions: editingActions,
            contentInset: config.contentInset
        )
        spreadView.delegate = self

        let userContentController = spreadView.webView.configuration.userContentController
        delegate?.navigator(self, setupUserScripts: userContentController)

        return spreadView
    }
    
    func paginationViewDidUpdateViews(_ paginationView: PaginationView) {
        // notice that you should set the delegate before you load views
        // otherwise, when open the publication, you may miss the first invocation
        notifyCurrentLocation()

        // FIXME: Deprecated, to be removed at some point.
        if let currentResourceIndex = currentResourceIndex {
            delegate?.didChangedDocumentPage(currentDocumentIndex: currentResourceIndex)
        }
    }

    func paginationView(_ paginationView: PaginationView, positionCountAtIndex index: Int) -> Int {
        return spreads[index].positionCount(in: publication)
    }
}<|MERGE_RESOLUTION|>--- conflicted
+++ resolved
@@ -242,6 +242,8 @@
     private let publicationBaseURL: URL
     private let assetsURL: URL
 
+    private let viewModel: EPUBNavigatorViewModel
+
     public convenience init(
         publication: Publication,
         initialLocation: Locator?,
@@ -285,14 +287,8 @@
         )
     }
 
-<<<<<<< HEAD
-    private let viewModel: EPUBNavigatorViewModel
-
-    public init(
-=======
     @available(*, deprecated, message: "See the 2.5.0 migration guide to migrate the HTTP server")
     public convenience init(
->>>>>>> bedc0080
         publication: Publication,
         initialLocation: Locator? = nil,
         resourcesServer: ResourcesServer,
@@ -343,28 +339,11 @@
         self.readingProgression = publication.metadata.effectiveReadingProgression
         self.config = config
         self.userSettings = config.userSettings
-<<<<<<< HEAD
-        publication.userProperties.properties = userSettings.userProperties.properties
-
-        let assetsBaseURL = {
-            do {
-                return try resourcesServer.serve(
-                    Bundle.module.resourceURL!.appendingPathComponent("Assets/Static"),
-                    at: "/r2-navigator/epub"
-                )
-            } catch {
-                EPUBNavigatorViewController.log(.error, error)
-                return URL(string: "")!
-            }
-        }()
-=======
->>>>>>> bedc0080
-
-        self.resourcesURL = assetsBaseURL
+
         self.viewModel = EPUBNavigatorViewModel(
             publication: publication,
             config: config,
-            assetsBaseURL: assetsBaseURL,
+            assetsBaseURL: assetsURL,
             useLegacySettings: false
         )
 
@@ -1122,14 +1101,9 @@
         let spreadView = spreadViewType.init(
             publication: publication,
             spread: spread,
-<<<<<<< HEAD
-            resourcesURL: resourcesURL,
-            readingProgression: ReadingProgression(readingProgression) ?? .ltr,
-=======
             baseURL: publicationBaseURL,
             resourcesURL: assetsURL,
-            readingProgression: readingProgression,
->>>>>>> bedc0080
+            readingProgression: ReadingProgression(readingProgression) ?? .ltr,
             userSettings: userSettings,
             scripts: [],
             animatedLoad: false,  // FIXME: custom animated
