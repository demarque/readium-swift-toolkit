//
//  Copyright 2019 Readium Foundation. All rights reserved.
//  Use of this source code is governed by the BSD-style license
//  available in the top-level LICENSE file of the project.
//

import Foundation
import PDFKit
import UIKit
import R2Shared


public protocol PDFNavigatorDelegate: VisualNavigatorDelegate, SelectableNavigatorDelegate { }


/// A view controller used to render a PDF `Publication`.
@available(iOS 11.0, *)
open class PDFNavigatorViewController: UIViewController, VisualNavigator, PresentableNavigator, SelectableNavigator, Loggable {
    
    enum Error: Swift.Error {
        case openPDFFailed
    }
    
    public struct Configuration {
        /// Initial presentation settings.
        public var settings: PresentationValues
        
        /// Default presentation settings.
        public var defaultSettings: PresentationValues
        
        /// Editing actions which will be displayed in the default text selection menu.
        ///
        /// The default set of editing actions is `EditingAction.defaultActions`.
        ///
        /// You can provide custom actions with `EditingAction(title: "Highlight", action: #selector(highlight:))`.
        /// Then, implement the selector in one of your classes in the responder chain. Typically, in the
        /// `UIViewController` wrapping the `PDFNavigatorViewController`.
        public var editingActions: [EditingAction]
        
        public init(
            settings: PresentationValues = PresentationValues(),
            defaultSettings: PresentationValues = PresentationValues(),
            editingActions: [EditingAction] = EditingAction.defaultActions
        ) {
            self.settings = settings
            self.defaultSettings = defaultSettings
            self.editingActions = editingActions
        }
    }
    
    /// Whether the pages is always scaled to fit the screen, unless the user zoomed in.
    public var scalesDocumentToFit = true
    
    public weak var delegate: PDFNavigatorDelegate?
    public private(set) var pdfView: PDFDocumentView?

    private let publication: Publication
    private let initialLocation: Locator?
    private let editingActions: EditingActionsController
    /// Reading order index of the current resource.
    private var currentResourceIndex: Int?
    
    /// Holds the currently opened PDF Document.
    private let documentHolder = PDFDocumentHolder()
    
    /// Holds a reference to make sure it is not garbage-collected.
    private var tapGestureController: PDFTapGestureController?
    
    private let config: Configuration

    public init(publication: Publication, initialLocation: Locator? = nil, config: Configuration = .init()) {
        assert(!publication.isRestricted, "The provided publication is restricted. Check that any DRM was properly unlocked using a Content Protection.")
        
        self.publication = publication
        self.initialLocation = initialLocation
        self.editingActions = EditingActionsController(actions: config.editingActions, rights: publication.rights)
        self.config = config
        
        self._presentation = MutableObservableVariable(PDFPresentation(
            publication: publication,
            settings: config.settings,
            defaults: config.defaultSettings,
            fallback: nil
        ))
        
        super.init(nibName: nil, bundle: nil)
        
        self.editingActions.delegate = self
        
        // Wraps the PDF factories of publication services to return the currently opened document
        // held in `documentHolder` when relevant. This prevents opening several times the same
        // document, which is useful in particular with `LCPDFPositionService`.
        for service in publication.findServices(PDFPublicationService.self) {
            service.pdfFactory = CompositePDFDocumentFactory(factories: [
                documentHolder, service.pdfFactory
            ])
        }
    }
    
    public required init?(coder aDecoder: NSCoder) {
        fatalError("init(coder:) has not been implemented")
    }
    
    deinit {
        NotificationCenter.default.removeObserver(self)
    }

    open override func viewDidLoad() {
        super.viewDidLoad()
  
        view.backgroundColor = .black
        
        resetPDFView(presentation: presentation.get(), at: initialLocation)

        editingActions.updateSharedMenuController()
    }
    
    func resetPDFView(presentation: Presentation, at locator: Locator?) {
        if let pdfView = pdfView {
            pdfView.removeFromSuperview()
            NotificationCenter.default.removeObserver(self)
        }
        
        currentResourceIndex = nil
        let pdfView = PDFDocumentView(frame: view.bounds, editingActions: editingActions)
        self.pdfView = pdfView
        pdfView.delegate = self
        pdfView.autoresizingMask = [.flexibleWidth, .flexibleHeight]
        view.addSubview(pdfView)
        
        tapGestureController = PDFTapGestureController(pdfView: pdfView, target: self, action: #selector(didTap))

        apply(presentation: presentation)
        setupPDFView()
        
        NotificationCenter.default.addObserver(self, selector: #selector(pageDidChange), name: .PDFViewPageChanged, object: pdfView)
        NotificationCenter.default.addObserver(self, selector: #selector(selectionDidChange), name: .PDFViewSelectionChanged, object: pdfView)

<<<<<<< HEAD
        if let locator = locator {
            go(to: locator)
=======
        editingActions.updateSharedMenuController()

        if let locator = initialLocation {
            go(to: locator, isJump: false)
>>>>>>> 42f07831
        } else if let link = publication.readingOrder.first {
            go(to: link, pageNumber: 0, isJump: false)
        } else {
            log(.error, "No initial location and empty reading order")
        }
    }

    open override func viewWillAppear(_ animated: Bool) {
        super.viewWillAppear(animated)
        
        // Hack to layout properly the first page when opening the PDF.
        if let pdfView = pdfView, scalesDocumentToFit {
            pdfView.scaleFactor = pdfView.minScaleFactor
            if let page = pdfView.currentPage {
                pdfView.go(to: page.bounds(for: pdfView.displayBox), on: page)
            }
        }
    }

    open override func viewWillTransition(to size: CGSize, with coordinator: UIViewControllerTransitionCoordinator) {
        super.viewWillTransition(to: size, with: coordinator)
        
        if let pdfView = pdfView, scalesDocumentToFit {
            // Makes sure that the PDF is always properly scaled down when rotating the screen, if the user didn't zoom in.
            let isAtMinScaleFactor = (pdfView.scaleFactor == pdfView.minScaleFactor)
            coordinator.animate(alongsideTransition: { _ in
                // Reset the PDF view to update the spread if it changes with the orientation
                let presentation = self.presentation.get()
                if presentation.values.spread == .landscape {
                    self.resetPDFView(presentation: presentation, at: self.currentLocation)
                }
                
                self.updateScaleFactors()
                if isAtMinScaleFactor {
                    pdfView.scaleFactor = pdfView.minScaleFactor
                }
            })
        }
    }

    /// Override to customize the PDFDocumentView.
    open func setupPDFView() {
    }
    
    @objc private func didTap(_ gesture: UITapGestureRecognizer) {
        let point = gesture.location(in: view)
        delegate?.navigator(self, didTapAt: point)
    }
    
    @objc private func pageDidChange() {
        guard let locator = currentPosition else {
            return
        }
        delegate?.navigator(self, locationDidChange: locator)
    }

<<<<<<< HEAD
    private func go(to link: Link, pageNumber: Int? = nil, completion: @escaping () -> Void) -> Bool {
        guard let pdfView = pdfView, let index = publication.readingOrder.firstIndex(of: link) else {
=======
    @discardableResult
    private func go(to locator: Locator, isJump: Bool, completion: @escaping () -> Void = {}) -> Bool {
        guard let index = publication.readingOrder.firstIndex(withHREF: locator.href) else {
            return false
        }

        return go(
            to: publication.readingOrder[index],
            pageNumber: pageNumber(for: locator),
            isJump: isJump,
            completion: completion
        )
    }

    @discardableResult
    private func go(to link: Link, pageNumber: Int?, isJump: Bool, completion: @escaping () -> Void = {}) -> Bool {
        guard let index = publication.readingOrder.firstIndex(of: link) else {
>>>>>>> 42f07831
            return false
        }
        
        if currentResourceIndex != index {
            guard let url = link.url(relativeTo: publication.baseURL),
                  // FIXME: Reuse PDFDocument
                let document = PDFDocument(url: url) else
            {
                log(.error, "Can't open PDF document at \(link)")
                return false
            }
            
            currentResourceIndex = index
            documentHolder.set(document, at: link.href)
            
            pdfView.displaysAsBook = (publication.readingOrder.first?.properties.page == .center)
            pdfView.document = document
            updateScaleFactors()
        }
        
        guard let document = pdfView.document else {
            return false
        }
        if let pageNumber = pageNumber {
            let safePageNumber = min(max(0, pageNumber - 1), document.pageCount - 1)
            guard let page = document.page(at: safePageNumber) else {
                return false
            }
            pdfView.go(to: page)
        }
        if isJump, let delegate = delegate, let location = currentPosition {
            delegate.navigator(self, didJumpTo: location)
        }

        DispatchQueue.main.async(execute: completion)
        return true
    }
    
    private func updateScaleFactors() {
        guard let pdfView = pdfView, scalesDocumentToFit else {
            return
        }
        pdfView.minScaleFactor = pdfView.scaleFactorForSizeToFit
        pdfView.maxScaleFactor = 4.0
    }
    
    private func pageNumber(for locator: Locator) -> Int? {
        for fragment in locator.locations.fragments {
            // https://tools.ietf.org/rfc/rfc3778
            let optionalPageParam = fragment
                .components(separatedBy: CharacterSet(charactersIn: "&#"))
                .map { $0.components(separatedBy: "=") }
                .first { $0.first == "page" && $0.count == 2 }
            if let pageParam = optionalPageParam, let pageNumber = Int(pageParam[1]) {
                return pageNumber
            }
        }
        
        guard var position = locator.locations.position else {
            return nil
        }
        
        if
            publication.readingOrder.count > 1,
            let index = publication.readingOrder.firstIndex(withHREF: locator.href),
            let firstPosition = publication.positionsByReadingOrder[index].first?.locations.position
        {
            position = position - firstPosition + 1
        }
        
        return position
    }
    
    /// Returns the position locator of the current page.
    private var currentPosition: Locator? {
        guard
            let pdfView = pdfView,
            let currentResourceIndex = self.currentResourceIndex,
            let pageNumber = pdfView.currentPage?.pageRef?.pageNumber,
            publication.readingOrder.indices.contains(currentResourceIndex)
        else {
            return nil
        }
        let positions = publication.positionsByReadingOrder[currentResourceIndex]
        guard positions.count > 0, 1...positions.count ~= pageNumber else {
            return nil
        }
        
        return positions[pageNumber - 1]
    }
    
    // MARK: – SelectableNavigator

    public var currentSelection: Selection? { editingActions.selection }

    public func clearSelection() {
        pdfView?.clearSelection()
    }


    // MARK: - User Selection

    @objc func selectionDidChange(_ note: Notification) {
        guard
            let pdfView = pdfView,
            let locator = currentLocation,
            let selection = pdfView.currentSelection,
            let text = selection.string,
            let page = selection.pages.first
        else {
            editingActions.selection = nil
            return
        }
        
        editingActions.selection = Selection(
            locator: locator.copy(text: { $0.highlight = text }),
            frame: pdfView.convert(selection.bounds(for: page), from: page)
                // Makes it slightly bigger to have more room when displaying a popover.
                .insetBy(dx: -8, dy: -8)
        )
    }

    @objc private func shareSelection(_ sender: Any?) {
        guard
            let pdfView = pdfView,
            let shareViewController = editingActions.makeShareViewController(from: pdfView)
        else {
            return
        }
        present(shareViewController, animated: true)
    }
    
    
    // MARK: - Navigator
    
    public var currentLocation: Locator? {
        currentPosition?.copy(text: { [weak self] in
            /// Adds some context for bookmarking
            if let page = self?.pdfView?.currentPage {
                $0 = .init(highlight: String(page.string?.prefix(280) ?? ""))
            }
        })
    }

    public func go(to locator: Locator, animated: Bool, completion: @escaping () -> Void) -> Bool {
        return go(to: locator, isJump: true, completion: completion)
    }
    
    public func go(to link: Link, animated: Bool, completion: @escaping () -> Void) -> Bool {
        return go(to: link, pageNumber: nil, isJump: true, completion: completion)
    }
    
    public func goForward(animated: Bool, completion: @escaping () -> Void) -> Bool {
        if let pdfView = pdfView, pdfView.canGoToNextPage {
            pdfView.goToNextPage(nil)
            DispatchQueue.main.async(execute: completion)
            return true
        }
        
        let nextIndex = (currentResourceIndex ?? -1) + 1
        guard publication.readingOrder.indices.contains(nextIndex),
            let nextPosition = publication.positionsByReadingOrder[nextIndex].first else
        {
            return false
        }
        return go(to: nextPosition, animated: animated, completion: completion)
    }
    
    public func goBackward(animated: Bool, completion: @escaping () -> Void) -> Bool {
        if let pdfView = pdfView, pdfView.canGoToPreviousPage {
            pdfView.goToPreviousPage(nil)
            DispatchQueue.main.async(execute: completion)
            return true
        }
        
        let previousIndex = (currentResourceIndex ?? 0) - 1
        guard publication.readingOrder.indices.contains(previousIndex),
            let previousPosition = publication.positionsByReadingOrder[previousIndex].first else
        {
            return false
        }
        return go(to: previousPosition, animated: animated, completion: completion)
    }
    
    // MARK: - Visual Navigator

    public var readingProgression: ReadingProgression {
        presentation.get().values.readingProgression ?? .ttb
    }
    
    // MARK: - Presentable Navigator
    
    public var presentation: ObservableVariable<Presentation> { _presentation }
    private let _presentation: MutableObservableVariable<Presentation>
    
    public func apply(presentationSettings settings: PresentationValues) {
        let presentation = _presentation.set {
            $0 = PDFPresentation(publication: publication, settings: settings, defaults: config.defaultSettings, fallback: $0)
        }
        if isViewLoaded {
            resetPDFView(presentation: presentation, at: currentLocation)
        }
    }
    
    private func apply(presentation: Presentation) {
        guard let pdfView = pdfView else {
            return
        }

        let readingProgression = (presentation.values.readingProgression ?? .ttb)
        
        let paginated = (presentation.values.overflow == .paginated)
        if paginated {
            let spread: Bool = {
                switch presentation.values.spread ?? .none {
                case .both:
                    return true
                case .landscape where view.bounds.width > view.bounds.height:
                    return true
                default:
                    return false
                }
            }()

            if spread {
                pdfView.displayMode = .twoUp
            } else {
                pdfView.usePageViewController(true)
            }
            
            switch readingProgression {
            case .ltr:
                pdfView.displayDirection = .horizontal
                pdfView.displaysRTL = false
            case .rtl:
                pdfView.displayDirection = .horizontal
                pdfView.displaysRTL = true
            case .btt:
                pdfView.displayDirection = .vertical
                pdfView.displaysRTL = true
            default:
                pdfView.displayDirection = .vertical
                pdfView.displaysRTL = false
            }
            
        } else {
            switch readingProgression {
            case .ltr, .rtl:
                pdfView.displayDirection = .horizontal
            default:
                pdfView.displayDirection = .vertical
            }
        }

        var margins: UIEdgeInsets = .zero
        if let pageSpacing = presentation.values.pageSpacing {
            let value = pageSpacing * 50
            switch readingProgression {
            case .ltr, .auto:
                margins.right = value
            case .rtl:
                margins.left = value
            case .ttb:
                margins.bottom = value
            case .btt:
                margins.top = value
            }
        }
        pdfView.pageBreakMargins = margins
        pdfView.displaysPageBreaks = true

        pdfView.autoScales = !scalesDocumentToFit
        
        if let scrollView = pdfView.firstScrollView {
            let showScrollbar = presentation.values.showScrollbar ?? true
            scrollView.showsVerticalScrollIndicator = showScrollbar
            scrollView.showsHorizontalScrollIndicator = showScrollbar
        }
    }
    
    private struct PDFPresentation: Presentation {
        
        private let overflows: [PresentationOverflow]
        private let readingProgressions: [ReadingProgression]
        private let spreads: [PresentationSpread]
        
        let values: PresentationValues
        
        init(publication: Publication, settings: PresentationValues, defaults: PresentationValues, fallback: Presentation?) {
            overflows = [ .paginated, .scrolled ]
            
            let overflow = overflows.firstIn(settings.overflow, fallback?.values.overflow.takeIf { _ in settings.overflow != nil })
                ?? overflows.firstIn(publication.metadata.presentation.overflow, defaults.overflow)
                ?? .scrolled
            
            let pageSpacing = [
                settings.pageSpacing,
                fallback?.values.pageSpacing.takeIf { _ in settings.pageSpacing != nil },
                defaults.pageSpacing
            ]
                .compactMap { $0 }
                .first { 0.0...1.0 ~= $0 } ?? 0
            
            readingProgressions = (overflow == .paginated)
                ? [ .ltr, .rtl, .ttb, .btt ]
                : [ .ltr, .ttb ]
            
            let readingProgression = readingProgressions.firstIn(settings.readingProgression, fallback?.values.readingProgression.takeIf { _ in settings.readingProgression != nil })
                ?? readingProgressions.firstIn(publication.metadata.readingProgression, defaults.readingProgression)
                ?? .ttb
            
            let showScrollbar = settings.showScrollbar
                ?? defaults.showScrollbar
                ?? (overflow == .scrolled)
            
            spreads = (overflow == .paginated)
                ? [ .none, .both, .landscape ]
                : [ .none ]
            
            let spread = spreads.firstIn(settings.spread, fallback?.values.spread.takeIf { _ in settings.spread != nil })
                ?? spreads.firstIn(publication.metadata.presentation.spread, defaults.spread)
                ?? .none
            
            values = PresentationValues(
                overflow: overflow,
                pageSpacing: pageSpacing,
                readingProgression: readingProgression,
                showScrollbar: showScrollbar,
                spread: spread
            )
        }
        
        func constraints(for key: PresentationKey) -> PresentationValueConstraints? {
            switch key {
            case .overflow:
                return EnumPresentationValueConstraints(supportedValues: overflows)
            case .readingProgression:
                return EnumPresentationValueConstraints(supportedValues: readingProgressions)
            case .pageSpacing:
                return RangePresentationValueConstraints(stepCount: 20)
            case .showScrollbar:
                return TypedPresentationValueConstraints<Bool>()
            case .spread:
                return EnumPresentationValueConstraints(supportedValues: spreads)
            default:
                return nil
            }
        }
        
        func label(for key: PresentationKey, value: AnyHashable) -> String? {
            switch key {
            case .pageSpacing:
                return (value as? Double).map { String._readium_localizedPercentage($0) }
            default:
                return nil
            }
        }
        
        func isActive(_ key: PresentationKey, for values: PresentationValues) -> Bool {
            return true
        }
        
        func activate(_ key: PresentationKey, in values: PresentationValues) throws -> PresentationValues {
            var values = values
            switch key {
            case .readingProgression:
                if [.btt, .rtl].contains(values.readingProgression) {
                    values.overflow = .paginated
                }
            case .spread:
                if [.both, .landscape].contains(values.spread) {
                    values.overflow = .paginated
                }
            default:
                break
            }
            
            return values
        }
    }
}

private extension Sequence where Element: Equatable {
    
    func firstIn(_ values: Element?...) -> Element? {
        values
            .compactMap { $0 }
            .first { contains($0) }
    }
}

@available(iOS 11.0, *)
extension PDFNavigatorViewController: PDFViewDelegate {
    
    public func pdfViewWillClick(onLink sender: PDFView, with url: URL) {
        log(.debug, "Click URL: \(url)")
        
        let url = url.addingSchemeIfMissing("http")
        delegate?.navigator(self, presentExternalURL: url)
    }
    
    public func pdfViewParentViewController() -> UIViewController {
        return self
    }

}

@available(iOS 11.0, *)
extension PDFNavigatorViewController: EditingActionsControllerDelegate {
    
    func editingActionsDidPreventCopy(_ editingActions: EditingActionsController) {
        delegate?.navigator(self, presentError: .copyForbidden)
    }

    func editingActions(_ editingActions: EditingActionsController, shouldShowMenuForSelection selection: Selection) -> Bool {
        return delegate?.navigator(self, shouldShowMenuForSelection: selection) ?? true
    }

    func editingActions(_ editingActions: EditingActionsController, canPerformAction action: EditingAction, for selection: Selection) -> Bool {
        return delegate?.navigator(self, canPerformAction: action, for: selection) ?? true
    }
}

@available(iOS 11.0, *)
extension PDFNavigatorViewController: UIGestureRecognizerDelegate {

    public func gestureRecognizer(_ gestureRecognizer: UIGestureRecognizer, shouldRecognizeSimultaneouslyWith otherGestureRecognizer: UIGestureRecognizer) -> Bool {
        return true
    }
    
}


// MARK: - Deprecated

@available(iOS 11.0, *)
extension PDFNavigatorViewController {
    
    /// This initializer is deprecated.
    /// `license` is not needed anymore.
    @available(*, unavailable, renamed: "init(publication:initialLocation:config:)")
    public convenience init(publication: Publication, license: DRMLicense?, initialLocation: Locator?, editingActions: [EditingAction]) {
        self.init(publication: publication, initialLocation: initialLocation, config: Configuration(editingActions: editingActions))
    }
    
    @available(*, deprecated, renamed: "init(publication:initialLocation:config:)")
    public convenience init(publication: Publication, initialLocation: Locator? = nil, editingActions: [EditingAction]) {
        self.init(publication: publication, initialLocation: initialLocation, config: Configuration(editingActions: editingActions))
    }
}<|MERGE_RESOLUTION|>--- conflicted
+++ resolved
@@ -136,15 +136,10 @@
         NotificationCenter.default.addObserver(self, selector: #selector(pageDidChange), name: .PDFViewPageChanged, object: pdfView)
         NotificationCenter.default.addObserver(self, selector: #selector(selectionDidChange), name: .PDFViewSelectionChanged, object: pdfView)
 
-<<<<<<< HEAD
+        editingActions.updateSharedMenuController()
+
         if let locator = locator {
-            go(to: locator)
-=======
-        editingActions.updateSharedMenuController()
-
-        if let locator = initialLocation {
             go(to: locator, isJump: false)
->>>>>>> 42f07831
         } else if let link = publication.readingOrder.first {
             go(to: link, pageNumber: 0, isJump: false)
         } else {
@@ -201,10 +196,6 @@
         delegate?.navigator(self, locationDidChange: locator)
     }
 
-<<<<<<< HEAD
-    private func go(to link: Link, pageNumber: Int? = nil, completion: @escaping () -> Void) -> Bool {
-        guard let pdfView = pdfView, let index = publication.readingOrder.firstIndex(of: link) else {
-=======
     @discardableResult
     private func go(to locator: Locator, isJump: Bool, completion: @escaping () -> Void = {}) -> Bool {
         guard let index = publication.readingOrder.firstIndex(withHREF: locator.href) else {
@@ -221,8 +212,7 @@
 
     @discardableResult
     private func go(to link: Link, pageNumber: Int?, isJump: Bool, completion: @escaping () -> Void = {}) -> Bool {
-        guard let index = publication.readingOrder.firstIndex(of: link) else {
->>>>>>> 42f07831
+        guard let pdfView = pdfView, let index = publication.readingOrder.firstIndex(of: link) else {
             return false
         }
         
