// !$*UTF8*$!
{
	archiveVersion = 1;
	classes = {
	};
	objectVersion = 46;
	objects = {

/* Begin PBXBuildFile section */
		03D011EE208013CA0097A87C /* ReadiumOPDS.framework in Frameworks */ = {isa = PBXBuildFile; fileRef = 03D011ED208013CA0097A87C /* ReadiumOPDS.framework */; };
		03D011F2208023360097A87C /* Minizip.framework in Frameworks */ = {isa = PBXBuildFile; fileRef = 03D011F1208023360097A87C /* Minizip.framework */; };
		03EF7652206A5F1A00C3C24E /* R2Shared.framework in Frameworks */ = {isa = PBXBuildFile; fileRef = 03EF7646206A5F1900C3C24E /* R2Shared.framework */; };
		03EF7653206A5F1A00C3C24E /* CryptoSwift.framework in Frameworks */ = {isa = PBXBuildFile; fileRef = 03EF7647206A5F1900C3C24E /* CryptoSwift.framework */; };
		03EF7654206A5F1A00C3C24E /* SQLite.framework in Frameworks */ = {isa = PBXBuildFile; fileRef = 03EF7648206A5F1A00C3C24E /* SQLite.framework */; };
		03EF7655206A5F1A00C3C24E /* ZIPFoundation.framework in Frameworks */ = {isa = PBXBuildFile; fileRef = 03EF7649206A5F1A00C3C24E /* ZIPFoundation.framework */; };
		03EF7656206A5F1A00C3C24E /* ObjectMapper.framework in Frameworks */ = {isa = PBXBuildFile; fileRef = 03EF764A206A5F1A00C3C24E /* ObjectMapper.framework */; };
		03EF7657206A5F1A00C3C24E /* R2Streamer.framework in Frameworks */ = {isa = PBXBuildFile; fileRef = 03EF764B206A5F1A00C3C24E /* R2Streamer.framework */; };
		03EF7658206A5F1A00C3C24E /* SwiftyJSON.framework in Frameworks */ = {isa = PBXBuildFile; fileRef = 03EF764C206A5F1A00C3C24E /* SwiftyJSON.framework */; };
		03EF7659206A5F1A00C3C24E /* AEXML.framework in Frameworks */ = {isa = PBXBuildFile; fileRef = 03EF764D206A5F1A00C3C24E /* AEXML.framework */; };
		03EF765A206A5F1A00C3C24E /* PromiseKit.framework in Frameworks */ = {isa = PBXBuildFile; fileRef = 03EF764E206A5F1A00C3C24E /* PromiseKit.framework */; };
		03EF765B206A5F1A00C3C24E /* Kingfisher.framework in Frameworks */ = {isa = PBXBuildFile; fileRef = 03EF764F206A5F1A00C3C24E /* Kingfisher.framework */; };
		03EF765C206A5F1A00C3C24E /* R2Navigator.framework in Frameworks */ = {isa = PBXBuildFile; fileRef = 03EF7650206A5F1A00C3C24E /* R2Navigator.framework */; };
		03EF765D206A5F1A00C3C24E /* GCDWebServers.framework in Frameworks */ = {isa = PBXBuildFile; fileRef = 03EF7651206A5F1A00C3C24E /* GCDWebServers.framework */; };
		AE009A04207F5980001D82C5 /* Fuzi.framework in Frameworks */ = {isa = PBXBuildFile; fileRef = AE009A03207F5980001D82C5 /* Fuzi.framework */; };
		F30AEE7A1FC312EA0073C9FD /* DetailsTableViewController.swift in Sources */ = {isa = PBXBuildFile; fileRef = F30AEE791FC312EA0073C9FD /* DetailsTableViewController.swift */; };
		F30AEE7D1FC316430073C9FD /* Details.storyboard in Resources */ = {isa = PBXBuildFile; fileRef = F30AEE7C1FC316430073C9FD /* Details.storyboard */; };
		F3120DE71FACB08E009ACFAD /* 1.epub in Resources */ = {isa = PBXBuildFile; fileRef = F32980EE1F7D467B00BDEAF4 /* 1.epub */; };
		F3120DE81FACB090009ACFAD /* 2.epub in Resources */ = {isa = PBXBuildFile; fileRef = F32980F11F7D467C00BDEAF4 /* 2.epub */; };
		F3120DE91FACB092009ACFAD /* 3.epub in Resources */ = {isa = PBXBuildFile; fileRef = F32980F31F7D467C00BDEAF4 /* 3.epub */; };
		F3120DEA1FACB094009ACFAD /* 4.epub in Resources */ = {isa = PBXBuildFile; fileRef = F32980F21F7D467C00BDEAF4 /* 4.epub */; };
		F3120DEB1FACB096009ACFAD /* 5.epub in Resources */ = {isa = PBXBuildFile; fileRef = F32980EF1F7D467B00BDEAF4 /* 5.epub */; };
		F3120DEC1FACB098009ACFAD /* 6.epub in Resources */ = {isa = PBXBuildFile; fileRef = F32980F01F7D467B00BDEAF4 /* 6.epub */; };
		F34CB28C1FCC20D4005E3A37 /* DrmManagementTableViewController.swift in Sources */ = {isa = PBXBuildFile; fileRef = F34CB28B1FCC20D4005E3A37 /* DrmManagementTableViewController.swift */; };
		F34CB28F1FCC54A2005E3A37 /* DrmManagement.storyboard in Resources */ = {isa = PBXBuildFile; fileRef = F34CB28E1FCC54A2005E3A37 /* DrmManagement.storyboard */; };
		F36D24DE1F580B8800A00BF1 /* Main.storyboard in Resources */ = {isa = PBXBuildFile; fileRef = F36D24DD1F580B8800A00BF1 /* Main.storyboard */; };
		F37BB198200652F8003DE4A8 /* LCPPassphrasePrompt.storyboard in Resources */ = {isa = PBXBuildFile; fileRef = F37BB197200652F8003DE4A8 /* LCPPassphrasePrompt.storyboard */; };
		F37BB19E2008A81C003DE4A8 /* LcpPassphrasePromptViewController.swift in Sources */ = {isa = PBXBuildFile; fileRef = F37BB19D2008A81C003DE4A8 /* LcpPassphrasePromptViewController.swift */; };
		F3BD53391F72B26700E46FFC /* FontSelectionViewController.swift in Sources */ = {isa = PBXBuildFile; fileRef = F3BD53381F72B26700E46FFC /* FontSelectionViewController.swift */; };
		F3BD533B1F72B27400E46FFC /* AdvancedSettingsViewController.swift in Sources */ = {isa = PBXBuildFile; fileRef = F3BD533A1F72B27400E46FFC /* AdvancedSettingsViewController.swift */; };
		F3DCFFBE1F7CE0610056BA37 /* UserSettingsNavigationController.swift in Sources */ = {isa = PBXBuildFile; fileRef = F3DCFFBD1F7CE0610056BA37 /* UserSettingsNavigationController.swift */; };
		F3E7D43C1F4EF6D400DF166D /* AppDelegate.swift in Sources */ = {isa = PBXBuildFile; fileRef = F3E7D43B1F4EF6D400DF166D /* AppDelegate.swift */; };
		F3E7D4431F4EF6D400DF166D /* Assets.xcassets in Resources */ = {isa = PBXBuildFile; fileRef = F3E7D4421F4EF6D400DF166D /* Assets.xcassets */; };
		F3E7D4461F4EF6D400DF166D /* LaunchScreen.storyboard in Resources */ = {isa = PBXBuildFile; fileRef = F3E7D4441F4EF6D400DF166D /* LaunchScreen.storyboard */; };
		F3E7D4511F4EF6D400DF166D /* r2_testapp_swiftTests.swift in Sources */ = {isa = PBXBuildFile; fileRef = F3E7D4501F4EF6D400DF166D /* r2_testapp_swiftTests.swift */; };
		F3E7D45C1F4EF6D400DF166D /* r2_testapp_swiftUITests.swift in Sources */ = {isa = PBXBuildFile; fileRef = F3E7D45B1F4EF6D400DF166D /* r2_testapp_swiftUITests.swift */; };
		F3E7D4711F4EFEC200DF166D /* LibraryViewController.swift in Sources */ = {isa = PBXBuildFile; fileRef = F3E7D4701F4EFEC200DF166D /* LibraryViewController.swift */; };
		F3E7D4751F4F031B00DF166D /* PublicationCell.swift in Sources */ = {isa = PBXBuildFile; fileRef = F3E7D4741F4F031B00DF166D /* PublicationCell.swift */; };
		F3E7D4771F4F033200DF166D /* CellMenuView.swift in Sources */ = {isa = PBXBuildFile; fileRef = F3E7D4761F4F033200DF166D /* CellMenuView.swift */; };
		F3E7D47C1F4F03B800DF166D /* UIImageExtension.swift in Sources */ = {isa = PBXBuildFile; fileRef = F3E7D47B1F4F03B800DF166D /* UIImageExtension.swift */; };
		F3E7D4801F4F03F500DF166D /* CbzViewController.swift in Sources */ = {isa = PBXBuildFile; fileRef = F3E7D47F1F4F03F500DF166D /* CbzViewController.swift */; };
		F3E7D4821F4F042600DF166D /* EpubViewController.swift in Sources */ = {isa = PBXBuildFile; fileRef = F3E7D4811F4F042600DF166D /* EpubViewController.swift */; };
		F3E7D4861F4F044100DF166D /* BarView.swift in Sources */ = {isa = PBXBuildFile; fileRef = F3E7D4831F4F044100DF166D /* BarView.swift */; };
		F3E7D4871F4F044100DF166D /* TableOfContentsTableViewController.swift in Sources */ = {isa = PBXBuildFile; fileRef = F3E7D4841F4F044100DF166D /* TableOfContentsTableViewController.swift */; };
		F3E7D4881F4F044100DF166D /* UserSettingsTableViewController.swift in Sources */ = {isa = PBXBuildFile; fileRef = F3E7D4851F4F044100DF166D /* UserSettingsTableViewController.swift */; };
		F3E7D48A1F4F049C00DF166D /* SpineItemTableViewController.swift in Sources */ = {isa = PBXBuildFile; fileRef = F3E7D4891F4F049C00DF166D /* SpineItemTableViewController.swift */; };
/* End PBXBuildFile section */

/* Begin PBXContainerItemProxy section */
		F3E7D44D1F4EF6D400DF166D /* PBXContainerItemProxy */ = {
			isa = PBXContainerItemProxy;
			containerPortal = F3E7D4301F4EF6D400DF166D /* Project object */;
			proxyType = 1;
			remoteGlobalIDString = F3E7D4371F4EF6D400DF166D;
			remoteInfo = "r2-testapp-swift";
		};
		F3E7D4581F4EF6D400DF166D /* PBXContainerItemProxy */ = {
			isa = PBXContainerItemProxy;
			containerPortal = F3E7D4301F4EF6D400DF166D /* Project object */;
			proxyType = 1;
			remoteGlobalIDString = F3E7D4371F4EF6D400DF166D;
			remoteInfo = "r2-testapp-swift";
		};
/* End PBXContainerItemProxy section */

/* Begin PBXCopyFilesBuildPhase section */
		F3E7D4C21F4F09A200DF166D /* Embed Frameworks */ = {
			isa = PBXCopyFilesBuildPhase;
			buildActionMask = 2147483647;
			dstPath = "";
			dstSubfolderSpec = 10;
			files = (
			);
			name = "Embed Frameworks";
			runOnlyForDeploymentPostprocessing = 0;
		};
/* End PBXCopyFilesBuildPhase section */

/* Begin PBXFileReference section */
		03D011ED208013CA0097A87C /* ReadiumOPDS.framework */ = {isa = PBXFileReference; lastKnownFileType = wrapper.framework; name = ReadiumOPDS.framework; path = Carthage/Build/iOS/ReadiumOPDS.framework; sourceTree = "<group>"; };
		03D011F1208023360097A87C /* Minizip.framework */ = {isa = PBXFileReference; lastKnownFileType = wrapper.framework; name = Minizip.framework; path = Carthage/Build/iOS/Minizip.framework; sourceTree = "<group>"; };
		03EF7646206A5F1900C3C24E /* R2Shared.framework */ = {isa = PBXFileReference; lastKnownFileType = wrapper.framework; name = R2Shared.framework; path = Carthage/Build/iOS/R2Shared.framework; sourceTree = "<group>"; };
		03EF7647206A5F1900C3C24E /* CryptoSwift.framework */ = {isa = PBXFileReference; lastKnownFileType = wrapper.framework; name = CryptoSwift.framework; path = Carthage/Build/iOS/CryptoSwift.framework; sourceTree = "<group>"; };
		03EF7648206A5F1A00C3C24E /* SQLite.framework */ = {isa = PBXFileReference; lastKnownFileType = wrapper.framework; name = SQLite.framework; path = Carthage/Build/iOS/SQLite.framework; sourceTree = "<group>"; };
		03EF7649206A5F1A00C3C24E /* ZIPFoundation.framework */ = {isa = PBXFileReference; lastKnownFileType = wrapper.framework; name = ZIPFoundation.framework; path = Carthage/Build/iOS/ZIPFoundation.framework; sourceTree = "<group>"; };
		03EF764A206A5F1A00C3C24E /* ObjectMapper.framework */ = {isa = PBXFileReference; lastKnownFileType = wrapper.framework; name = ObjectMapper.framework; path = Carthage/Build/iOS/ObjectMapper.framework; sourceTree = "<group>"; };
		03EF764B206A5F1A00C3C24E /* R2Streamer.framework */ = {isa = PBXFileReference; lastKnownFileType = wrapper.framework; name = R2Streamer.framework; path = Carthage/Build/iOS/R2Streamer.framework; sourceTree = "<group>"; };
		03EF764C206A5F1A00C3C24E /* SwiftyJSON.framework */ = {isa = PBXFileReference; lastKnownFileType = wrapper.framework; name = SwiftyJSON.framework; path = Carthage/Build/iOS/SwiftyJSON.framework; sourceTree = "<group>"; };
		03EF764D206A5F1A00C3C24E /* AEXML.framework */ = {isa = PBXFileReference; lastKnownFileType = wrapper.framework; name = AEXML.framework; path = Carthage/Build/iOS/AEXML.framework; sourceTree = "<group>"; };
		03EF764E206A5F1A00C3C24E /* PromiseKit.framework */ = {isa = PBXFileReference; lastKnownFileType = wrapper.framework; name = PromiseKit.framework; path = Carthage/Build/iOS/PromiseKit.framework; sourceTree = "<group>"; };
		03EF764F206A5F1A00C3C24E /* Kingfisher.framework */ = {isa = PBXFileReference; lastKnownFileType = wrapper.framework; name = Kingfisher.framework; path = Carthage/Build/iOS/Kingfisher.framework; sourceTree = "<group>"; };
		03EF7650206A5F1A00C3C24E /* R2Navigator.framework */ = {isa = PBXFileReference; lastKnownFileType = wrapper.framework; name = R2Navigator.framework; path = Carthage/Build/iOS/R2Navigator.framework; sourceTree = "<group>"; };
		03EF7651206A5F1A00C3C24E /* GCDWebServers.framework */ = {isa = PBXFileReference; lastKnownFileType = wrapper.framework; name = GCDWebServers.framework; path = Carthage/Build/iOS/GCDWebServers.framework; sourceTree = "<group>"; };
		AE009A03207F5980001D82C5 /* Fuzi.framework */ = {isa = PBXFileReference; lastKnownFileType = wrapper.framework; name = Fuzi.framework; path = Carthage/Build/iOS/Fuzi.framework; sourceTree = "<group>"; };
		F30AEE791FC312EA0073C9FD /* DetailsTableViewController.swift */ = {isa = PBXFileReference; lastKnownFileType = sourcecode.swift; path = DetailsTableViewController.swift; sourceTree = "<group>"; };
		F30AEE7C1FC316430073C9FD /* Details.storyboard */ = {isa = PBXFileReference; lastKnownFileType = file.storyboard; path = Details.storyboard; sourceTree = "<group>"; };
		F32980EE1F7D467B00BDEAF4 /* 1.epub */ = {isa = PBXFileReference; lastKnownFileType = file; path = 1.epub; sourceTree = "<group>"; };
		F32980EF1F7D467B00BDEAF4 /* 5.epub */ = {isa = PBXFileReference; lastKnownFileType = file; path = 5.epub; sourceTree = "<group>"; };
		F32980F01F7D467B00BDEAF4 /* 6.epub */ = {isa = PBXFileReference; lastKnownFileType = file; path = 6.epub; sourceTree = "<group>"; };
		F32980F11F7D467C00BDEAF4 /* 2.epub */ = {isa = PBXFileReference; lastKnownFileType = file; path = 2.epub; sourceTree = "<group>"; };
		F32980F21F7D467C00BDEAF4 /* 4.epub */ = {isa = PBXFileReference; lastKnownFileType = file; path = 4.epub; sourceTree = "<group>"; };
		F32980F31F7D467C00BDEAF4 /* 3.epub */ = {isa = PBXFileReference; lastKnownFileType = file; path = 3.epub; sourceTree = "<group>"; };
		F34CB28B1FCC20D4005E3A37 /* DrmManagementTableViewController.swift */ = {isa = PBXFileReference; lastKnownFileType = sourcecode.swift; path = DrmManagementTableViewController.swift; sourceTree = "<group>"; };
		F34CB28E1FCC54A2005E3A37 /* DrmManagement.storyboard */ = {isa = PBXFileReference; lastKnownFileType = file.storyboard; path = DrmManagement.storyboard; sourceTree = "<group>"; };
		F36D24DD1F580B8800A00BF1 /* Main.storyboard */ = {isa = PBXFileReference; fileEncoding = 4; lastKnownFileType = file.storyboard; path = Main.storyboard; sourceTree = "<group>"; };
		F37BB197200652F8003DE4A8 /* LCPPassphrasePrompt.storyboard */ = {isa = PBXFileReference; lastKnownFileType = file.storyboard; path = LCPPassphrasePrompt.storyboard; sourceTree = "<group>"; };
		F37BB19D2008A81C003DE4A8 /* LcpPassphrasePromptViewController.swift */ = {isa = PBXFileReference; fileEncoding = 4; lastKnownFileType = sourcecode.swift; path = LcpPassphrasePromptViewController.swift; sourceTree = "<group>"; };
		F3BD53381F72B26700E46FFC /* FontSelectionViewController.swift */ = {isa = PBXFileReference; fileEncoding = 4; lastKnownFileType = sourcecode.swift; path = FontSelectionViewController.swift; sourceTree = "<group>"; };
		F3BD533A1F72B27400E46FFC /* AdvancedSettingsViewController.swift */ = {isa = PBXFileReference; fileEncoding = 4; lastKnownFileType = sourcecode.swift; path = AdvancedSettingsViewController.swift; sourceTree = "<group>"; };
		F3DCFFBD1F7CE0610056BA37 /* UserSettingsNavigationController.swift */ = {isa = PBXFileReference; lastKnownFileType = sourcecode.swift; path = UserSettingsNavigationController.swift; sourceTree = "<group>"; };
		F3E7D4381F4EF6D400DF166D /* r2-testapp-swift.app */ = {isa = PBXFileReference; explicitFileType = wrapper.application; includeInIndex = 0; path = "r2-testapp-swift.app"; sourceTree = BUILT_PRODUCTS_DIR; };
		F3E7D43B1F4EF6D400DF166D /* AppDelegate.swift */ = {isa = PBXFileReference; lastKnownFileType = sourcecode.swift; path = AppDelegate.swift; sourceTree = "<group>"; };
		F3E7D4421F4EF6D400DF166D /* Assets.xcassets */ = {isa = PBXFileReference; lastKnownFileType = folder.assetcatalog; path = Assets.xcassets; sourceTree = "<group>"; };
		F3E7D4451F4EF6D400DF166D /* Base */ = {isa = PBXFileReference; lastKnownFileType = file.storyboard; name = Base; path = Base.lproj/LaunchScreen.storyboard; sourceTree = "<group>"; };
		F3E7D4471F4EF6D400DF166D /* Info.plist */ = {isa = PBXFileReference; lastKnownFileType = text.plist.xml; path = Info.plist; sourceTree = "<group>"; };
		F3E7D44C1F4EF6D400DF166D /* r2-testapp-swiftTests.xctest */ = {isa = PBXFileReference; explicitFileType = wrapper.cfbundle; includeInIndex = 0; path = "r2-testapp-swiftTests.xctest"; sourceTree = BUILT_PRODUCTS_DIR; };
		F3E7D4501F4EF6D400DF166D /* r2_testapp_swiftTests.swift */ = {isa = PBXFileReference; lastKnownFileType = sourcecode.swift; path = r2_testapp_swiftTests.swift; sourceTree = "<group>"; };
		F3E7D4521F4EF6D400DF166D /* Info.plist */ = {isa = PBXFileReference; lastKnownFileType = text.plist.xml; path = Info.plist; sourceTree = "<group>"; };
		F3E7D4571F4EF6D400DF166D /* r2-testapp-swiftUITests.xctest */ = {isa = PBXFileReference; explicitFileType = wrapper.cfbundle; includeInIndex = 0; path = "r2-testapp-swiftUITests.xctest"; sourceTree = BUILT_PRODUCTS_DIR; };
		F3E7D45B1F4EF6D400DF166D /* r2_testapp_swiftUITests.swift */ = {isa = PBXFileReference; lastKnownFileType = sourcecode.swift; path = r2_testapp_swiftUITests.swift; sourceTree = "<group>"; };
		F3E7D45D1F4EF6D400DF166D /* Info.plist */ = {isa = PBXFileReference; lastKnownFileType = text.plist.xml; path = Info.plist; sourceTree = "<group>"; };
		F3E7D4701F4EFEC200DF166D /* LibraryViewController.swift */ = {isa = PBXFileReference; fileEncoding = 4; lastKnownFileType = sourcecode.swift; path = LibraryViewController.swift; sourceTree = "<group>"; };
		F3E7D4741F4F031B00DF166D /* PublicationCell.swift */ = {isa = PBXFileReference; fileEncoding = 4; lastKnownFileType = sourcecode.swift; path = PublicationCell.swift; sourceTree = "<group>"; };
		F3E7D4761F4F033200DF166D /* CellMenuView.swift */ = {isa = PBXFileReference; fileEncoding = 4; lastKnownFileType = sourcecode.swift; path = CellMenuView.swift; sourceTree = "<group>"; };
		F3E7D47B1F4F03B800DF166D /* UIImageExtension.swift */ = {isa = PBXFileReference; fileEncoding = 4; lastKnownFileType = sourcecode.swift; path = UIImageExtension.swift; sourceTree = "<group>"; };
		F3E7D47F1F4F03F500DF166D /* CbzViewController.swift */ = {isa = PBXFileReference; fileEncoding = 4; lastKnownFileType = sourcecode.swift; path = CbzViewController.swift; sourceTree = "<group>"; };
		F3E7D4811F4F042600DF166D /* EpubViewController.swift */ = {isa = PBXFileReference; fileEncoding = 4; lastKnownFileType = sourcecode.swift; path = EpubViewController.swift; sourceTree = "<group>"; };
		F3E7D4831F4F044100DF166D /* BarView.swift */ = {isa = PBXFileReference; fileEncoding = 4; lastKnownFileType = sourcecode.swift; path = BarView.swift; sourceTree = "<group>"; };
		F3E7D4841F4F044100DF166D /* TableOfContentsTableViewController.swift */ = {isa = PBXFileReference; fileEncoding = 4; lastKnownFileType = sourcecode.swift; path = TableOfContentsTableViewController.swift; sourceTree = "<group>"; };
		F3E7D4851F4F044100DF166D /* UserSettingsTableViewController.swift */ = {isa = PBXFileReference; fileEncoding = 4; lastKnownFileType = sourcecode.swift; path = UserSettingsTableViewController.swift; sourceTree = "<group>"; };
		F3E7D4891F4F049C00DF166D /* SpineItemTableViewController.swift */ = {isa = PBXFileReference; fileEncoding = 4; lastKnownFileType = sourcecode.swift; path = SpineItemTableViewController.swift; sourceTree = "<group>"; };
/* End PBXFileReference section */

/* Begin PBXFrameworksBuildPhase section */
		F3E7D4351F4EF6D400DF166D /* Frameworks */ = {
			isa = PBXFrameworksBuildPhase;
			buildActionMask = 2147483647;
			files = (
				AE009A04207F5980001D82C5 /* Fuzi.framework in Frameworks */,
				03EF7652206A5F1A00C3C24E /* R2Shared.framework in Frameworks */,
				03EF7653206A5F1A00C3C24E /* CryptoSwift.framework in Frameworks */,
				03EF7654206A5F1A00C3C24E /* SQLite.framework in Frameworks */,
				03EF7655206A5F1A00C3C24E /* ZIPFoundation.framework in Frameworks */,
				03EF7656206A5F1A00C3C24E /* ObjectMapper.framework in Frameworks */,
				03EF7657206A5F1A00C3C24E /* R2Streamer.framework in Frameworks */,
				03D011EE208013CA0097A87C /* ReadiumOPDS.framework in Frameworks */,
				03EF7658206A5F1A00C3C24E /* SwiftyJSON.framework in Frameworks */,
				03D011F2208023360097A87C /* Minizip.framework in Frameworks */,
				03EF7659206A5F1A00C3C24E /* AEXML.framework in Frameworks */,
				03EF765A206A5F1A00C3C24E /* PromiseKit.framework in Frameworks */,
				03EF765B206A5F1A00C3C24E /* Kingfisher.framework in Frameworks */,
				03EF765C206A5F1A00C3C24E /* R2Navigator.framework in Frameworks */,
				03EF765D206A5F1A00C3C24E /* GCDWebServers.framework in Frameworks */,
			);
			runOnlyForDeploymentPostprocessing = 0;
		};
		F3E7D4491F4EF6D400DF166D /* Frameworks */ = {
			isa = PBXFrameworksBuildPhase;
			buildActionMask = 2147483647;
			files = (
			);
			runOnlyForDeploymentPostprocessing = 0;
		};
		F3E7D4541F4EF6D400DF166D /* Frameworks */ = {
			isa = PBXFrameworksBuildPhase;
			buildActionMask = 2147483647;
			files = (
			);
			runOnlyForDeploymentPostprocessing = 0;
		};
/* End PBXFrameworksBuildPhase section */

/* Begin PBXGroup section */
		F32980ED1F7D464900BDEAF4 /* Samples */ = {
			isa = PBXGroup;
			children = (
				F32980EE1F7D467B00BDEAF4 /* 1.epub */,
				F32980F11F7D467C00BDEAF4 /* 2.epub */,
				F32980F31F7D467C00BDEAF4 /* 3.epub */,
				F32980F21F7D467C00BDEAF4 /* 4.epub */,
				F32980EF1F7D467B00BDEAF4 /* 5.epub */,
				F32980F01F7D467B00BDEAF4 /* 6.epub */,
			);
			path = Samples;
			sourceTree = "<group>";
		};
		F3DCFFBC1F7CE0140056BA37 /* UserSettings */ = {
			isa = PBXGroup;
			children = (
				F3DCFFBD1F7CE0610056BA37 /* UserSettingsNavigationController.swift */,
				F3E7D4851F4F044100DF166D /* UserSettingsTableViewController.swift */,
				F3BD53381F72B26700E46FFC /* FontSelectionViewController.swift */,
				F3BD533A1F72B27400E46FFC /* AdvancedSettingsViewController.swift */,
			);
			name = UserSettings;
			sourceTree = "<group>";
		};
		F3E7D42F1F4EF6D400DF166D = {
			isa = PBXGroup;
			children = (
				F3E7D43A1F4EF6D400DF166D /* r2-testapp-swift */,
				F3E7D44F1F4EF6D400DF166D /* r2-testapp-swiftTests */,
				F3E7D45A1F4EF6D400DF166D /* r2-testapp-swiftUITests */,
				F3E7D4391F4EF6D400DF166D /* Products */,
				F3E7D4691F4EFE8700DF166D /* Frameworks */,
			);
			sourceTree = "<group>";
		};
		F3E7D4391F4EF6D400DF166D /* Products */ = {
			isa = PBXGroup;
			children = (
				F3E7D4381F4EF6D400DF166D /* r2-testapp-swift.app */,
				F3E7D44C1F4EF6D400DF166D /* r2-testapp-swiftTests.xctest */,
				F3E7D4571F4EF6D400DF166D /* r2-testapp-swiftUITests.xctest */,
			);
			name = Products;
			sourceTree = "<group>";
		};
		F3E7D43A1F4EF6D400DF166D /* r2-testapp-swift */ = {
			isa = PBXGroup;
			children = (
				F32980ED1F7D464900BDEAF4 /* Samples */,
				F3E7D4421F4EF6D400DF166D /* Assets.xcassets */,
				F3E7D4441F4EF6D400DF166D /* LaunchScreen.storyboard */,
				F3E7D4471F4EF6D400DF166D /* Info.plist */,
				F3E7D43B1F4EF6D400DF166D /* AppDelegate.swift */,
				F37BB197200652F8003DE4A8 /* LCPPassphrasePrompt.storyboard */,
				F37BB19D2008A81C003DE4A8 /* LcpPassphrasePromptViewController.swift */,
				F3E7D47B1F4F03B800DF166D /* UIImageExtension.swift */,
				F3E7D4731F4F030300DF166D /* Library */,
				F3E7D47A1F4F037D00DF166D /* Viewers */,
			);
			path = "r2-testapp-swift";
			sourceTree = "<group>";
		};
		F3E7D44F1F4EF6D400DF166D /* r2-testapp-swiftTests */ = {
			isa = PBXGroup;
			children = (
				F3E7D4501F4EF6D400DF166D /* r2_testapp_swiftTests.swift */,
				F3E7D4521F4EF6D400DF166D /* Info.plist */,
			);
			path = "r2-testapp-swiftTests";
			sourceTree = "<group>";
		};
		F3E7D45A1F4EF6D400DF166D /* r2-testapp-swiftUITests */ = {
			isa = PBXGroup;
			children = (
				F3E7D45B1F4EF6D400DF166D /* r2_testapp_swiftUITests.swift */,
				F3E7D45D1F4EF6D400DF166D /* Info.plist */,
			);
			path = "r2-testapp-swiftUITests";
			sourceTree = "<group>";
		};
		F3E7D4691F4EFE8700DF166D /* Frameworks */ = {
			isa = PBXGroup;
			children = (
<<<<<<< HEAD
				AE009A03207F5980001D82C5 /* Fuzi.framework */,
=======
				03D011F1208023360097A87C /* Minizip.framework */,
				03D011ED208013CA0097A87C /* ReadiumOPDS.framework */,
>>>>>>> dc715f35
				03EF764D206A5F1A00C3C24E /* AEXML.framework */,
				03EF7647206A5F1900C3C24E /* CryptoSwift.framework */,
				03EF7651206A5F1A00C3C24E /* GCDWebServers.framework */,
				03EF764F206A5F1A00C3C24E /* Kingfisher.framework */,
				03EF764A206A5F1A00C3C24E /* ObjectMapper.framework */,
				03EF764E206A5F1A00C3C24E /* PromiseKit.framework */,
				03EF7650206A5F1A00C3C24E /* R2Navigator.framework */,
				03EF7646206A5F1900C3C24E /* R2Shared.framework */,
				03EF764B206A5F1A00C3C24E /* R2Streamer.framework */,
				03EF7648206A5F1A00C3C24E /* SQLite.framework */,
				03EF764C206A5F1A00C3C24E /* SwiftyJSON.framework */,
				03EF7649206A5F1A00C3C24E /* ZIPFoundation.framework */,
			);
			name = Frameworks;
			sourceTree = "<group>";
		};
		F3E7D4721F4F02FB00DF166D /* PublicationCell */ = {
			isa = PBXGroup;
			children = (
				F3E7D4741F4F031B00DF166D /* PublicationCell.swift */,
				F3E7D4761F4F033200DF166D /* CellMenuView.swift */,
			);
			name = PublicationCell;
			sourceTree = "<group>";
		};
		F3E7D4731F4F030300DF166D /* Library */ = {
			isa = PBXGroup;
			children = (
				F3E7D4701F4EFEC200DF166D /* LibraryViewController.swift */,
				F3E7D4721F4F02FB00DF166D /* PublicationCell */,
				F30AEE791FC312EA0073C9FD /* DetailsTableViewController.swift */,
				F30AEE7C1FC316430073C9FD /* Details.storyboard */,
			);
			name = Library;
			sourceTree = "<group>";
		};
		F3E7D47A1F4F037D00DF166D /* Viewers */ = {
			isa = PBXGroup;
			children = (
				F3E7D47E1F4F03E500DF166D /* EPUB */,
				F3E7D47D1F4F03E000DF166D /* CBZ */,
			);
			name = Viewers;
			sourceTree = "<group>";
		};
		F3E7D47D1F4F03E000DF166D /* CBZ */ = {
			isa = PBXGroup;
			children = (
				F3E7D47F1F4F03F500DF166D /* CbzViewController.swift */,
				F3E7D4891F4F049C00DF166D /* SpineItemTableViewController.swift */,
			);
			name = CBZ;
			sourceTree = "<group>";
		};
		F3E7D47E1F4F03E500DF166D /* EPUB */ = {
			isa = PBXGroup;
			children = (
				F3E7D4811F4F042600DF166D /* EpubViewController.swift */,
				F34CB28B1FCC20D4005E3A37 /* DrmManagementTableViewController.swift */,
				F34CB28E1FCC54A2005E3A37 /* DrmManagement.storyboard */,
				F3DCFFBC1F7CE0140056BA37 /* UserSettings */,
				F3E7D4841F4F044100DF166D /* TableOfContentsTableViewController.swift */,
				F3E7D4831F4F044100DF166D /* BarView.swift */,
				F36D24DD1F580B8800A00BF1 /* Main.storyboard */,
			);
			name = EPUB;
			sourceTree = "<group>";
		};
/* End PBXGroup section */

/* Begin PBXNativeTarget section */
		F3E7D4371F4EF6D400DF166D /* r2-testapp-swift */ = {
			isa = PBXNativeTarget;
			buildConfigurationList = F3E7D4601F4EF6D400DF166D /* Build configuration list for PBXNativeTarget "r2-testapp-swift" */;
			buildPhases = (
				F3E7D4341F4EF6D400DF166D /* Sources */,
				F3E7D4351F4EF6D400DF166D /* Frameworks */,
				F3E7D4361F4EF6D400DF166D /* Resources */,
				F3E7D4C21F4F09A200DF166D /* Embed Frameworks */,
				03EF765E206A5F2B00C3C24E /* Carthage Run Script */,
				F36D24E01F59A55F00A00BF1 /* ShellScript */,
			);
			buildRules = (
			);
			dependencies = (
			);
			name = "r2-testapp-swift";
			productName = "r2-testapp-swift";
			productReference = F3E7D4381F4EF6D400DF166D /* r2-testapp-swift.app */;
			productType = "com.apple.product-type.application";
		};
		F3E7D44B1F4EF6D400DF166D /* r2-testapp-swiftTests */ = {
			isa = PBXNativeTarget;
			buildConfigurationList = F3E7D4631F4EF6D400DF166D /* Build configuration list for PBXNativeTarget "r2-testapp-swiftTests" */;
			buildPhases = (
				F3E7D4481F4EF6D400DF166D /* Sources */,
				F3E7D4491F4EF6D400DF166D /* Frameworks */,
				F3E7D44A1F4EF6D400DF166D /* Resources */,
			);
			buildRules = (
			);
			dependencies = (
				F3E7D44E1F4EF6D400DF166D /* PBXTargetDependency */,
			);
			name = "r2-testapp-swiftTests";
			productName = "r2-testapp-swiftTests";
			productReference = F3E7D44C1F4EF6D400DF166D /* r2-testapp-swiftTests.xctest */;
			productType = "com.apple.product-type.bundle.unit-test";
		};
		F3E7D4561F4EF6D400DF166D /* r2-testapp-swiftUITests */ = {
			isa = PBXNativeTarget;
			buildConfigurationList = F3E7D4661F4EF6D400DF166D /* Build configuration list for PBXNativeTarget "r2-testapp-swiftUITests" */;
			buildPhases = (
				F3E7D4531F4EF6D400DF166D /* Sources */,
				F3E7D4541F4EF6D400DF166D /* Frameworks */,
				F3E7D4551F4EF6D400DF166D /* Resources */,
			);
			buildRules = (
			);
			dependencies = (
				F3E7D4591F4EF6D400DF166D /* PBXTargetDependency */,
			);
			name = "r2-testapp-swiftUITests";
			productName = "r2-testapp-swiftUITests";
			productReference = F3E7D4571F4EF6D400DF166D /* r2-testapp-swiftUITests.xctest */;
			productType = "com.apple.product-type.bundle.ui-testing";
		};
/* End PBXNativeTarget section */

/* Begin PBXProject section */
		F3E7D4301F4EF6D400DF166D /* Project object */ = {
			isa = PBXProject;
			attributes = {
				LastSwiftUpdateCheck = 0830;
				LastUpgradeCheck = 0900;
				ORGANIZATIONNAME = Readium;
				TargetAttributes = {
					F3E7D4371F4EF6D400DF166D = {
						CreatedOnToolsVersion = 8.3.3;
						DevelopmentTeam = 327YA3JNGT;
						ProvisioningStyle = Automatic;
					};
					F3E7D44B1F4EF6D400DF166D = {
						CreatedOnToolsVersion = 8.3.3;
						DevelopmentTeam = 327YA3JNGT;
						ProvisioningStyle = Automatic;
						TestTargetID = F3E7D4371F4EF6D400DF166D;
					};
					F3E7D4561F4EF6D400DF166D = {
						CreatedOnToolsVersion = 8.3.3;
						DevelopmentTeam = 327YA3JNGT;
						ProvisioningStyle = Automatic;
						TestTargetID = F3E7D4371F4EF6D400DF166D;
					};
				};
			};
			buildConfigurationList = F3E7D4331F4EF6D400DF166D /* Build configuration list for PBXProject "r2-testapp-swift" */;
			compatibilityVersion = "Xcode 3.2";
			developmentRegion = English;
			hasScannedForEncodings = 0;
			knownRegions = (
				en,
				Base,
			);
			mainGroup = F3E7D42F1F4EF6D400DF166D;
			productRefGroup = F3E7D4391F4EF6D400DF166D /* Products */;
			projectDirPath = "";
			projectRoot = "";
			targets = (
				F3E7D4371F4EF6D400DF166D /* r2-testapp-swift */,
				F3E7D44B1F4EF6D400DF166D /* r2-testapp-swiftTests */,
				F3E7D4561F4EF6D400DF166D /* r2-testapp-swiftUITests */,
			);
		};
/* End PBXProject section */

/* Begin PBXResourcesBuildPhase section */
		F3E7D4361F4EF6D400DF166D /* Resources */ = {
			isa = PBXResourcesBuildPhase;
			buildActionMask = 2147483647;
			files = (
				F3120DE71FACB08E009ACFAD /* 1.epub in Resources */,
				F3120DE81FACB090009ACFAD /* 2.epub in Resources */,
				F3120DE91FACB092009ACFAD /* 3.epub in Resources */,
				F3120DEA1FACB094009ACFAD /* 4.epub in Resources */,
				F37BB198200652F8003DE4A8 /* LCPPassphrasePrompt.storyboard in Resources */,
				F34CB28F1FCC54A2005E3A37 /* DrmManagement.storyboard in Resources */,
				F3120DEB1FACB096009ACFAD /* 5.epub in Resources */,
				F30AEE7D1FC316430073C9FD /* Details.storyboard in Resources */,
				F3120DEC1FACB098009ACFAD /* 6.epub in Resources */,
				F3E7D4461F4EF6D400DF166D /* LaunchScreen.storyboard in Resources */,
				F3E7D4431F4EF6D400DF166D /* Assets.xcassets in Resources */,
				F36D24DE1F580B8800A00BF1 /* Main.storyboard in Resources */,
			);
			runOnlyForDeploymentPostprocessing = 0;
		};
		F3E7D44A1F4EF6D400DF166D /* Resources */ = {
			isa = PBXResourcesBuildPhase;
			buildActionMask = 2147483647;
			files = (
			);
			runOnlyForDeploymentPostprocessing = 0;
		};
		F3E7D4551F4EF6D400DF166D /* Resources */ = {
			isa = PBXResourcesBuildPhase;
			buildActionMask = 2147483647;
			files = (
			);
			runOnlyForDeploymentPostprocessing = 0;
		};
/* End PBXResourcesBuildPhase section */

/* Begin PBXShellScriptBuildPhase section */
		03EF765E206A5F2B00C3C24E /* Carthage Run Script */ = {
			isa = PBXShellScriptBuildPhase;
			buildActionMask = 12;
			files = (
			);
			inputPaths = (
				"$(SRCROOT)/Carthage/Build/iOS/AEXML.framework",
				"$(SRCROOT)/Carthage/Build/iOS/CryptoSwift.framework",
				"$(SRCROOT)/Carthage/Build/iOS/GCDWebServers.framework",
				"$(SRCROOT)/Carthage/Build/iOS/Kingfisher.framework",
				"$(SRCROOT)/Carthage/Build/iOS/ObjectMapper.framework",
				"$(SRCROOT)/Carthage/Build/iOS/PromiseKit.framework",
				"$(SRCROOT)/Carthage/Build/iOS/R2Navigator.framework",
				"$(SRCROOT)/Carthage/Build/iOS/R2Shared.framework",
				"$(SRCROOT)/Carthage/Build/iOS/R2Streamer.framework",
				"$(SRCROOT)/Carthage/Build/iOS/SQLite.framework",
				"$(SRCROOT)/Carthage/Build/iOS/SwiftyJSON.framework",
				"$(SRCROOT)/Carthage/Build/iOS/ZIPFoundation.framework",
<<<<<<< HEAD
				"$(SRCROOT)/Carthage/Build/iOS/Fuzi.framework",
=======
				"$(SRCROOT)/Carthage/Build/iOS/ReadiumOPDS.framework",
				"$(SRCROOT)/Carthage/Build/iOS/Minizip.framework",
>>>>>>> dc715f35
			);
			name = "Carthage Run Script";
			outputPaths = (
			);
			runOnlyForDeploymentPostprocessing = 0;
			shellPath = /bin/sh;
			shellScript = "/usr/local/bin/carthage copy-frameworks";
		};
		F36D24E01F59A55F00A00BF1 /* ShellScript */ = {
			isa = PBXShellScriptBuildPhase;
			buildActionMask = 2147483647;
			files = (
			);
			inputPaths = (
			);
			outputPaths = (
			);
			runOnlyForDeploymentPostprocessing = 0;
			shellPath = /bin/sh;
			shellScript = "APP_PATH=\"${TARGET_BUILD_DIR}/${WRAPPER_NAME}\"\n\n# This script loops through the frameworks embedded in the application and\n# removes unused architectures.\nfind \"$APP_PATH\" -name '*.framework' -type d | while read -r FRAMEWORK\ndo\nFRAMEWORK_EXECUTABLE_NAME=$(defaults read \"$FRAMEWORK/Info.plist\" CFBundleExecutable)\nFRAMEWORK_EXECUTABLE_PATH=\"$FRAMEWORK/$FRAMEWORK_EXECUTABLE_NAME\"\necho \"Executable is $FRAMEWORK_EXECUTABLE_PATH\"\n\nEXTRACTED_ARCHS=()\n\nfor ARCH in $ARCHS\ndo\necho \"Extracting $ARCH from $FRAMEWORK_EXECUTABLE_NAME\"\nlipo -extract \"$ARCH\" \"$FRAMEWORK_EXECUTABLE_PATH\" -o \"$FRAMEWORK_EXECUTABLE_PATH-$ARCH\"\nEXTRACTED_ARCHS+=(\"$FRAMEWORK_EXECUTABLE_PATH-$ARCH\")\ndone\n\necho \"Merging extracted architectures: ${ARCHS}\"\nlipo -o \"$FRAMEWORK_EXECUTABLE_PATH-merged\" -create \"${EXTRACTED_ARCHS[@]}\"\nrm \"${EXTRACTED_ARCHS[@]}\"\n\necho \"Replacing original executable with thinned version\"\nrm \"$FRAMEWORK_EXECUTABLE_PATH\"\nmv \"$FRAMEWORK_EXECUTABLE_PATH-merged\" \"$FRAMEWORK_EXECUTABLE_PATH\"\n\ndone";
		};
/* End PBXShellScriptBuildPhase section */

/* Begin PBXSourcesBuildPhase section */
		F3E7D4341F4EF6D400DF166D /* Sources */ = {
			isa = PBXSourcesBuildPhase;
			buildActionMask = 2147483647;
			files = (
				F3E7D4861F4F044100DF166D /* BarView.swift in Sources */,
				F3E7D4801F4F03F500DF166D /* CbzViewController.swift in Sources */,
				F3E7D4821F4F042600DF166D /* EpubViewController.swift in Sources */,
				F3E7D4711F4EFEC200DF166D /* LibraryViewController.swift in Sources */,
				F37BB19E2008A81C003DE4A8 /* LcpPassphrasePromptViewController.swift in Sources */,
				F3BD533B1F72B27400E46FFC /* AdvancedSettingsViewController.swift in Sources */,
				F34CB28C1FCC20D4005E3A37 /* DrmManagementTableViewController.swift in Sources */,
				F3E7D48A1F4F049C00DF166D /* SpineItemTableViewController.swift in Sources */,
				F3E7D4771F4F033200DF166D /* CellMenuView.swift in Sources */,
				F3E7D43C1F4EF6D400DF166D /* AppDelegate.swift in Sources */,
				F3E7D4881F4F044100DF166D /* UserSettingsTableViewController.swift in Sources */,
				F3E7D47C1F4F03B800DF166D /* UIImageExtension.swift in Sources */,
				F3BD53391F72B26700E46FFC /* FontSelectionViewController.swift in Sources */,
				F3E7D4871F4F044100DF166D /* TableOfContentsTableViewController.swift in Sources */,
				F3E7D4751F4F031B00DF166D /* PublicationCell.swift in Sources */,
				F3DCFFBE1F7CE0610056BA37 /* UserSettingsNavigationController.swift in Sources */,
				F30AEE7A1FC312EA0073C9FD /* DetailsTableViewController.swift in Sources */,
			);
			runOnlyForDeploymentPostprocessing = 0;
		};
		F3E7D4481F4EF6D400DF166D /* Sources */ = {
			isa = PBXSourcesBuildPhase;
			buildActionMask = 2147483647;
			files = (
				F3E7D4511F4EF6D400DF166D /* r2_testapp_swiftTests.swift in Sources */,
			);
			runOnlyForDeploymentPostprocessing = 0;
		};
		F3E7D4531F4EF6D400DF166D /* Sources */ = {
			isa = PBXSourcesBuildPhase;
			buildActionMask = 2147483647;
			files = (
				F3E7D45C1F4EF6D400DF166D /* r2_testapp_swiftUITests.swift in Sources */,
			);
			runOnlyForDeploymentPostprocessing = 0;
		};
/* End PBXSourcesBuildPhase section */

/* Begin PBXTargetDependency section */
		F3E7D44E1F4EF6D400DF166D /* PBXTargetDependency */ = {
			isa = PBXTargetDependency;
			target = F3E7D4371F4EF6D400DF166D /* r2-testapp-swift */;
			targetProxy = F3E7D44D1F4EF6D400DF166D /* PBXContainerItemProxy */;
		};
		F3E7D4591F4EF6D400DF166D /* PBXTargetDependency */ = {
			isa = PBXTargetDependency;
			target = F3E7D4371F4EF6D400DF166D /* r2-testapp-swift */;
			targetProxy = F3E7D4581F4EF6D400DF166D /* PBXContainerItemProxy */;
		};
/* End PBXTargetDependency section */

/* Begin PBXVariantGroup section */
		F3E7D4441F4EF6D400DF166D /* LaunchScreen.storyboard */ = {
			isa = PBXVariantGroup;
			children = (
				F3E7D4451F4EF6D400DF166D /* Base */,
			);
			name = LaunchScreen.storyboard;
			sourceTree = "<group>";
		};
/* End PBXVariantGroup section */

/* Begin XCBuildConfiguration section */
		F3E7D45E1F4EF6D400DF166D /* Debug */ = {
			isa = XCBuildConfiguration;
			buildSettings = {
				ALWAYS_SEARCH_USER_PATHS = NO;
				CLANG_ANALYZER_NONNULL = YES;
				CLANG_ANALYZER_NUMBER_OBJECT_CONVERSION = YES_AGGRESSIVE;
				CLANG_CXX_LANGUAGE_STANDARD = "gnu++0x";
				CLANG_CXX_LIBRARY = "libc++";
				CLANG_ENABLE_MODULES = YES;
				CLANG_ENABLE_OBJC_ARC = YES;
				CLANG_WARN_BLOCK_CAPTURE_AUTORELEASING = YES;
				CLANG_WARN_BOOL_CONVERSION = YES;
				CLANG_WARN_COMMA = YES;
				CLANG_WARN_CONSTANT_CONVERSION = YES;
				CLANG_WARN_DIRECT_OBJC_ISA_USAGE = YES_ERROR;
				CLANG_WARN_DOCUMENTATION_COMMENTS = YES;
				CLANG_WARN_EMPTY_BODY = YES;
				CLANG_WARN_ENUM_CONVERSION = YES;
				CLANG_WARN_INFINITE_RECURSION = YES;
				CLANG_WARN_INT_CONVERSION = YES;
				CLANG_WARN_NON_LITERAL_NULL_CONVERSION = YES;
				CLANG_WARN_OBJC_LITERAL_CONVERSION = YES;
				CLANG_WARN_OBJC_ROOT_CLASS = YES_ERROR;
				CLANG_WARN_RANGE_LOOP_ANALYSIS = YES;
				CLANG_WARN_STRICT_PROTOTYPES = YES;
				CLANG_WARN_SUSPICIOUS_MOVE = YES;
				CLANG_WARN_UNREACHABLE_CODE = YES;
				CLANG_WARN__DUPLICATE_METHOD_MATCH = YES;
				"CODE_SIGN_IDENTITY[sdk=iphoneos*]" = "iPhone Developer";
				COPY_PHASE_STRIP = NO;
				DEBUG_INFORMATION_FORMAT = dwarf;
				ENABLE_STRICT_OBJC_MSGSEND = YES;
				ENABLE_TESTABILITY = YES;
				GCC_C_LANGUAGE_STANDARD = gnu99;
				GCC_DYNAMIC_NO_PIC = NO;
				GCC_NO_COMMON_BLOCKS = YES;
				GCC_OPTIMIZATION_LEVEL = 0;
				GCC_PREPROCESSOR_DEFINITIONS = (
					"DEBUG=1",
					"$(inherited)",
				);
				GCC_WARN_64_TO_32_BIT_CONVERSION = YES;
				GCC_WARN_ABOUT_RETURN_TYPE = YES_ERROR;
				GCC_WARN_UNDECLARED_SELECTOR = YES;
				GCC_WARN_UNINITIALIZED_AUTOS = YES_AGGRESSIVE;
				GCC_WARN_UNUSED_FUNCTION = YES;
				GCC_WARN_UNUSED_VARIABLE = YES;
				IPHONEOS_DEPLOYMENT_TARGET = 9.0;
				MTL_ENABLE_DEBUG_INFO = YES;
				ONLY_ACTIVE_ARCH = YES;
				SDKROOT = iphoneos;
				SWIFT_ACTIVE_COMPILATION_CONDITIONS = DEBUG;
				SWIFT_OPTIMIZATION_LEVEL = "-Onone";
				TARGETED_DEVICE_FAMILY = "1,2";
			};
			name = Debug;
		};
		F3E7D45F1F4EF6D400DF166D /* Release */ = {
			isa = XCBuildConfiguration;
			buildSettings = {
				ALWAYS_SEARCH_USER_PATHS = NO;
				CLANG_ANALYZER_NONNULL = YES;
				CLANG_ANALYZER_NUMBER_OBJECT_CONVERSION = YES_AGGRESSIVE;
				CLANG_CXX_LANGUAGE_STANDARD = "gnu++0x";
				CLANG_CXX_LIBRARY = "libc++";
				CLANG_ENABLE_MODULES = YES;
				CLANG_ENABLE_OBJC_ARC = YES;
				CLANG_WARN_BLOCK_CAPTURE_AUTORELEASING = YES;
				CLANG_WARN_BOOL_CONVERSION = YES;
				CLANG_WARN_COMMA = YES;
				CLANG_WARN_CONSTANT_CONVERSION = YES;
				CLANG_WARN_DIRECT_OBJC_ISA_USAGE = YES_ERROR;
				CLANG_WARN_DOCUMENTATION_COMMENTS = YES;
				CLANG_WARN_EMPTY_BODY = YES;
				CLANG_WARN_ENUM_CONVERSION = YES;
				CLANG_WARN_INFINITE_RECURSION = YES;
				CLANG_WARN_INT_CONVERSION = YES;
				CLANG_WARN_NON_LITERAL_NULL_CONVERSION = YES;
				CLANG_WARN_OBJC_LITERAL_CONVERSION = YES;
				CLANG_WARN_OBJC_ROOT_CLASS = YES_ERROR;
				CLANG_WARN_RANGE_LOOP_ANALYSIS = YES;
				CLANG_WARN_STRICT_PROTOTYPES = YES;
				CLANG_WARN_SUSPICIOUS_MOVE = YES;
				CLANG_WARN_UNREACHABLE_CODE = YES;
				CLANG_WARN__DUPLICATE_METHOD_MATCH = YES;
				"CODE_SIGN_IDENTITY[sdk=iphoneos*]" = "iPhone Developer";
				COPY_PHASE_STRIP = NO;
				DEBUG_INFORMATION_FORMAT = "dwarf-with-dsym";
				ENABLE_NS_ASSERTIONS = NO;
				ENABLE_STRICT_OBJC_MSGSEND = YES;
				GCC_C_LANGUAGE_STANDARD = gnu99;
				GCC_NO_COMMON_BLOCKS = YES;
				GCC_WARN_64_TO_32_BIT_CONVERSION = YES;
				GCC_WARN_ABOUT_RETURN_TYPE = YES_ERROR;
				GCC_WARN_UNDECLARED_SELECTOR = YES;
				GCC_WARN_UNINITIALIZED_AUTOS = YES_AGGRESSIVE;
				GCC_WARN_UNUSED_FUNCTION = YES;
				GCC_WARN_UNUSED_VARIABLE = YES;
				IPHONEOS_DEPLOYMENT_TARGET = 9.0;
				MTL_ENABLE_DEBUG_INFO = NO;
				SDKROOT = iphoneos;
				SWIFT_OPTIMIZATION_LEVEL = "-Owholemodule";
				TARGETED_DEVICE_FAMILY = "1,2";
				VALIDATE_PRODUCT = YES;
			};
			name = Release;
		};
		F3E7D4611F4EF6D400DF166D /* Debug */ = {
			isa = XCBuildConfiguration;
			buildSettings = {
				ASSETCATALOG_COMPILER_APPICON_NAME = AppIcon;
				CLANG_ENABLE_CODE_COVERAGE = NO;
				"CODE_SIGN_IDENTITY[sdk=iphoneos*]" = "iPhone Developer";
				CODE_SIGN_STYLE = Automatic;
				DEVELOPMENT_TEAM = 327YA3JNGT;
				FRAMEWORK_SEARCH_PATHS = (
					"$(inherited)",
					"$(PROJECT_DIR)/Carthage/Build/iOS",
					"$(PROJECT_DIR)",
				);
				INFOPLIST_FILE = "r2-testapp-swift/Info.plist";
				IPHONEOS_DEPLOYMENT_TARGET = 9.0;
				LD_RUNPATH_SEARCH_PATHS = "$(inherited) @executable_path/Frameworks";
				LIBRARY_SEARCH_PATHS = (
					"$(inherited)",
					"$(PROJECT_DIR)",
				);
				PRODUCT_BUNDLE_IDENTIFIER = org.readium.r2reader;
				PRODUCT_NAME = "$(TARGET_NAME)";
				PROVISIONING_PROFILE = "";
				PROVISIONING_PROFILE_SPECIFIER = "";
				SWIFT_VERSION = 3.0;
			};
			name = Debug;
		};
		F3E7D4621F4EF6D400DF166D /* Release */ = {
			isa = XCBuildConfiguration;
			buildSettings = {
				ASSETCATALOG_COMPILER_APPICON_NAME = AppIcon;
				CLANG_ENABLE_CODE_COVERAGE = NO;
				"CODE_SIGN_IDENTITY[sdk=iphoneos*]" = "iPhone Developer";
				CODE_SIGN_STYLE = Automatic;
				DEVELOPMENT_TEAM = 327YA3JNGT;
				FRAMEWORK_SEARCH_PATHS = (
					"$(inherited)",
					"$(PROJECT_DIR)/Carthage/Build/iOS",
					"$(PROJECT_DIR)",
				);
				INFOPLIST_FILE = "r2-testapp-swift/Info.plist";
				IPHONEOS_DEPLOYMENT_TARGET = 9.0;
				LD_RUNPATH_SEARCH_PATHS = "$(inherited) @executable_path/Frameworks";
				LIBRARY_SEARCH_PATHS = (
					"$(inherited)",
					"$(PROJECT_DIR)",
				);
				PRODUCT_BUNDLE_IDENTIFIER = org.readium.r2reader;
				PRODUCT_NAME = "$(TARGET_NAME)";
				PROVISIONING_PROFILE = "";
				PROVISIONING_PROFILE_SPECIFIER = "";
				SWIFT_VERSION = 3.0;
			};
			name = Release;
		};
		F3E7D4641F4EF6D400DF166D /* Debug */ = {
			isa = XCBuildConfiguration;
			buildSettings = {
				ALWAYS_EMBED_SWIFT_STANDARD_LIBRARIES = YES;
				BUNDLE_LOADER = "$(TEST_HOST)";
				CLANG_ENABLE_CODE_COVERAGE = NO;
				DEVELOPMENT_TEAM = 327YA3JNGT;
				INFOPLIST_FILE = "r2-testapp-swiftTests/Info.plist";
				LD_RUNPATH_SEARCH_PATHS = "$(inherited) @executable_path/Frameworks @loader_path/Frameworks";
				PRODUCT_BUNDLE_IDENTIFIER = "org.readium.r2-testapp-swiftTests";
				PRODUCT_NAME = "$(TARGET_NAME)";
				SWIFT_VERSION = 3.0;
				TEST_HOST = "$(BUILT_PRODUCTS_DIR)/r2-testapp-swift.app/r2-testapp-swift";
			};
			name = Debug;
		};
		F3E7D4651F4EF6D400DF166D /* Release */ = {
			isa = XCBuildConfiguration;
			buildSettings = {
				ALWAYS_EMBED_SWIFT_STANDARD_LIBRARIES = YES;
				BUNDLE_LOADER = "$(TEST_HOST)";
				CLANG_ENABLE_CODE_COVERAGE = NO;
				DEVELOPMENT_TEAM = 327YA3JNGT;
				INFOPLIST_FILE = "r2-testapp-swiftTests/Info.plist";
				LD_RUNPATH_SEARCH_PATHS = "$(inherited) @executable_path/Frameworks @loader_path/Frameworks";
				PRODUCT_BUNDLE_IDENTIFIER = "org.readium.r2-testapp-swiftTests";
				PRODUCT_NAME = "$(TARGET_NAME)";
				SWIFT_VERSION = 3.0;
				TEST_HOST = "$(BUILT_PRODUCTS_DIR)/r2-testapp-swift.app/r2-testapp-swift";
			};
			name = Release;
		};
		F3E7D4671F4EF6D400DF166D /* Debug */ = {
			isa = XCBuildConfiguration;
			buildSettings = {
				ALWAYS_EMBED_SWIFT_STANDARD_LIBRARIES = YES;
				CLANG_ENABLE_CODE_COVERAGE = NO;
				DEVELOPMENT_TEAM = 327YA3JNGT;
				INFOPLIST_FILE = "r2-testapp-swiftUITests/Info.plist";
				LD_RUNPATH_SEARCH_PATHS = "$(inherited) @executable_path/Frameworks @loader_path/Frameworks";
				PRODUCT_BUNDLE_IDENTIFIER = "org.readium.r2-testapp-swiftUITests";
				PRODUCT_NAME = "$(TARGET_NAME)";
				SWIFT_VERSION = 3.0;
				TEST_TARGET_NAME = "r2-testapp-swift";
			};
			name = Debug;
		};
		F3E7D4681F4EF6D400DF166D /* Release */ = {
			isa = XCBuildConfiguration;
			buildSettings = {
				ALWAYS_EMBED_SWIFT_STANDARD_LIBRARIES = YES;
				CLANG_ENABLE_CODE_COVERAGE = NO;
				DEVELOPMENT_TEAM = 327YA3JNGT;
				INFOPLIST_FILE = "r2-testapp-swiftUITests/Info.plist";
				LD_RUNPATH_SEARCH_PATHS = "$(inherited) @executable_path/Frameworks @loader_path/Frameworks";
				PRODUCT_BUNDLE_IDENTIFIER = "org.readium.r2-testapp-swiftUITests";
				PRODUCT_NAME = "$(TARGET_NAME)";
				SWIFT_VERSION = 3.0;
				TEST_TARGET_NAME = "r2-testapp-swift";
			};
			name = Release;
		};
/* End XCBuildConfiguration section */

/* Begin XCConfigurationList section */
		F3E7D4331F4EF6D400DF166D /* Build configuration list for PBXProject "r2-testapp-swift" */ = {
			isa = XCConfigurationList;
			buildConfigurations = (
				F3E7D45E1F4EF6D400DF166D /* Debug */,
				F3E7D45F1F4EF6D400DF166D /* Release */,
			);
			defaultConfigurationIsVisible = 0;
			defaultConfigurationName = Release;
		};
		F3E7D4601F4EF6D400DF166D /* Build configuration list for PBXNativeTarget "r2-testapp-swift" */ = {
			isa = XCConfigurationList;
			buildConfigurations = (
				F3E7D4611F4EF6D400DF166D /* Debug */,
				F3E7D4621F4EF6D400DF166D /* Release */,
			);
			defaultConfigurationIsVisible = 0;
			defaultConfigurationName = Release;
		};
		F3E7D4631F4EF6D400DF166D /* Build configuration list for PBXNativeTarget "r2-testapp-swiftTests" */ = {
			isa = XCConfigurationList;
			buildConfigurations = (
				F3E7D4641F4EF6D400DF166D /* Debug */,
				F3E7D4651F4EF6D400DF166D /* Release */,
			);
			defaultConfigurationIsVisible = 0;
			defaultConfigurationName = Release;
		};
		F3E7D4661F4EF6D400DF166D /* Build configuration list for PBXNativeTarget "r2-testapp-swiftUITests" */ = {
			isa = XCConfigurationList;
			buildConfigurations = (
				F3E7D4671F4EF6D400DF166D /* Debug */,
				F3E7D4681F4EF6D400DF166D /* Release */,
			);
			defaultConfigurationIsVisible = 0;
			defaultConfigurationName = Release;
		};
/* End XCConfigurationList section */
	};
	rootObject = F3E7D4301F4EF6D400DF166D /* Project object */;
}<|MERGE_RESOLUTION|>--- conflicted
+++ resolved
@@ -263,12 +263,9 @@
 		F3E7D4691F4EFE8700DF166D /* Frameworks */ = {
 			isa = PBXGroup;
 			children = (
-<<<<<<< HEAD
 				AE009A03207F5980001D82C5 /* Fuzi.framework */,
-=======
 				03D011F1208023360097A87C /* Minizip.framework */,
 				03D011ED208013CA0097A87C /* ReadiumOPDS.framework */,
->>>>>>> dc715f35
 				03EF764D206A5F1A00C3C24E /* AEXML.framework */,
 				03EF7647206A5F1900C3C24E /* CryptoSwift.framework */,
 				03EF7651206A5F1A00C3C24E /* GCDWebServers.framework */,
@@ -500,12 +497,9 @@
 				"$(SRCROOT)/Carthage/Build/iOS/SQLite.framework",
 				"$(SRCROOT)/Carthage/Build/iOS/SwiftyJSON.framework",
 				"$(SRCROOT)/Carthage/Build/iOS/ZIPFoundation.framework",
-<<<<<<< HEAD
 				"$(SRCROOT)/Carthage/Build/iOS/Fuzi.framework",
-=======
 				"$(SRCROOT)/Carthage/Build/iOS/ReadiumOPDS.framework",
 				"$(SRCROOT)/Carthage/Build/iOS/Minizip.framework",
->>>>>>> dc715f35
 			);
 			name = "Carthage Run Script";
 			outputPaths = (
