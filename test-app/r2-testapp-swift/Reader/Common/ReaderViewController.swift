//
//  ReaderViewController.swift
//  r2-testapp-swift
//
//  Created by Mickaël Menu on 07.03.19.
//
//  Copyright 2019 European Digital Reading Lab. All rights reserved.
//  Licensed to the Readium Foundation under one or more contributor license agreements.
//  Use of this source code is governed by a BSD-style license which is detailed in the
//  LICENSE file present in the project repository where this source code is maintained.
//

import UIKit
import R2Shared


/// This class is meant to be subclassed by each publication format view controller. It contains the shared behavior, eg. navigation bar toggling.
class ReaderViewController: UIViewController, Loggable {
    
    weak var moduleDelegate: ReaderFormatModuleDelegate?
    
    let publication: Publication
    let drm: DRM?
    
    lazy var bookmarksDataSource: BookmarkDataSource? = BookmarkDataSource(publicationID: publication.metadata.identifier ?? "")
    
    init(publication: Publication, drm: DRM?) {
        self.publication = publication
        self.drm = drm
        
        super.init(nibName: nil, bundle: nil)
    }

    @available(*, unavailable)
    required init?(coder aDecoder: NSCoder) {
        fatalError("init(coder:) has not been implemented")
    }

    override func viewDidLoad() {
        super.viewDidLoad()
        
        view.backgroundColor = .white
<<<<<<< HEAD
=======
        navigationController?.setNavigationBarHidden(true, animated: false)
        
        navigationItem.rightBarButtonItems = makeNavigationBarButtons()
>>>>>>> 5dd40812
    }
    
    override func viewWillAppear(_ animated: Bool) {
        super.viewWillAppear(animated)
        
        navigationController?.hidesBarsOnTap = true
    }
    
    override func viewWillDisappear(_ animated: Bool) {
        super.viewWillDisappear(animated)
        
        navigationController?.hidesBarsOnTap = false
    }
    
    override func willMove(toParent parent: UIViewController?) {
        // Restore library's default UI colors
        navigationController?.navigationBar.tintColor = .black
        navigationController?.navigationBar.barTintColor = .white
    }
    
    
    // MARK: - Navigation bar
    
    func makeNavigationBarButtons() -> [UIBarButtonItem] {
        let tocButton = UIBarButtonItem(image: #imageLiteral(resourceName: "menuIcon"), style: .plain, target: self, action: #selector(presentOutline))
        let bookmarkButton = UIBarButtonItem(image: #imageLiteral(resourceName: "bookmark"), style: .plain, target: self, action: #selector(bookmarkCurrentPosition))
        return [tocButton, bookmarkButton]
    }
    
    func toggleNavigationBar() {
        guard let state = navigationController?.isNavigationBarHidden else {
            return
        }
        navigationController?.setNavigationBarHidden(!state, animated: true)
    }
    
    override var preferredStatusBarUpdateAnimation: UIStatusBarAnimation {
        return .slide
    }
    
    override var prefersStatusBarHidden: Bool {
        return navigationController?.isNavigationBarHidden ?? true
    }

    
    // MARK: - Locations
    /// FIXME: This should be implemented in a shared Navigator interface, using Locators.
    
    var currentBookmark: Bookmark? {
        fatalError("Not implemented")
    }
    
    var outline: [Link] {
        return publication.tableOfContents
    }
    
    func goTo(item: String) {
        fatalError("Not implemented")
    }
    
    func goTo(bookmark: Bookmark) {
        fatalError("Not implemented")
    }
    
    
    // MARK: - Table of Contents

    @objc func presentOutline() {
        moduleDelegate?.presentOutline(of: publication, delegate: self, from: self)
    }
    
    
    // MARK: - Bookmarks
    
    @objc func bookmarkCurrentPosition() {
        guard let dataSource = bookmarksDataSource,
            let bookmark = currentBookmark,
            dataSource.addBookmark(bookmark: bookmark) else
        {
            toast(self.view, "Could not add Bookmark", 2)
            return
        }
        toast(self.view, "Bookmark Added", 1)
    }

}


extension ReaderViewController: OutlineTableViewControllerDelegate {
    
    func outline(_ outlineTableViewController: OutlineTableViewController, didSelectItem item: String) {
        goTo(item: item)
    }
    
    func outline(_ outlineTableViewController: OutlineTableViewController, didSelectBookmark bookmark: Bookmark) {
        goTo(bookmark: bookmark)
    }
    
}<|MERGE_RESOLUTION|>--- conflicted
+++ resolved
@@ -40,12 +40,8 @@
         super.viewDidLoad()
         
         view.backgroundColor = .white
-<<<<<<< HEAD
-=======
-        navigationController?.setNavigationBarHidden(true, animated: false)
-        
+      
         navigationItem.rightBarButtonItems = makeNavigationBarButtons()
->>>>>>> 5dd40812
     }
     
     override func viewWillAppear(_ animated: Bool) {
